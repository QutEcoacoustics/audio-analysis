--- conflicted
+++ resolved
@@ -382,65 +382,53 @@
 
 ### [Post Processing](xref:AudioAnalysisTools.Events.Types.EventPostProcessing.PostProcessingConfig)
 
-The post processing stage is run after event detection (the `Profiles`).
-Note that these post-processing steps are performed on all acoustic events collectively, i.e. all those "discovered"
-by all the *profiles* in the list of profiles.
-
-Add a post processing section to you config file by adding the `PostProcessing` parameter and indenting the sub-parameters.
-
-[!code-yaml[post_processing](./Ecosounds.NinoxBoobook.yml#L34-L34 "Post Processing")]
-
+Events are _post-processed_ after their detection by the `Profiles`.
 Post processing is optional - you may decide to combine or filter the "raw" events using code you have written yourself.
 To add a post-processing section to your config file, insert the `PostProcessing` keyword and indent its parameters.
-<<<<<<< HEAD
+
+[!code-yaml[post_processing](./Ecosounds.NinoxBoobook.yml#L34-L34 "Post Processing")]
+
 There are six post-processing possibilities, each of which is optional.
-However the order in which these steps are performed _cannot_ be changed by the user. The post-processing sequence is:
-=======
->>>>>>> e6996451
-
-> [!NOTE]
-> If you do not wish to include a post-processing step, delete or comment out the key word and all its parameters
-> parameters using a `#` at the start of each relevant line in the config file.
-> Disabling a post-processing filter means that all events are accepted for that step.
+However the order in which these steps are performed _cannot_ be changed by the user. 
+The post-processing sequence is:
+
+> 1. Combine events having temporal _and_ spectral overlap.
+
+> 2. Combine possible sequences of events that constitute a "call".
+
+> 3. Remove (filter) events whose duration is outside an acceptable range.
+
+> 4. Remove (filter) events whose bandwidth is outside an acceptable range.
+
+> 5. Remove (filter) events having excessive acoustic activity in their sidebands.
+
+> 6. Remove (filter) events that are enclosed by another event.
 
 #### Order of operation
 
-There are five post-processing steps, each of which is optional.
-However the order in which these steps are performed _cannot_ be changed by the user. The post-processing sequence is:
-
-1. Combine events having temporal _and_ spectral overlap.
-2. Combine possible sequences of events that constitute a "call".
-3. Remove (filter) events whose duration is outside an acceptable range.
-4. Remove (filter) events whose bandwidth is outside an acceptable range.
-5. Remove (filter) events having excessive acoustic activity in their sidebands.
-
-Post-processing is performed once for each of the DecibelThresholds.
-
-An example:
-
-<<<<<<< HEAD
-> 5. Remove (filter) events having excessive acoustic activity in their sidebands.
-
-> 6. Remove (filter) events that are enclosed by another event.
-
-  > [!NOTE]:
-    If you do not wish to include a post-processing step, delete or comment out the key-word and all its component parameters using a `#` at the start of each relevant line in the config file.
-    The only exception to this is to set boolean parameters to `false` where this option exists.
-    Removing a post-processing filter means that all events are accepted for that step.
-=======
+Post-processing steps 1- 5 are performed once for each of the DecibelThresholds. 
+
+As an example:
+
 > Suppose you have three decibel thresholds (6, 9 and 12 dB is a typical set of values) in each of two profiles.
 > There will be three rounds of post-processing:
 >
-> 1. All the events detected at threshold 6 dB (by both profiles) will be collected together and subjected to the
->   post-processing steps.
-> 2. Next all the events detected at 9 dB will be collected and independently subjected to post-processing.
-> 3. Next all events detected at the 12 dB threshold will be post-processed.
-
-This sequence of multiple post-processing steps gives rise to one or more overlapping events.
-The final post-processing step is to remove all but the longest duration event in any overlapping
-set of events. This final step is **not configurable**.
->>>>>>> e6996451
-
+> 1. All the events detected (by both profiles) at threshold 6 dB will be subject to those post-processing steps 1-5 enabled by the user.
+> 2. Next, all events detected at the  9 dB threshold will be passed through the same post-processing steps.
+> 3. Next, all events detected at the 12 dB threshold will be passed through the same post-processing steps.
+
+Running profiles with multiple decibel thresholds can produce sets of nested or enclosed
+events that are actually the result of detecting the same acoustic syllable.
+The final post-processing option (step 6) is to collect all events emerging from all rounds of post-processing 
+and remove those that are enclosed by another event. 
+	
+  > [!NOTE]:
+    If you do not wish to include a post-processing step, _disable_ it by deleting its key-word and all component parameters.
+	Alternatively, you can _comment out_ the relevant lines by inserting a `#`.
+    The only exception to this is to set boolean parameters to `false` where this option exists.
+    Disabling a post-processing filter means that all events are accepted for that step.
+	
+	
 #### Combine events having temporal _and_ spectral overlap
 
 [!code-yaml[post_processing_combining](./Ecosounds.NinoxBoobook.yml#L34-L42 "Post Processing: Combining")]
@@ -504,7 +492,6 @@
 Such events are likely to be _broadband_ events unrelated to the target event.
 Since this is a common occurrence, a sideband filter is useful.
 
-<<<<<<< HEAD
 Use the keyword `SidebandAcousticActivity` to enable sideband filtering. There are four parameters, the first two set the width of the sidebands and the second two set decibel thresholds for the amount acoustic noise/activity in those sidebands.
 
 1. `LowerSidebandWidth` sets the width of the desired sideband "zone" below the target event.
@@ -526,17 +513,15 @@
         MaxBackgroundDecibels: 12
         #MaxActivityDecibels: 12
     ```
-    > In this example, only one test (for background noise) will be performed on only one sideband (the lower). If no sideband tests are performed, all events will be accepted regardless of the acoustic activity in their sidebands.
-=======
-For details on configuring this step see <xref:AudioAnalysisTools.Events.Types.EventPostProcessing.PostProcessingConfig#filtering-on-side-band-activity>.
->>>>>>> e6996451
+    > In this example, only one test (for background noise) will be performed on only one sideband (the lower).
+	If no sideband tests are performed, all events will be accepted regardless of the acoustic activity in their sidebands.
+    For more detail on configuring this step see <xref:AudioAnalysisTools.Events.Types.EventPostProcessing.PostProcessingConfig#filtering-on-side-band-activity>.
 
 
 ### Remove events that are enclosed by other events.
 
-Running profiles with multiple decibel thresholds can produce sets of nested or enclosed
-events  (Russian doll events!)  that are actually the result of detecting the same acoustic syllable.
-This final (optional) post-processing step is to remove all but the outermost event of any nested set by setting the parameter `RemoveTemporallyEnclosedEvents` to `true`. 
+This final (optional) post-processing step removes enclosed events from any nested group of events emerging from post-processing steps 1-5.
+Enable this option by setting the parameter `RemoveTemporallyEnclosedEvents` to `true`. 
 You would typically do this only after reviewing the output spectrograms to confirm that you have sets of nested events.
 
 This brings us to the final group of parameters that determine what results are written to file.
