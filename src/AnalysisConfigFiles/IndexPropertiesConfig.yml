--- conflicted
+++ resolved
@@ -34,11 +34,7 @@
   NormMax: 200.0
   ProjectID: Acoustic Indices
   Units: "min"
-<<<<<<< HEAD
-StartOffsetSecond:
-=======
 ResultStartSeconds:
->>>>>>> 4462211f
   Name: Segment start second
   Comment: "Total seconds from start of recording to start of this segment."
   DataType: int
@@ -48,11 +44,7 @@
   NormMax: 200.0
   ProjectID: Acoustic Indices
   Units: "sec"
-<<<<<<< HEAD
-SegmentDuration:
-=======
 SegmentDurationSeconds:
->>>>>>> 4462211f
   Name: Time duration of audio segment
   Comment: "Time span of audio segment - typically 60 seconds."
   DataType: TimeSpan
@@ -61,11 +53,7 @@
   NormMin: 0.0
   NormMax: 1.0
   ProjectID: Acoustic Indices
-<<<<<<< HEAD
-  Units: "min"
-=======
   Units: "s"
->>>>>>> 4462211f
 HighAmplitudeIndex:
   Name: High Amplitude Index
   Comment: "Av number of samples/sec where abs. amplitude is within 10*epislon of the max signal value."
@@ -158,7 +146,6 @@
   NormMax: 5.0
   ProjectID: Acoustic Indices
   Units: ""
-<<<<<<< HEAD
 AvgEventDuration:
   Name: Av Event Duration
   Comment: "Av duration in ms of the events in an audio segment."
@@ -169,7 +156,6 @@
   NormMax: 1000
   ProjectID: Acoustic Indices
   Units: "ms"
-=======
 #EventsTotal:
 #  Name: Event Count
 #  Comment: "The total count of acoustic events per minute of recording."
@@ -190,7 +176,6 @@
 #  NormMax: 25
 #  ProjectID: Acoustic Indices
 #  Units: ""
->>>>>>> 4462211f
 HighFreqCover:
   Name: hf Cover
   Comment: "% hf Cover 4000 Hz to 8800 Hz"
@@ -241,7 +226,6 @@
   NormMax: 0.5
   ProjectID: Acoustic Indices
   Units: ""
-<<<<<<< HEAD
 SqrtTempEntropy:
   Name: Sqrt(1-H[t])
   Comment: "Sqrt(1-Ht) is an attempt to obtain more even distribution of Ht values. NormMax = sqrt(0.5)"
@@ -252,8 +236,6 @@
   NormMax: 0.7
   ProjectID: Acoustic Indices
   Units: ""
-=======
->>>>>>> 4462211f
 LogTempEntropy:
   Name: Log(1-H[t])
   Comment: "Log(1-Ht) is an attempt to obtain more even distribution of Ht values. NormMax = log(1 + 0.5)"
@@ -314,19 +296,6 @@
   NormMax: 50
   ProjectID: Acoustic Indices
   Units: ""
-<<<<<<< HEAD
-#AvgClusterDuration:
-#  Name: av Cluster Duration
-#  Comment: "Average duration in ms of the spectrum cluster sequences."
-#  DataType: TimeSpan
-#  DefaultValue: 0.0
-#  DoDisplay: true
-#  NormMin: 0
-#  NormMax: 250
-#  ProjectID: Acoustic Indices
-#  Units: "ms"
-=======
->>>>>>> 4462211f
 ThreeGramCount:
   Name: 3-gram Count
   Comment: "Number of different tri-gram spectral cluster sequences."
@@ -347,7 +316,6 @@
   NormMax: 10.0
   ProjectID: Acoustic Indices
   Units: ""
-<<<<<<< HEAD
 #SptPerSecond:
 #  Name: av Tracks/Sec
 #  Comment: "Average number of spectral tracks per second."
@@ -368,32 +336,6 @@
 #  NormMax: 2.0
 #  ProjectID: Acoustic Indices
 #  Units: "s"
-#RainIndex:
-#  Name: Rain Index
-#  Comment: "OBSOLETE! DEPRACATED! Rain score calculated every 10 sec and 6 values averaged over the minute."
-=======
-Ndsi:
-  Name: NDSI
-  Comment: "Normalised Difference Soundscape Index) calculated from PSD - originated from Stuart Gage."
-  DataType: double
-  DefaultValue: 0.0
-  DoDisplay: true
-  NormMin: -1.0
-  NormMax: 1.0
-  ProjectID: Acoustic Indices
-  Units: ""
-#NDSI-LM:
-#  Name: NDSI-LM
-#  Comment: "Normalised Difference Soundscape Index) ratio of Mid/Low freq bands."
->>>>>>> 4462211f
-#  DataType: double
-#  DefaultValue: 0.0
-#  DoDisplay: false
-#  NormMin: -1.0
-#  NormMax: 1.0
-#  ProjectID: Acoustic Indices
-#  Units: ""
-<<<<<<< HEAD
 #CicadaIndex:
 #  Name: Cicada Index
 #  Comment: "OBSOLETE! DEPRACATED! Cicada score calculated every 10 sec and 6 values averaged over the minute."
@@ -544,18 +486,6 @@
   NormMax: 5.0
   ProjectID: Channel Integrity
   Units: "decibels"
-=======
-#NDSI-MH:
-#  Name: NDSI-MH
-#  Comment: "Normalised Difference Soundscape Index)  ratio of High/Mid freq bands."
-#  DataType: double
-#  DefaultValue: 0.0
-#  DoDisplay: false
-#  NormMin: -1.0
-#  NormMax: 1.0
-# ProjectID: Acoustic Indices
-#  Units: ""
->>>>>>> 4462211f
 FileName:
   Name: File Name
   Comment: "FILLER TO STOP WARNING MESSAGE! File Name"
@@ -645,16 +575,14 @@
   DataType: double[]
   DefaultValue: 0.0
   DoDisplay: true
-<<<<<<< HEAD
   NormMin: 0.1
   NormMax: 5.0
   CalculateNormBounds: true
-=======
-  NormMin: 0.0
-  NormMax: 10.0
-  CalculateNormMin: true
-  CalculateNormMax: true
->>>>>>> 4462211f
+  # Merge conflict values from https://github.com/QutEcoacoustics/audio-analysis/pull/233
+  #NormMin: 0.0
+  #NormMax: 10.0
+  #CalculateNormMin: true
+  #CalculateNormMax: true
   ProjectID: Acoustic Indices
   Units: ""
 SUM:
@@ -686,14 +614,12 @@
   DefaultValue: 0.0
   DoDisplay: true
   NormMin: 0.1
-<<<<<<< HEAD
-  NormMax: 1.0
-  CalculateNormBounds: false
-=======
-  NormMax: 1.5
-  CalculateNormMin: false
-  CalculateNormMax: false
->>>>>>> 4462211f
+  NormMax: 1.0
+  CalculateNormBounds: false
+  # Merge conflict values from https://github.com/QutEcoacoustics/audio-analysis/pull/233
+  #NormMax: 1.5
+  #CalculateNormMin: false
+  #alculateNormMax: false
   ProjectID: Acoustic Indices
   Units: "tracks/s"
 RVT:
@@ -704,12 +630,10 @@
   DoDisplay: true
   NormMin: 0.1
   NormMax: 0.4
-<<<<<<< HEAD
   CalculateNormBounds: true
-=======
-  CalculateNormMin: false
-  CalculateNormMax: false
->>>>>>> 4462211f
+  # Merge conflict values from https://github.com/QutEcoacoustics/audio-analysis/pull/233
+  #CalculateNormMin: false
+  #CalculateNormMax: false
   ProjectID: Acoustic Indices
   Units: "tracks/s"
 RPS:
@@ -720,12 +644,10 @@
   DoDisplay: true
   NormMin: 0.0
   NormMax: 0.4
-<<<<<<< HEAD
   CalculateNormBounds: true
-=======
-  CalculateNormMin: false
-  CalculateNormMax: false
->>>>>>> 4462211f
+  # Merge conflict values from https://github.com/QutEcoacoustics/audio-analysis/pull/233
+  #CalculateNormMin: false
+  #CalculateNormMax: false
   ProjectID: Acoustic Indices
   Units: "tracks/s"
 RNG:
@@ -736,12 +658,10 @@
   DoDisplay: true
   NormMin: 0.0
   NormMax: 0.4
-<<<<<<< HEAD
   CalculateNormBounds: true
-=======
-  CalculateNormMin: false
-  CalculateNormMax: false
->>>>>>> 4462211f
+  # Merge conflict values from https://github.com/QutEcoacoustics/audio-analysis/pull/233
+  #CalculateNormMin: false
+  #CalculateNormMax: false
   ProjectID: Acoustic Indices
   Units: "tracks/s"
 R3D:
@@ -752,12 +672,10 @@
   DoDisplay: true
   NormMin: 0.15
   NormMax: 1.0
-<<<<<<< HEAD
   CalculateNormBounds: true
-=======
-  CalculateNormMin: false
-  CalculateNormMax: false
->>>>>>> 4462211f
+  # Merge conflict values from https://github.com/QutEcoacoustics/audio-analysis/pull/233
+  #CalculateNormMin: false
+  #CalculateNormMax: false
   ProjectID: Acoustic Indices
   Units: "tracks/s"
 SPT:
