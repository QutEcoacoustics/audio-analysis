--- conflicted
+++ resolved
@@ -4,11 +4,7 @@
 # It should NOT contain dynamic data (like file names or analysis types)
 
 ColorMap1: "ACI-ENT-EVN"
-<<<<<<< HEAD
-ColorMap2: "BGN-PMN-CVR"
-=======
 ColorMap2: "BGN-PMN-EVN"
->>>>>>> b1606279
 
 # The ColourFilter parameter determines how much the low index values are emphasized or de-emphasized.
 # The purpose is to make low intensity features stand out (emphasis) or become even less obvious (de-emphasis).
