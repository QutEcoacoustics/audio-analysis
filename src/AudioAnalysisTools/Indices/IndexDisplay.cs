// <copyright file="IndexDisplay.cs" company="QutEcoacoustics">
// All code in this file and all associated files are the copyright and property of the QUT Ecoacoustics Research Group (formerly MQUTeR, and formerly QUT Bioacoustics Research Group).
// </copyright>

namespace AudioAnalysisTools.Indices
{
    using System;
    using System.Collections.Generic;
    using System.Drawing;
    using System.IO;
    using System.Linq;
    using System.Reflection;
    using AnalysisBase.ResultBases;
    using StandardSpectrograms;
    using log4net;
    using LongDurationSpectrograms;
    using TowseyLibrary;

    public static class IndexDisplay
    {
        public const int DefaultTrackHeight = 20;
        public const int TrackEndPanelWidth = 250; // pixels. This is where name of index goes in track image

        // This constant must be same as for spectrograms. It places grid lines every 60 pixels = 1 hour
        public static TimeSpan TimeScale = SpectrogramConstants.X_AXIS_TIC_INTERVAL; // Default = one minute segments or 60 segments per hour.

        private static readonly ILog Logger = LogManager.GetLogger(MethodBase.GetCurrentMethod().DeclaringType);

        /// <summary>
        /// Uses a dictionary of index properties to draw an image of summary index tracks
        /// </summary>
        /// <param name="csvFile"> file containing the summary indices </param>
        /// <param name="indexPropertiesConfig"> indexPropertiesConfig </param>
        /// <param name="title"> image title </param>
        /// <param name="indexCalculationDuration"> The index Calculation Duration. </param>
        /// <param name="recordingStartDate"> The recording Start Date. </param>
        public static Bitmap DrawImageOfSummaryIndexTracks(
            FileInfo csvFile,
            FileInfo indexPropertiesConfig,
            string title,
            TimeSpan indexCalculationDuration,
            DateTimeOffset? recordingStartDate)
        {
            Dictionary<string, IndexProperties> dictionaryOfIndexProperties = IndexProperties.GetIndexProperties(indexPropertiesConfig);
            dictionaryOfIndexProperties = InitialiseIndexProperties.GetDictionaryOfSummaryIndexProperties(dictionaryOfIndexProperties);
            return DrawImageOfSummaryIndices(
                dictionaryOfIndexProperties,
                csvFile,
                title,
                indexCalculationDuration,
                recordingStartDate);
        }

        /// <summary>
        /// Reads csv file containing summary indices and converts them to a tracks image
        /// </summary>
        public static Bitmap DrawImageOfSummaryIndices(
            Dictionary<string, IndexProperties> listOfIndexProperties,
            FileInfo csvFile,
            string titleText,
            TimeSpan indexCalculationDuration,
            DateTimeOffset? recordingStartDate,
            FileInfo sunriseDataFile = null)
        {
            if (!csvFile.Exists)
            {
                return null;
            }

            Dictionary<string, double[]> dictionary = CsvTools.ReadCSVFile2Dictionary(csvFile.FullName);
            return DrawImageOfSummaryIndices(
                listOfIndexProperties,
                dictionary,
                titleText,
                indexCalculationDuration,
                recordingStartDate);
        }

        /// <summary>
        /// Converts summary indices to a tracks image, one track for each index.
        /// </summary>
        public static Bitmap DrawImageOfSummaryIndices(
            Dictionary<string, IndexProperties> listOfIndexProperties,
            Dictionary<string, double[]> dictionaryOfSummaryIndices,
            string titleText,
            TimeSpan indexCalculationDuration,
            DateTimeOffset? recordingStartDate,
            List<GapsAndJoins> errors = null,
            bool verbose = false)
        {
            // to translate past keys into current keys
            Dictionary<string, string> translationDictionary = InitialiseIndexProperties.GetKeyTranslationDictionary();

            const int trackHeight = DefaultTrackHeight;
            int scaleLength = 0;
            var bitmapList = new List<Tuple<IndexProperties, Image>>(dictionaryOfSummaryIndices.Keys.Count);

            // accumulate the individual tracks in a List
            var backgroundColour = Color.White;
            foreach (string key in dictionaryOfSummaryIndices.Keys)
            {
                string correctKey = key;
                if (!listOfIndexProperties.ContainsKey(key))
                {
                    if (translationDictionary.ContainsKey(key))
                    {
                        correctKey = translationDictionary[key];
                        LoggedConsole.WriteWarnLine(
                            "The csv header is an unknown index <{0}>. Translated to <{1}>",
                            key,
                            correctKey);
                    }
                    else
                    {
                        if (verbose)
                        {
                            Logger.Warn(
                              "A index properties configuration could not be found for {0} (not even in the translation directory). Property is ignored and not rendered"
                                  .Format2(key));
                        }

                        continue;
                    }
                }

                IndexProperties ip = listOfIndexProperties[correctKey];
                if (!ip.DoDisplay)
                {
                    continue;
                }

<<<<<<< HEAD
                //string name = ip.Name;
=======
>>>>>>> 98b78226
                double[] array = dictionaryOfSummaryIndices[key];
                scaleLength = array.Length;

                // alternate rows have different colour to make tracks easier to read
                backgroundColour = backgroundColour == Color.LightGray ? Color.White : Color.LightGray;
                var bitmap = ip.GetPlotImage(array, backgroundColour, errors);
                bitmapList.Add(Tuple.Create(ip, bitmap));
            }

            var listOfBitmaps = bitmapList
            //    .OrderBy(tuple => tuple.Item1.Order) // don't order because want to preserve alternating gray/white rows.
                .Select(tuple => tuple.Item2)
                .Where(b => b != null).ToList();

            //set up the composite image parameters
            int x_offset = 2;
            int graphWidth = x_offset + scaleLength;
            int imageWidth = x_offset + scaleLength + TrackEndPanelWidth;
<<<<<<< HEAD
            //TimeSpan scaleDuration = TimeSpan.FromMinutes(scaleLength);
            //int imageHt = trackHeight * (listOfBitmaps.Count + 4); //+3 for title and top and bottom time tracks
=======
>>>>>>> 98b78226
            Bitmap titleBmp = ImageTrack.DrawTitleTrack(imageWidth, trackHeight, titleText);

            TimeSpan xAxisPixelDuration = indexCalculationDuration;
            TimeSpan fullDuration = TimeSpan.FromTicks(xAxisPixelDuration.Ticks * graphWidth);
            Bitmap timeBmp1 = ImageTrack.DrawTimeRelativeTrack(fullDuration, graphWidth, trackHeight);
            Bitmap timeBmp2 = timeBmp1;
<<<<<<< HEAD
            //Bitmap suntrack = null;
=======
>>>>>>> 98b78226
            DateTimeOffset? dateTimeOffset = recordingStartDate;
            if (dateTimeOffset.HasValue)
            {
                // draw extra time scale with absolute start time. AND THEN Do SOMETHING WITH IT.
                timeBmp2 = ImageTrack.DrawTimeTrack(fullDuration, dateTimeOffset, graphWidth, trackHeight);
<<<<<<< HEAD
                //suntrack = SunAndMoon.AddSunTrackToImage(scaleLength, dateTimeOffset, sunriseDataFile);
=======
>>>>>>> 98b78226
            }

            //draw the composite bitmap
            var imageList = new List<Image>
            {
                titleBmp,
                timeBmp1,
            };

            foreach (var image in listOfBitmaps)
            {
                imageList.Add(image);
            }

            imageList.Add(timeBmp2);
<<<<<<< HEAD
            //imageList.Add(suntrack);
            Bitmap compositeBmp = (Bitmap)ImageTools.CombineImagesVertically(imageList);
=======
            var compositeBmp = (Bitmap)ImageTools.CombineImagesVertically(imageList);
>>>>>>> 98b78226
            return compositeBmp;
        }

        /// <summary>
        /// Reads csv file containing summary indices and converts them to a tracks image
        /// </summary>
        /// <returns>an image of two clipping tracks</returns>
        public static Bitmap DrawHighAmplitudeClippingTrack(FileInfo csvFile)
        {
            if (!csvFile.Exists)
            {
                return null;
            }

            Dictionary<string, double[]> dictionaryOfCsvFile = CsvTools.ReadCSVFile2Dictionary(csvFile.FullName);

            double[] array1 = dictionaryOfCsvFile["HighAmplitudeIndex"];
            double[] array2 = dictionaryOfCsvFile["ClippingIndex"];

            return DrawHighAmplitudeClippingTrack(array1, array2);
        }

        /// <summary>
        /// Reads csv file containing summary indices and converts them to a tracks image
        /// </summary>
        /// <returns>a bitmap image</returns>
        public static Bitmap DrawHighAmplitudeClippingTrack(double[] array1, double[] array2)
        {
            double[] values1 = DataTools.NormaliseInZeroOne(array1, 0, 1.0);
            double[] values2 = DataTools.NormaliseInZeroOne(array2, 0, 1.0);

            int dataLength = array1.Length;
            int trackWidth = dataLength;
            int trackHeight = DefaultTrackHeight;

            //Color[] grayScale = ImageTools.GrayScale();

            Bitmap bmp = new Bitmap(trackWidth, trackHeight);
            Graphics g = Graphics.FromImage(bmp);

            //g.Clear(grayScale[240]);
            g.Clear(Color.LightGray);
            g.DrawRectangle(new Pen(Color.White), 0, 0, trackWidth - 1, trackHeight - 1);

            // for pixels in the line
            for (int i = 0; i < dataLength; i++)
            {
                if (values1[i] <= 0.0 && values2[i] <= 0.0)
                {
                    continue;
                }

                // take sqrt because it emphasizes low values.
                double value1 = Math.Sqrt(values1[i]);
                double value2 = Math.Sqrt(values2[i]);

                // expect normalised data
                if (value1 > 1.0)
                {
                    value1 = 1.0;
                }

                if (value2 > 1.0)
                {
                    value2 = 1.0;
                }

                // Draw the high amplitude index
                int barHeight = (int)Math.Round(value1 * trackHeight);
                for (int y = 0; y < barHeight; y++)
                {
                    bmp.SetPixel(i, trackHeight - y - 1, Color.DarkBlue);
                }

                // now draw the clipping index
                barHeight = (int)Math.Round(value2 * trackHeight);
                for (int y = 0; y < barHeight; y++)
                {
                    bmp.SetPixel(i, trackHeight - y - 1, Color.Red);
                }
            }

            // add in text
            var font = new Font("Arial", 9.0f, FontStyle.Regular);
            g.DrawString("Clipping", font, Brushes.DarkRed, new PointF(5, 1));
            g.DrawString(" & High Amplitude", font, Brushes.DarkBlue, new PointF(50, 1));
            return bmp;
        }

        public static Image DrawHighAmplitudeClippingTrack(SummaryIndexBase[] summaryIndices)
        {
            var highAmplitudeIndex = new double[summaryIndices.Length];
            var clippingIndex = new double[summaryIndices.Length];
            for (int i = 0; i < summaryIndices.Length; i++)
            {
                var values = (SummaryIndexValues)summaryIndices[i];
                highAmplitudeIndex[i] = values.HighAmplitudeIndex;
                clippingIndex[i] = values.ClippingIndex;
            }

            return DrawHighAmplitudeClippingTrack(highAmplitudeIndex, clippingIndex);
        }
    }
}<|MERGE_RESOLUTION|>--- conflicted
+++ resolved
@@ -129,10 +129,7 @@
                     continue;
                 }
 
-<<<<<<< HEAD
                 //string name = ip.Name;
-=======
->>>>>>> 98b78226
                 double[] array = dictionaryOfSummaryIndices[key];
                 scaleLength = array.Length;
 
@@ -151,30 +148,17 @@
             int x_offset = 2;
             int graphWidth = x_offset + scaleLength;
             int imageWidth = x_offset + scaleLength + TrackEndPanelWidth;
-<<<<<<< HEAD
-            //TimeSpan scaleDuration = TimeSpan.FromMinutes(scaleLength);
-            //int imageHt = trackHeight * (listOfBitmaps.Count + 4); //+3 for title and top and bottom time tracks
-=======
->>>>>>> 98b78226
             Bitmap titleBmp = ImageTrack.DrawTitleTrack(imageWidth, trackHeight, titleText);
 
             TimeSpan xAxisPixelDuration = indexCalculationDuration;
             TimeSpan fullDuration = TimeSpan.FromTicks(xAxisPixelDuration.Ticks * graphWidth);
             Bitmap timeBmp1 = ImageTrack.DrawTimeRelativeTrack(fullDuration, graphWidth, trackHeight);
             Bitmap timeBmp2 = timeBmp1;
-<<<<<<< HEAD
-            //Bitmap suntrack = null;
-=======
->>>>>>> 98b78226
             DateTimeOffset? dateTimeOffset = recordingStartDate;
             if (dateTimeOffset.HasValue)
             {
                 // draw extra time scale with absolute start time. AND THEN Do SOMETHING WITH IT.
                 timeBmp2 = ImageTrack.DrawTimeTrack(fullDuration, dateTimeOffset, graphWidth, trackHeight);
-<<<<<<< HEAD
-                //suntrack = SunAndMoon.AddSunTrackToImage(scaleLength, dateTimeOffset, sunriseDataFile);
-=======
->>>>>>> 98b78226
             }
 
             //draw the composite bitmap
@@ -190,12 +174,7 @@
             }
 
             imageList.Add(timeBmp2);
-<<<<<<< HEAD
-            //imageList.Add(suntrack);
-            Bitmap compositeBmp = (Bitmap)ImageTools.CombineImagesVertically(imageList);
-=======
             var compositeBmp = (Bitmap)ImageTools.CombineImagesVertically(imageList);
->>>>>>> 98b78226
             return compositeBmp;
         }
 
