--- conflicted
+++ resolved
@@ -73,20 +73,11 @@
                 dictionary,
                 titleText,
                 indexCalculationDuration,
-<<<<<<< HEAD
                 recordingStartDate);
         }
 
         /// <summary>
         /// Converts summary indices to a tracks image, one track for each index.
-=======
-                recordingStartDate,
-                sunriseDataFile);
-        }
-
-        /// <summary>
-        /// Converts summary indices to a tracks image.
->>>>>>> 29175199
         /// </summary>
         public static Bitmap DrawImageOfSummaryIndices(
             Dictionary<string, IndexProperties> listOfIndexProperties,
@@ -167,10 +158,6 @@
             {
                 // draw extra time scale with absolute start time. AND THEN Do SOMETHING WITH IT.
                 timeBmp2 = ImageTrack.DrawTimeTrack(fullDuration, dateTimeOffset, graphWidth, trackHeight);
-<<<<<<< HEAD
-                //suntrack = SunAndMoon.AddSunTrackToImage(scaleLength, dateTimeOffset, sunriseDataFile);
-=======
->>>>>>> 29175199
             }
 
             //draw the composite bitmap
