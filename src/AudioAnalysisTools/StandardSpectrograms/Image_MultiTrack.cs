--- conflicted
+++ resolved
@@ -50,19 +50,6 @@
         //private Point[] points;
         public List<PointOfInterest> Points { get; set; }
 
-<<<<<<< HEAD
-        /// <summary>
-        /// Initializes a new instance of the <see cref="Image_MultiTrack"/> class.
-        /// CONSTRUCTOR.
-        /// </summary>
-        public Image_MultiTrack(Image<Rgb24> image)
-        {
-            this.SonogramImage = image;
-            this.Points = new List<PointOfInterest>();
-        }
-
-=======
->>>>>>> 420e0337
         public void AddTrack(ImageTrack track)
         {
             this.tracks.Add(track);
@@ -297,11 +284,7 @@
 
             //ImageTools.DrawMatrix(DataTools.MatrixRotate90Anticlockwise(this.SuperimposedMatrix), @"C:\SensorNetworks\WavFiles\SpeciesRichness\Dev1\superimposed1.png", false);
 
-<<<<<<< HEAD
-            //  traverse columns - skip DC column
-=======
             // traverse columns - skip DC column
->>>>>>> 420e0337
             for (int c = 1; c < cols; c++)
             {
                 for (int r = 0; r < rows; r++)
@@ -504,11 +487,7 @@
         } //OverlayRainbowTransparency()
 
         /// <summary>
-<<<<<<< HEAD
-        /// superimposes a matrix of scores on top of a sonogram. USES RAINBOW PALLETTE
-=======
         /// superimposes a matrix of scores on top of a sonogram. USES RAINBOW PALLETTE.
->>>>>>> 420e0337
         /// ASSUME MATRIX consists of integers >=0.
         /// </summary>
         private void OverlayDiscreteColorMatrix(IImageProcessingContext g)
