--- conflicted
+++ resolved
@@ -356,10 +356,6 @@
                     continue;
                 }
 
-<<<<<<< HEAD
-                double max = -Double.MaxValue;
-=======
->>>>>>> 398bd4f6
                 int location = 0;
 
                 //find max value in sub-sample - if there is a sub-sample
