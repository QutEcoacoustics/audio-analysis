--- conflicted
+++ resolved
@@ -79,14 +79,7 @@
         {
             // Before May 2017, only the required six spectral indices were incorporated in a dictionary of spectral matrices.
             // Since May 2017, all the likely available matrices are incorporated into a dictionary. Note the new name for PMN, previously POW.
-            // Note 1: This default array will be subsequently over-written by the indices in the IndexPropertiesConfig file if one is available.
-<<<<<<< HEAD
-            // Note 1: RHZ, SPT and CVR are correlated with POW and do not add much. CLS is not particularly useful. Currently using R3D
-            // December 2018: Now all spectral indices are always used in drawing images.
-=======
-            // Note 1: RHZ, SPT and CVR are correlated with PMN and do not add much.
-            // December 2018: Now all spectral indices are always used in drawing images
->>>>>>> b1606279
+            // Note: RHZ, SPT and CVR tend to be correlated with PMN and do not add much.
             return SpectralIndexValues.Keys;
         }
 
