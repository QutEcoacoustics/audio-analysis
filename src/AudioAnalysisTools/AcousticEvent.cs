--- conflicted
+++ resolved
@@ -135,11 +135,7 @@
         /// </summary>
         public Oblong Oblong { get; set; }
 
-<<<<<<< HEAD
-        /// <summary> Gets or sets required for conversions to/from MEL scale AND for drawing event on spectrum.</summary>
-=======
         /// <summary> Gets or sets required for conversions to &amp; from MEL scale AND for drawing event on spectrum.</summary>
->>>>>>> 35c74472
         public int FreqBinCount { get; set; }
 
         /// <summary>
