// <copyright file="FrequencyScale.cs" company="QutEcoacoustics">
// All code in this file and all associated files are the copyright and property of the QUT Ecoacoustics Research Group (formerly MQUTeR, and formerly QUT Bioacoustics Research Group).
// </copyright>

namespace AudioAnalysisTools.DSP
{
    using System;
    using System.IO;
    using Acoustics.Shared.ImageSharp;
    using AudioAnalysisTools.StandardSpectrograms;
    using AudioAnalysisTools.WavTools;
    using SixLabors.ImageSharp;
    using SixLabors.ImageSharp.PixelFormats;
    using SixLabors.ImageSharp.Processing;
    using TowseyLibrary;
    using Path = System.IO.Path;

    // IMPORTANT NOTE: If you are converting Herz scale from LINEAR to MEL or OCTAVE, this conversion MUST be done BEFORE noise reduction

    /// <summary>
    /// All the below octave scale options are designed for a final freq scale having 256 bins.
    /// Scale name indicates its structure. You cannot vary the structure.
    /// </summary>
    public enum FreqScaleType
    {
        Linear = 0,
        Mel = 1,
        Linear62Octaves7Tones31Nyquist11025 = 2,
        Linear125Octaves6Tones30Nyquist11025 = 3,
        Octaves24Nyquist32000 = 4,
        Linear125Octaves7Tones28Nyquist32000 = 5,

        // alias Octave to predefined choice
        Octave = Linear125Octaves7Tones28Nyquist32000,
    }

    public class FrequencyScale
    {
        /// <summary>
        /// Initializes a new instance of the <see cref="FrequencyScale"/> class.
        /// CONSTRUCTOR
        /// Calling this constructor assumes a full-scale linear freq scale is required.
        /// </summary>
        public FrequencyScale(int nyquist, int frameSize, int hertzGridInterval)
        {
            this.ScaleType = FreqScaleType.Linear;
            this.Nyquist = nyquist;
            this.WindowSize = frameSize;
            this.FinalBinCount = frameSize / 2;
            this.HertzGridInterval = hertzGridInterval;
            this.LinearBound = nyquist;
            this.BinBounds = this.GetLinearBinBounds();
            this.GridLineLocations = GetLinearGridLineLocations(nyquist, this.HertzGridInterval, this.FinalBinCount);
        }

        /// <summary>
        /// Initializes a new instance of the <see cref="FrequencyScale"/> class.
        /// CONSTRUCTOR
        /// Calling this constructor assumes either Linear or Mel is required but not Octave.
        /// </summary>
        public FrequencyScale(FreqScaleType type, int nyquist, int frameSize, int finalBinCount, int hertzGridInterval)
        {
            this.ScaleType = type;
            this.Nyquist = nyquist;
            this.WindowSize = frameSize;
            this.FinalBinCount = finalBinCount;
            this.HertzGridInterval = hertzGridInterval;
            if (type == FreqScaleType.Mel)
            {
                this.BinBounds = this.GetMelBinBounds();
                this.GridLineLocations = GetMelGridLineLocations(this.HertzGridInterval, nyquist, this.FinalBinCount);
                this.LinearBound = 1000;
            }
            else
            {
                // linear is the default
                this.BinBounds = this.GetLinearBinBounds();
                this.GridLineLocations = GetLinearGridLineLocations(nyquist, this.HertzGridInterval, this.FinalBinCount);
                this.LinearBound = nyquist;
            }
        }

        /// <summary>
        /// Initializes a new instance of the <see cref="FrequencyScale"/> class.
        /// CONSTRUCTOR.
        /// </summary>
        public FrequencyScale(FreqScaleType fst)
        {
            this.ScaleType = fst;
            if (fst == FreqScaleType.Linear)
            {
                LoggedConsole.WriteErrorLine("WARNING: Assigning DEFAULT parameters for Linear FREQUENCY SCALE.");
                LoggedConsole.WriteErrorLine("         Call other CONSTUCTOR to control linear scale.");
                this.Nyquist = 11025;
                this.WindowSize = 512;
                this.FinalBinCount = 256;
                this.HertzGridInterval = 1000;
                this.LinearBound = this.Nyquist;
                this.BinBounds = this.GetLinearBinBounds();
                this.GridLineLocations = GetLinearGridLineLocations(this.Nyquist, this.HertzGridInterval, 256);
            }
            else if (fst == FreqScaleType.Mel)
            {
                LoggedConsole.WriteErrorLine("WARNING: Assigning DEFAULT parameters for MEL FREQUENCY SCALE.");
                this.Nyquist = 11025;
                this.WindowSize = 512;
                this.FinalBinCount = 128;
                this.HertzGridInterval = 1000;
                this.LinearBound = this.Nyquist;
                this.GridLineLocations = GetMelGridLineLocations(this.HertzGridInterval, this.Nyquist, this.FinalBinCount);
            }
            else
            {
                // assume octave scale is only other option
                OctaveFreqScale.GetOctaveScale(this);
            }
        }

        /// <summary>
        /// Gets or sets half the sample rate.
        /// </summary>
        public int Nyquist { get; set; }

        /// <summary>
        /// Gets or sets frame size for the FFT.
        /// </summary>
        public int WindowSize { get; set; }

        /// <summary>
        /// Gets or sets step size for the FFT window.
        /// </summary>
        public int FrameStep { get; set; }

        /// <summary>
        /// Gets or sets number of frequency bins in the final spectrogram.
        /// </summary>
        public int FinalBinCount { get; set; }

        /// <summary>
        /// Gets or sets the scale type i.e. linear, octave etc.
        /// </summary>
        public FreqScaleType ScaleType { get; set; }

        /// <summary>
        /// Gets or sets herz interval between gridlines when using a linear or mel scale.
        /// </summary>
        public int HertzGridInterval { get; set; }

        /// <summary>
        /// Gets or sets top end of the linear part of an Octave Scale spectrogram.
        /// </summary>
        public int LinearBound { get; set; }

        /// <summary>
        /// Gets or sets number of octave to appear above the linear part of scale.
        /// </summary>
        public int OctaveCount { get; set; }

        /// <summary>
        /// Gets or sets number of bands or tones per octave.
        /// </summary>
        public int ToneCount { get; set; }

        /// <summary>
        /// Gets or sets the bin bounds of the frequency bands for octave scale
        /// bin id in first column and the Hz value in second column of matrix.
        /// </summary>
        public int[,] BinBounds { get; set; }

        /// <summary>
        /// Gets or sets the location of gridlines (first column) and the Hz value for the grid lines (second column of matrix).
        /// </summary>
        public int[,] GridLineLocations { get; set; }

        /// <summary>
        /// returns the binId for the grid line closest to the passed frequency.
        /// </summary>
        public int GetBinIdForHerzValue(int herzValue)
        {
            int binId = 0;
            int binCount = this.BinBounds.GetLength(0);

            for (int i = 1; i < binCount; i++)
            {
                if (this.BinBounds[i, 1] > herzValue)
                {
                    binId = this.BinBounds[i, 0];
                    break;
                }
            }

            // subtract 1 because have actually extracted the upper bin bound
            return binId - 1;
        }

        /// <summary>
        /// returns the binId for the grid line closest to the passed frequency.
        /// </summary>
        public int GetBinIdInReducedSpectrogramForHerzValue(int herzValue)
        {
            int binId = 0;
            int binCount = this.BinBounds.GetLength(0);

            for (int i = 1; i < binCount; i++)
            {
                if (this.BinBounds[i, 1] > herzValue)
                {
                    binId = i;
                    break;
                }
            }

            // subtract 1 because have actually extracted the upper bin bound
            return binId - 1;
        }

        /// <summary>
        /// Returns an [N, 2] matrix with bin ID in column 1 and lower Herz bound in column 2.
        /// </summary>
        public int[,] GetLinearBinBounds()
        {
            double herzInterval = this.Nyquist / (double)this.FinalBinCount;
            var binBounds = new int[this.FinalBinCount, 2];

            for (int i = 0; i < this.FinalBinCount; i++)
            {
                binBounds[i, 0] = i;
                binBounds[i, 1] = (int)Math.Round(i * herzInterval);
            }

            return binBounds;
        }

        /// <summary>
        /// Returns an [N, 2] matrix with bin ID in column 1 and lower Herz bound in column 2 but on Mel scale.
        /// </summary>
        public int[,] GetMelBinBounds()
        {
            double maxMel = (int)MFCCStuff.Mel(this.Nyquist);
            int melBinCount = this.FinalBinCount;
            double melPerBin = maxMel / melBinCount;

            var binBounds = new int[this.FinalBinCount, 2];

            for (int i = 0; i < melBinCount; i++)
            {
                binBounds[i, 0] = i;
                double mel = i * melPerBin;
                binBounds[i, 1] = (int)MFCCStuff.InverseMel(mel);
            }

            return binBounds;
        }

        /// <summary>
        /// T.
        /// </summary>
        public static int[,] GetLinearGridLineLocations(int nyquist, int herzInterval, int binCount)
        {
            // Draw in horizontal grid lines
            double yInterval = binCount / (nyquist / (double)herzInterval);
            int gridCount = (int)(binCount / yInterval);

            var gridLineLocations = new int[gridCount, 2];

            for (int i = 0; i < gridCount; i++)
            {
                int row = (int)((i + 1) * yInterval);
                gridLineLocations[i, 0] = row;
                gridLineLocations[i, 1] = (i + 1) * herzInterval;
            }

            return gridLineLocations;
        }

        /// <summary>
        /// This method is only called from Basesonogram.GetImage_ReducedSonogram(int factor, bool drawGridLines)
        ///   when drawing a reduced sonogram.
        /// </summary>
        public static int[] CreateLinearYaxis(int herzInterval, int nyquistFreq, int imageHt)
        {
            int minFreq = 0;
            int maxFreq = nyquistFreq;
            int freqRange = maxFreq - minFreq + 1;
            double pixelPerHz = imageHt / (double)freqRange;
            int[] vScale = new int[imageHt];

            for (int f = minFreq + 1; f < maxFreq; f++)
            {
                // convert freq value to pixel id
                if (f % 1000 == 0)
                {
                    int hzOffset = f - minFreq;
                    int pixelId = (int)(hzOffset * pixelPerHz) + 1;
                    if (pixelId >= imageHt)
                    {
                        pixelId = imageHt - 1;
                    }

                    // LoggedConsole.WriteLine("f=" + f + " hzOffset=" + hzOffset + " pixelID=" + pixelID);
                    vScale[pixelId] = 1;
                }
            }

            return vScale;
        }

        /// <summary>
<<<<<<< HEAD
        /// THIS METHOD NEEDS TO BE DEBUGGED.  HAS NOT BEEN USED IN YEARS!.
        /// Use this method to generate grid lines for mel scale image.
        /// Currently this method is only called from BaseSonogram.GetImage() when bool doMelScale = true;.
        /// Frequencyscale.Draw1kHzLines(Image.Rgb24 bmp, bool doMelScale, int nyquist, double freqBinWidth)
=======
        /// THIS METHOD NEEDS TO BE DEBUGGED.  HAS NOT BEEN USED IN YEARS!
        /// Use this method to generate grid lines for mel scale image
        /// Currently this method is only called from BaseSonogram.GetImage() when bool doMelScale = true;
        /// Frequencyscale.Draw1kHzLines(Image{Rgb24} bmp, bool doMelScale, int nyquist, double freqBinWidth).
>>>>>>> 35c74472
        /// </summary>
        public static int[,] GetMelGridLineLocations(int gridIntervalInHertz, int nyquistFreq, int melBinCount)
        {
            double maxMel = (int)MFCCStuff.Mel(nyquistFreq);
            double melPerBin = maxMel / melBinCount;
            int gridCount = nyquistFreq / gridIntervalInHertz;

            var gridLines = new int[gridCount, 2];

            for (int f = 1; f <= gridCount; f++)
            {
                int herz = f * 1000;
                int melValue = (int)MFCCStuff.Mel(herz);
                int melBinId = (int)(melValue / melPerBin);
                if (melBinId < melBinCount)
                {
                    gridLines[f - 1, 0] = melBinId;
                    gridLines[f - 1, 1] = herz;
                }
            }

            return gridLines;
        }

        public static void DrawFrequencyLinesOnImage(Image<Rgb24> bmp, int[,] gridLineLocations, bool includeLabels)
        {
            int minimumSpectrogramWidth = 10;
            if (bmp.Width < minimumSpectrogramWidth)
            {
                // there is no point drawing grid lines on a very narrow image.
                return;
            }

            // attempt to determine background colour of spectrogram i.e. dark false-colour or light.
            // get the average brightness in a neighbourhood of m x n pixels.
            int pixelCount = 0;
            float brightness = 0.0F;
            for (int m = 5; m < minimumSpectrogramWidth; m++)
            {
                for (int n = 5; n < minimumSpectrogramWidth; n++)
                {
                    var bgnColour = bmp[m, n];

                    brightness += bgnColour.GetBrightness();
                    pixelCount++;
                }
            }

            brightness /= pixelCount;
            var txtColour = Color.White;
            if (brightness > 0.5)
            {
                txtColour = Color.Black;
            }

            int width = bmp.Width;
            int height = bmp.Height;
            int bandCount = gridLineLocations.GetLength(0);

            // draw the grid line for each frequency band
            for (int b = 0; b < bandCount; b++)
            {
                int y = height - gridLineLocations[b, 0];
                if (y < 0)
                {
                    LoggedConsole.WriteErrorLine("   WarningException: Negative image index for gridline!");
                    continue;
                }

                for (int x = 1; x < width - 3; x++)
                {
                    bmp[x, y] = Color.White;
                    x += 3;
                    bmp[x, y] = Color.Black;
                    x += 2;
                }
            }

            if (!includeLabels || bmp.Width < 30)
            {
                // there is no point placing Hertz label on a narrow image. It obscures too much spectrogram.
                return;
            }

            bmp.Mutate(g =>
            {
                // draw Hertz label on each band
                for (int b = 0; b < bandCount; b++)
                {
                    int y = height - gridLineLocations[b, 0];
                    int hertzValue = gridLineLocations[b, 1];

                    if (y > 1)
                    {
                        g.DrawTextSafe($"{hertzValue}", Drawing.Tahoma8, txtColour, new PointF(1, y));
                    }
                }
            });
        } //end AddHzGridLines()

        public static void DrawFrequencyLinesOnImage(Image<Rgb24> bmp, FrequencyScale freqScale, bool includeLabels)
        {
            DrawFrequencyLinesOnImage(bmp, freqScale.GridLineLocations, includeLabels);
        }

        // ****************************************************************************************************************************
        // ********  BELOW ARE SET OF TEST METHODS FOR THE VARIOUS FREQUENCY SCALES
        // ********  They should probably be deleted as they have been replaced by proper VS Unit Testing methods in DSP.FrequencyScaletests.cs.

        /// <summary>
        /// METHOD TO CHECK IF Default linear FREQ SCALE IS WORKING
        /// Check it on standard one minute recording.
        /// </summary>
        public static void TESTMETHOD_LinearFrequencyScaleDefault()
        {
            var recordingPath = @"C:\SensorNetworks\SoftwareTests\TestRecordings\BAC2_20071008-085040.wav";
            var outputDir = @"C:\SensorNetworks\SoftwareTests\TestFrequencyScale".ToDirectoryInfo();
            var expectedResultsDir = Path.Combine(outputDir.FullName, TestTools.ExpectedResultsDir).ToDirectoryInfo();
            var outputImagePath = Path.Combine(outputDir.FullName, "linearScaleSonogram_default.png");
            var opFileStem = "BAC2_20071008";

            var recording = new AudioRecording(recordingPath);

            // default linear scale
            var fst = FreqScaleType.Linear;
            var freqScale = new FrequencyScale(fst);

            var sonoConfig = new SonogramConfig
            {
                WindowSize = freqScale.FinalBinCount * 2,
                WindowOverlap = 0.2,
                SourceFName = recording.BaseName,

                //NoiseReductionType = NoiseReductionType.Standard,
                NoiseReductionType = NoiseReductionType.None,
                NoiseReductionParameter = 0.0,
            };

            var sonogram = new SpectrogramStandard(sonoConfig, recording.WavReader);
            sonogram.Configuration.WindowSize = freqScale.WindowSize;

            // DO NOISE REDUCTION
            var dataMatrix = SNR.NoiseReduce_Standard(sonogram.Data);
            sonogram.Data = dataMatrix;

            var image = sonogram.GetImageFullyAnnotated(sonogram.GetImage(), "SPECTROGRAM: " + fst.ToString(), freqScale.GridLineLocations);
            image.Save(outputImagePath);

            // DO FILE EQUALITY TEST
            string testName = "testName";
            var expectedTestFile = new FileInfo(Path.Combine(expectedResultsDir.FullName, "FrequencyDefaultScaleTest.EXPECTED.json"));
            var resultFile = new FileInfo(Path.Combine(outputDir.FullName, opFileStem + "FrequencyDefaultScaleTestResults.json"));
            Acoustics.Shared.Csv.Csv.WriteMatrixToCsv(resultFile, freqScale.GridLineLocations);
            TestTools.FileEqualityTest(testName, resultFile, expectedTestFile);

            LoggedConsole.WriteLine("Completed Default Linear Frequency Scale test");
            Console.WriteLine("\n\n");
        }

        /// <summary>
        /// METHOD TO CHECK IF SPECIFIED linear FREQ SCALE IS WORKING
        /// Check it on standard one minute recording.
        /// </summary>
        public static void TESTMETHOD_LinearFrequencyScale()
        {
            var recordingPath = @"C:\SensorNetworks\SoftwareTests\TestRecordings\BAC2_20071008-085040.wav";
            var outputDir = @"C:\SensorNetworks\SoftwareTests\TestFrequencyScale".ToDirectoryInfo();
            var expectedResultsDir = Path.Combine(outputDir.FullName, TestTools.ExpectedResultsDir).ToDirectoryInfo();
            var outputImagePath = Path.Combine(outputDir.FullName, "linearScaleSonogram.png");
            var opFileStem = "BAC2_20071008";

            var recording = new AudioRecording(recordingPath);

            // specfied linear scale
            int nyquist = 11025;
            int frameSize = 1024;
            int hertzInterval = 1000;
            var freqScale = new FrequencyScale(nyquist, frameSize, hertzInterval);
            var fst = freqScale.ScaleType;

            var sonoConfig = new SonogramConfig
            {
                WindowSize = freqScale.FinalBinCount * 2,
                WindowOverlap = 0.2,
                SourceFName = recording.BaseName,

                //NoiseReductionType = NoiseReductionType.Standard,
                NoiseReductionType = NoiseReductionType.None,
                NoiseReductionParameter = 0.0,
            };

            var sonogram = new SpectrogramStandard(sonoConfig, recording.WavReader);

            // DO NOISE REDUCTION
            var dataMatrix = SNR.NoiseReduce_Standard(sonogram.Data);
            sonogram.Data = dataMatrix;
            sonogram.Configuration.WindowSize = freqScale.WindowSize;

            var image = sonogram.GetImageFullyAnnotated(sonogram.GetImage(), "SPECTROGRAM: " + fst.ToString(), freqScale.GridLineLocations);
            image.Save(outputImagePath);

            // DO FILE EQUALITY TEST
            string testName = "testName";
            var expectedTestFile = new FileInfo(Path.Combine(expectedResultsDir.FullName, "FrequencyLinearScaleTest.EXPECTED.json"));
            var resultFile = new FileInfo(Path.Combine(outputDir.FullName, opFileStem + "FrequencyLinearScaleTestResults.json"));
            Acoustics.Shared.Csv.Csv.WriteMatrixToCsv(resultFile, freqScale.GridLineLocations);
            TestTools.FileEqualityTest(testName, resultFile, expectedTestFile);

            LoggedConsole.WriteLine("Completed Linear Frequency Scale test");
            Console.WriteLine("\n\n");
        }

        /// <summary>
        /// METHOD TO CHECK IF SPECIFIED MEL FREQ SCALE IS WORKING
        /// Check it on standard one minute recording.
        /// </summary>
        public static void TESTMETHOD_MelFrequencyScale()
        {
            var recordingPath = @"C:\SensorNetworks\SoftwareTests\TestRecordings\BAC2_20071008-085040.wav";
            var outputDir = @"C:\SensorNetworks\SoftwareTests\TestFrequencyScale".ToDirectoryInfo();
            var expectedResultsDir = Path.Combine(outputDir.FullName, TestTools.ExpectedResultsDir).ToDirectoryInfo();
            var outputImagePath = Path.Combine(outputDir.FullName, "melScaleSonogram.png");
            var opFileStem = "BAC2_20071008";

            var recording = new AudioRecording(recordingPath);

            int nyquist = recording.Nyquist;
            int frameSize = 1024;
            int finalBinCount = 256;
            int hertzInterval = 1000;
            FreqScaleType scaleType = FreqScaleType.Mel;
            var freqScale = new FrequencyScale(scaleType, nyquist, frameSize, finalBinCount, hertzInterval);
            var fst = freqScale.ScaleType;

            var sonoConfig = new SonogramConfig
            {
                WindowSize = frameSize,
                WindowOverlap = 0.2,
                SourceFName = recording.BaseName,
                DoMelScale = (scaleType == FreqScaleType.Mel) ? true : false,
                MelBinCount = (scaleType == FreqScaleType.Mel) ? finalBinCount : frameSize / 2,

                //NoiseReductionType = NoiseReductionType.Standard,
                NoiseReductionType = NoiseReductionType.None,
                NoiseReductionParameter = 0.0,
            };

            var sonogram = new SpectrogramStandard(sonoConfig, recording.WavReader);

            // DRAW SPECTROGRAM
            var image = sonogram.GetImageFullyAnnotated(sonogram.GetImage(), "SPECTROGRAM: " + fst.ToString(), freqScale.GridLineLocations);
            image.Save(outputImagePath);

            // DO FILE EQUALITY TEST
            string testName = "MelTest";
            var expectedTestFile = new FileInfo(Path.Combine(expectedResultsDir.FullName, "MelFrequencyScaleTest.EXPECTED.json"));
            var resultFile = new FileInfo(Path.Combine(outputDir.FullName, opFileStem + "MelFrequencyLinearScaleTestResults.json"));
            Acoustics.Shared.Csv.Csv.WriteMatrixToCsv(resultFile, freqScale.GridLineLocations);
            TestTools.FileEqualityTest(testName, resultFile, expectedTestFile);

            LoggedConsole.WriteLine("Completed Mel Frequency Scale test");
            Console.WriteLine("\n\n");
        }

        /// <summary>
        /// METHOD TO CHECK IF Octave FREQ SCALE IS WORKING
        /// Check it on standard one minute recording, SR=22050.
        /// </summary>
        public static void TESTMETHOD_OctaveFrequencyScale1()
        {
            var recordingPath = @"G:\SensorNetworks\WavFiles\LewinsRail\FromLizZnidersic\Lewinsrail_TasmanIs_Tractor_SM304253_0151119_0640_1minMono.wav";
            var outputDir = @"C:\SensorNetworks\Output\LewinsRail\LewinsRail_ThreeCallTypes".ToDirectoryInfo();

            //var recordingPath = @"C:\SensorNetworks\SoftwareTests\TestRecordings\BAC\BAC2_20071008-085040.wav";
            //var outputDir = @"C:\SensorNetworks\SoftwareTests\TestFrequencyScale".ToDirectoryInfo();
            //var expectedResultsDir = Path.Combine(outputDir.FullName, TestTools.ExpectedResultsDir).ToDirectoryInfo();
            var outputImagePath = Path.Combine(outputDir.FullName, "octaveFrequencyScale1NoNoiseReduciton.png");

            //var opFileStem = "Lewinsrail_TasmanIs_Tractor";

            var recording = new AudioRecording(recordingPath);

            // default octave scale
            var fst = FreqScaleType.Linear125Octaves6Tones30Nyquist11025;
            var freqScale = new FrequencyScale(fst);

            var sonoConfig = new SonogramConfig
            {
                WindowSize = freqScale.WindowSize,
                WindowOverlap = 0.75,
                SourceFName = recording.BaseName,
                NoiseReductionType = NoiseReductionType.None,
                NoiseReductionParameter = 0.0,
            };

            // Generate amplitude sonogram and then conver to octave scale
            var sonogram = new AmplitudeSonogram(sonoConfig, recording.WavReader);
            sonogram.Data = OctaveFreqScale.ConvertAmplitudeSpectrogramToDecibelOctaveScale(sonogram.Data, freqScale);

            // DO NOISE REDUCTION
            //var dataMatrix = SNR.NoiseReduce_Standard(sonogram.Data);
            //sonogram.Data = dataMatrix;
            sonogram.Configuration.WindowSize = freqScale.WindowSize;

            var image = sonogram.GetImageFullyAnnotated(sonogram.GetImage(), "SPECTROGRAM: " + fst.ToString(), freqScale.GridLineLocations);
            image.Save(outputImagePath);

            // DO FILE EQUALITY TEST
            //string testName = "test1";
            //var expectedTestFile = new FileInfo(Path.Combine(expectedResultsDir.FullName, "FrequencyOctaveScaleTest1.EXPECTED.json"));
            //var resultFile = new FileInfo(Path.Combine(outputDir.FullName, opFileStem + "FrequencyOctaveScaleTest1Results.json"));
            //Acoustics.Shared.Csv.Csv.WriteMatrixToCsv(resultFile, freqScale.GridLineLocations);
            //TestTools.FileEqualityTest(testName, resultFile, expectedTestFile);

            LoggedConsole.WriteLine("Completed Octave Frequency Scale test 1");
            Console.WriteLine("\n\n");
        }

        /// <summary>
        /// METHOD TO CHECK IF Octave FREQ SCALE IS WORKING
        /// Check it on MARINE RECORDING from JASCO, SR=64000.
        /// 24 BIT JASCO RECORDINGS from GBR must be converted to 16 bit.
        /// ffmpeg -i source_file.wav -sample_fmt s16 out_file.wav
        /// e.g. ". C:\Work\Github\audio-analysis\Extra Assemblies\ffmpeg\ffmpeg.exe" -i "C:\SensorNetworks\WavFiles\MarineRecordings\JascoGBR\AMAR119-00000139.00000139.Chan_1-24bps.1375012796.2013-07-28-11-59-56.wav" -sample_fmt s16 "C:\SensorNetworks\Output\OctaveFreqScale\JascoeMarineGBR116bit.wav"
        /// ffmpeg binaries are in C:\Work\Github\audio-analysis\Extra Assemblies\ffmpeg.
        /// </summary>
        public static void TESTMETHOD_OctaveFrequencyScale2()
        {
            var recordingPath = @"C:\SensorNetworks\SoftwareTests\TestRecordings\MarineJasco_AMAR119-00000139.00000139.Chan_1-24bps.1375012796.2013-07-28-11-59-56-16bit.wav";
            var outputDir = @"C:\SensorNetworks\SoftwareTests\TestFrequencyScale".ToDirectoryInfo();
            var expectedResultsDir = Path.Combine(outputDir.FullName, TestTools.ExpectedResultsDir).ToDirectoryInfo();
            var outputImagePath = Path.Combine(outputDir.FullName, "JascoMarineGBR1.png");
            var opFileStem = "JascoMarineGBR1";

            var recording = new AudioRecording(recordingPath);
            var fst = FreqScaleType.Linear125Octaves7Tones28Nyquist32000;
            var freqScale = new FrequencyScale(fst);

            var sonoConfig = new SonogramConfig
            {
                WindowSize = freqScale.WindowSize,
                WindowOverlap = 0.2,
                SourceFName = recording.BaseName,
                NoiseReductionType = NoiseReductionType.None,
                NoiseReductionParameter = 0.0,
            };

            var sonogram = new AmplitudeSonogram(sonoConfig, recording.WavReader);
            sonogram.Data = OctaveFreqScale.ConvertAmplitudeSpectrogramToDecibelOctaveScale(sonogram.Data, freqScale);

            // DO NOISE REDUCTION
            var dataMatrix = SNR.NoiseReduce_Standard(sonogram.Data);
            sonogram.Data = dataMatrix;
            sonogram.Configuration.WindowSize = freqScale.WindowSize;

            var image = sonogram.GetImageFullyAnnotated(sonogram.GetImage(), "SPECTROGRAM: " + fst.ToString(), freqScale.GridLineLocations);
            image.Save(outputImagePath);

            // DO FILE EQUALITY TEST
            string testName = "test2";
            var expectedTestFile = new FileInfo(Path.Combine(expectedResultsDir.FullName, "FrequencyOctaveScaleTest2.EXPECTED.json"));
            var resultFile = new FileInfo(Path.Combine(outputDir.FullName, opFileStem + "FrequencyOctaveScaleTest2Results.json"));
            Acoustics.Shared.Csv.Csv.WriteMatrixToCsv(resultFile, freqScale.GridLineLocations);
            TestTools.FileEqualityTest(testName, resultFile, expectedTestFile);

            LoggedConsole.WriteLine("Completed Octave Frequency Scale " + testName);
            Console.WriteLine("\n\n");
        }

        public static void TESTMETHOD_DrawFrequencyLinesOnImage()
        {
            string filename = @"C:\SensorNetworks\SoftwareTests\TestFrequencyScale\Clusters50.bmp";
            string outputFile = @"C:\SensorNetworks\SoftwareTests\TestFrequencyScale\Clusters50WithGrid.bmp";
            var bmp = Image.Load(filename);

            int nyquist = 11025;
            int frameSize = 1024;
            int finalBinCount = 128;
            int gridInterval = 1000;
            var freqScale = new FrequencyScale(FreqScaleType.Mel, nyquist, frameSize, finalBinCount, gridInterval);
            DrawFrequencyLinesOnImage((Image<Rgb24>)bmp, freqScale, includeLabels: false);
            bmp.Save(outputFile);
        }
    }
}<|MERGE_RESOLUTION|>--- conflicted
+++ resolved
@@ -15,7 +15,7 @@
     using TowseyLibrary;
     using Path = System.IO.Path;
 
-    // IMPORTANT NOTE: If you are converting Herz scale from LINEAR to MEL or OCTAVE, this conversion MUST be done BEFORE noise reduction
+    // IMPORTANT NOTE: If you are converting Hertz scale from LINEAR to MEL or OCTAVE, this conversion MUST be done BEFORE noise reduction
 
     /// <summary>
     /// All the below octave scale options are designed for a final freq scale having 256 bins.
@@ -306,17 +306,10 @@
         }
 
         /// <summary>
-<<<<<<< HEAD
-        /// THIS METHOD NEEDS TO BE DEBUGGED.  HAS NOT BEEN USED IN YEARS!.
-        /// Use this method to generate grid lines for mel scale image.
-        /// Currently this method is only called from BaseSonogram.GetImage() when bool doMelScale = true;.
-        /// Frequencyscale.Draw1kHzLines(Image.Rgb24 bmp, bool doMelScale, int nyquist, double freqBinWidth)
-=======
         /// THIS METHOD NEEDS TO BE DEBUGGED.  HAS NOT BEEN USED IN YEARS!
         /// Use this method to generate grid lines for mel scale image
         /// Currently this method is only called from BaseSonogram.GetImage() when bool doMelScale = true;
         /// Frequencyscale.Draw1kHzLines(Image{Rgb24} bmp, bool doMelScale, int nyquist, double freqBinWidth).
->>>>>>> 35c74472
         /// </summary>
         public static int[,] GetMelGridLineLocations(int gridIntervalInHertz, int nyquistFreq, int melBinCount)
         {
