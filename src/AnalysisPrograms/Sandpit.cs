// <copyright file="Sandpit.cs" company="QutEcoacoustics">
// All code in this file and all associated files are the copyright and property of the QUT Ecoacoustics Research Group (formerly MQUTeR, and formerly QUT Bioacoustics Research Group).
// </copyright>

namespace AnalysisPrograms
{
    using System;
    using System.Collections.Generic;
    using System.Diagnostics;
    using System.Drawing;
    using System.Drawing.Imaging;
    using System.Globalization;
    using System.IO;
    using System.Linq;
    using System.Text;
    using System.Threading.Tasks;
    using Acoustics.Shared;
    using Acoustics.Shared.Csv;
    using AnalyseLongRecordings;
    using AudioAnalysisTools;
    using AudioAnalysisTools.DSP;
    using AudioAnalysisTools.Indices;
    using AudioAnalysisTools.LongDurationSpectrograms;
    using AudioAnalysisTools.StandardSpectrograms;
    using AudioAnalysisTools.WavTools;
    using log4net.Util;
    using McMaster.Extensions.CommandLineUtils;
    using Production;
    using Production.Arguments;
    using TowseyLibrary;

    /// <summary>
    /// Activity Code for this class:= sandpit
    ///
    /// Activity Codes for other tasks to do with spectrograms and audio files:
    ///
    /// audio2csv - Calls AnalyseLongRecording.Execute(): Outputs acoustic indices and LD false-colour spectrograms.
    /// audio2sonogram - Calls AnalysisPrograms.Audio2Sonogram.Main(): Produces a sonogram from an audio file - EITHER custom OR via SOX.Generates multiple spectrogram images and oscilllations info
    /// indicescsv2image - Calls DrawSummaryIndexTracks.Main(): Input csv file of summary indices. Outputs a tracks image.
    /// colourspectrogram - Calls DrawLongDurationSpectrograms.Execute():  Produces LD spectrograms from matrices of indices.
    /// zoomingspectrograms - Calls DrawZoomingSpectrograms.Execute():  Produces LD spectrograms on different time scales.
    /// differencespectrogram - Calls DifferenceSpectrogram.Execute():  Produces Long duration difference spectrograms
    ///
    /// audiofilecheck - Writes information about audio files to a csv file.
    /// snr - Calls SnrAnalysis.Execute():  Calculates signal to noise ratio.
    /// audiocutter - Cuts audio into segments of desired length and format
    /// createfoursonograms
    /// </summary>
    // TODO: [OPENSOURCE] empty out this file
    public class Sandpit
    {
        public const string CommandName = "Sandpit";

        [Command(
            CommandName,
            Description = "Michael's experimental area.",
            ShowInHelpText = false)]
        public class Arguments : SubCommandBase
        {
            public override Task<int> Execute(CommandLineApplication app)
            {
                var tStart = DateTime.Now;
                Log.Verbosity = 1;
                Log.WriteLine("# Start Time = " + tStart.ToString(CultureInfo.InvariantCulture));

                //AnalyseFrogDataSet();
                //Audio2CsvOverOneFile();
                //Audio2CsvOverMultipleFiles();

                // used to get files from availae for Black rail and Least Bittern papers.
                //CodeToExtractFeatureVectorOfIndices();
                //CodeToGetLdfcSpectrogramsFromAvailae();
                CodeToPlaceScoreTracksUnderLdfcSpectrograms();
                //CodeToPlaceScoreTracksUnderSingleImage();

                //ConcatenateIndexFilesAndSpectrograms();
                //ConcatenateMarineImages();
                //ConcatenateImages();
                //ConcatenateTwelveImages();
                //CubeHelixDrawTestImage();
                //DrawLongDurationSpectrogram();
                //DrawClusterSequence();

                //ExtractSpectralFeatures();
                //HerveGlotinMethods();
                //KarlHeinzFrommolt();
                //OTSU_TRHESHOLDING();
                //ResourcesForEventPatternRecognition();
                //ResourcesForRheobatrachusSilusRecogniser();
                //TestAnalyseLongRecordingUsingArtificialSignal();
                //TestArbimonSegmentationAlgorithm();
                //TestEigenValues();
                //TestChannelIntegrity();
                //TestDct();
                //TEST_FilterMovingAverage();
                //TestImageProcessing();
                //TestMatrix3dClass();
                TestsOfFrequencyScales();
                //TestReadingFileOfSummaryIndices();
                //TestStructureTensor();
                //TestWavelets();
                //TestFft2D();
                //TestTernaryPlots();
                //TestDirectorySearchAndFileSearch();
                //TestNoiseReduction();

                Console.WriteLine("# Finished Sandpit Task!    Press any key to exit.");
                return this.Ok();
            }
        }

        public static void DrawClusterSequence()
        {
            for (int i = 1; i <= 60; i++)
            {
                DrawClusterSequence2(i);
            }
        }

        public static void DrawClusterSequence1(int clusterId)
        {
            // set up an image into which to draw presence/absence of each cluster.
            int height = 400;
            int width = 1440;
            var image = new Bitmap(width, height, PixelFormat.Format24bppRgb);
            var g = Graphics.FromImage(image);
            g.Clear(Color.White);

            DirectoryInfo dir =
                new DirectoryInfo(
                    @"H:\Documents\SensorNetworks\Students\AniekRoelofs\Results 22Feb2018\Complete\SummaryIndices");
            string fileName = "Cluster60Sequence_Gympie2015June22_SuI.csv";
            string path = Path.Combine(dir.FullName, fileName);

            using (TextReader reader = new StreamReader(path))
            {
                // read the header and ignore
                string line = reader.ReadLine();
                int counter = 0;
                while ((line = reader.ReadLine()) != null)
                {
                    //read one line at a time in string array
                    string[] words = line.Split(',');

                    if (line.StartsWith("NaN"))
                    {
                        int day = counter / width;
                        int minuteId = counter % width;
                        image.SetPixel(minuteId, day, Color.Red);
                    }
                    else if (clusterId == int.Parse(words[0]))
                    {
                        int day = counter / width;
                        int minuteId = int.Parse(words[1]);
                        image.SetPixel(minuteId, day, Color.Black);
                    }

                    counter++;
                } // end while

                Console.WriteLine("Counter=" + counter);
            } //using

            g.DrawString("Cluster" + clusterId, new Font("Tahoma", 20), Brushes.Black, new PointF(10, 10));

            string imageName = $"cluster{clusterId}.png";
            string savePath = Path.Combine(dir.FullName + "\\ClusterImages", imageName);
            image.Save(savePath);
            //Console.ReadLine();
        }

        public static void DrawClusterSequence2(int requiredCusterId)
        {
            // set up an image into which to draw presence/absence of each cluster.
            int height = 400;
            int width = 1440;

            Color[] colorchart =
            {
                Color.Red, Color.Orange, Color.Green, Color.Aqua, Color.Blue, Color.BlueViolet, Color.Black,
                Color.DarkMagenta, Color.LawnGreen, Color.DarkRed
            };
            var image = new Bitmap(width, height, PixelFormat.Format24bppRgb);
            var g = Graphics.FromImage(image);
            g.Clear(Color.White);

            DirectoryInfo dir =
                new DirectoryInfo(@"H:\Documents\SensorNetworks\Students\AniekRoelofs\Results 14March2018");
            string fileName = "Cluster60_Hidstate10_Gympie2015June22_SuI_bestof4.csv";
            string path = Path.Combine(dir.FullName, fileName);
            int clusterSize = 0;

            using (TextReader reader = new StreamReader(path))
            {
                // read the header and ignore
                string line = reader.ReadLine();
                int minCounter = 0;
                while ((line = reader.ReadLine()) != null)
                {
                    //read one line at a time in string array
                    string[] words = line.Split(',');
                    int minuteOfday = int.Parse(words[0]);
                    int day = minCounter / width;
                    int hidStateId = int.Parse(words[2]);

                    if (words[1].StartsWith("NaN"))
                    {
                        image.SetPixel(minuteOfday, day, Color.Gray);
                    }
                    else if (requiredCusterId == int.Parse(words[1]))
                    {
                        clusterSize++;
                        image.SetPixel(minuteOfday, day, colorchart[hidStateId - 1]);
                    }

                    minCounter++;
                } // end while

                Console.WriteLine("Counter=" + minCounter);
            } //using

            g.DrawString("Cluster" + requiredCusterId + " Size=" + clusterSize, new Font("Tahoma", 20), Brushes.Black,
                new PointF(10, 10));

            string imageName = $"cluster{requiredCusterId}.png";
            string savePath = Path.Combine(dir.FullName + "\\ClusterImages", imageName);
            image.Save(savePath);

            // Console.ReadLine();
        }

        /// <summary>
        /// This calls AnalysisPrograms.DrawLongDurationSpectrograms.Execute() to produce LD FC spectrograms from matrices of indices.
        /// See, for example, using the Pillaga Forest data.
        /// If your index calculation duration (ICD) is less than 60s a false-colour spectrogram will not be produced.
        /// Instead you need to do additional step:- Use Action code = ColourSpectrogram
        ///     and enter program through AnalysisPrograms.DrawLongDurationSpectrograms
        /// </summary>
        public static void Audio2CsvOverOneFile()
        {
            // DEV CONFIG OPTIONS
            //C:\Work\GitHub\audio-analysis\AudioAnalysis\AnalysisPrograms\App.config

            // Use the following paths for the COMMAND LINE
            // COMMAND LINES FOR  ACOUSTIC INDICES, the <audio2csv> task.
            // audio2csv  "C:\SensorNetworks\WavFiles\Kiwi\KAPITI2_20100219_202900.wav"         "C:\SensorNetworks\Software\AudioAnalysis\AnalysisConfigFiles\Towsey.Acoustic.cfg"  "C:\SensorNetworks\Output\LSKiwi3"
            // audio2csv  "C:\SensorNetworks\WavFiles\Kiwi\TOWER_20100208_204500.wav"           "C:\SensorNetworks\Software\AudioAnalysis\AnalysisConfigFiles\Towsey.Acoustic.cfg"  "C:\SensorNetworks\Output\LSKiwi3"
            // audio2csv  "C:\SensorNetworks\WavFiles\Kiwi\TUITCE_20091215_220004.wav"          "C:\SensorNetworks\Software\AudioAnalysis\AnalysisConfigFiles\Towsey.Acoustic.cfg"  "C:\SensorNetworks\Output\LSKiwi3"
            // audio2csv  "C:\SensorNetworks\WavFiles\Kiwi\TUITCE_20091215_220004_Cropped.wav"  "C:\SensorNetworks\Software\AudioAnalysis\AnalysisConfigFiles\Towsey.Acoustic.cfg"  "C:\SensorNetworks\Output\LSKiwi3"

            // BIG DATA testing
            // "F:\Projects\QUT\qut-svn-trunk\AudioAnalysis\AnalysisPrograms\bin\Debug\AnalysisPrograms.exe" audio2csv -source "F:\Projects\test-audio\cabin_EarlyMorning4_CatBirds20091101-000000.wav" -config "F:\Projects\QUT\qut-svn-trunk\AudioAnalysis\AnalysisConfigFiles\Towsey.Acoustic.cfg" -output "F:\Projects\test-audio\results" -tempdir "F:\Projects\test-audio\results\temp"

            // TESTING for Sheryn Brodie
            // This is a six-hour recording and quite good for debugging calculation of acoustic indices
            //string recordingPath = @"D:\SensorNetworks\WavFiles\Frogs\SherynBrodie\con1To6.wav";
            //string outputPath = @"D:\SensorNetworks\Output\Frogs\TestOfRecognizers-2017August\";
            //string configPath = @"C:\Work\GitHub\audio-analysis\AudioAnalysis\AnalysisConfigFiles\RecognizerConfigFiles\Ecosounds.MultiRecognizer.yml";

            // ACOUSTIC_INDICES_SUNSHINE_COAST SITE1
            // audio2csv  "Z:\Sunshine Coast\Site1\DM420036.MP3"  "C:\SensorNetworks\Software\AudioAnalysis\AnalysisConfigFiles\Towsey.Acoustic.cfg"  "C:\SensorNetworks\Output\SunshineCoast\Acoustic\Site1"
            // audio2csv  "C:\SensorNetworks\WavFiles\SunshineCoast\DM420036.MP3"  "C:\SensorNetworks\Software\AudioAnalysis\AnalysisConfigFiles\Towsey.Acoustic.cfg"  "C:\SensorNetworks\Output\SunshineCoast"
            //    Source = @"D:\Anthony escience Experiment data\4c77b524-1857-4550-afaa-c0ebe5e3960a_101013-0000.mp3".ToFileInfo(),
            //    Config = @"C:\Work\Sensors\AudioAnalysis\AnalysisConfigFiles\Towsey.Acoustic.cfg".ToFileInfo(),
            //    Output = @"C:\tmp\results\".ToDirectoryInfo()

            //    Source = @"C:\SensorNetworks\WavFiles\SunshineCoast\DM420036.MP3".ToFileInfo(),
            //    Config = @"C:\SensorNetworks\Software\AudioAnalysis\AnalysisConfigFiles\Towsey.Acoustic.cfg".ToFileInfo(),
            //    Output = @"C:\SensorNetworks\Output\SunshineCoast\Site1\".ToDirectoryInfo()

            //FOR  MULTI-ANALYSER and CROWS
            //audio2csv  "C:\SensorNetworks\WavFiles\KoalaMale\SmallTestSet\DaguilarGoldCreek1_DM420157_0000m_00s__0059m_47s_49h.mp3" "C:\SensorNetworks\Software\AudioAnalysis\AnalysisConfigFiles\Towsey.MultiAnalyser.cfg" "C:\SensorNetworks\Output\Test1"

            // TSHERING DEMA BHUTAN RECORDINGS
            //string recordingPath = @"C:\SensorNetworks\WavFiles\TsheringDema\WBH12HOURS-D_20160403_120000.wav";
            //    @"Y:\Tshering\WBH_Walaytar\201505 - second deployment\Site2_Waklaytar\24Hours WBH_28032016\WBH12HOURS-D_20160403_120000.wav";
            // string recordingPath = @"G:\SensorNetworks\WavFiles\Bhutan\WBH12HOURS-N_20160403_064548.wav";
            // string recordingPath = @"G:\SensorNetworks\WavFiles\Bhutan\Heron_commonCall_downsampled.wav";

            //string outputPath    = @"C:\SensorNetworks\Output\TsheringDema";
            //    @Y:\Results\2016Dec06-094005 - Tshering, Towsey.Indices, ICD=10.0, #133\Tshering\WBH_Walaytar\201505 - second deployment\Site2_Waklaytar\24Hours WBH_28032016

            // BHUTAN: Tsherng Dema: This file contains lots of white heron calls.     WBH12HOURS-N_20160403_000000.wav
            // This is a six-hour recording and quite good for debugging calculation of acoustic indices
            //string recordingPath = @"G:\SensorNetworks\WavFiles\Bhutan\SecondDeployment\WBH12HOURS-N_20160403_000000.wav";
            //string outputPath = @"C:\SensorNetworks\Output\TsheringDema";
            //string configPath = @"C:\Work\GitHub\audio-analysis\AudioAnalysis\AnalysisConfigFiles\Towsey.Acoustic.yml";

            // string configPath = @"C:\Work\GitHub\audio-analysis\AudioAnalysis\AnalysisConfigFiles\RecognizerConfigFiles\Towsey.ArdeaInsignis.yml";

            //MARINE
            //string recordingPath = @"C:\SensorNetworks\WavFiles\MarineRecordings\20130318_171500.wav";
            //string configPath  = @"C:\Work\GitHub\audio-analysis\AudioAnalysis\AnalysisConfigFiles\Towsey.SonogramMarine.yml";
            //string configPath = @"C:\Work\GitHub\audio-analysis\AudioAnalysis\AnalysisConfigFiles\Towsey.AcousticMarine.yml";
            //string outputPath = @"C:\SensorNetworks\Output\MarineSonograms\Test1";

            //RAIN
            //audio2csv "C:\SensorNetworks\WavFiles\Rain\DM420036_min599.wav"  "C:\SensorNetworks\Software\AudioAnalysis\AnalysisConfigFiles\Towsey.Acoustic.cfg" "C:\SensorNetworks\Output\Rain"
            //string configPath = @"C:\SensorNetworks\Software\AudioAnalysis\AnalysisConfigFiles\Towsey.MultiAnalyser.cfg";
            //string configPath = @"C:\SensorNetworks\Software\AudioAnalysis\AnalysisConfigFiles\Towsey.Human.cfg";
            //string configPath = @"C:\SensorNetworks\Software\AudioAnalysis\AnalysisConfigFiles\Towsey.Crow.cfg";

            // CHECKING 16Hz PROBLEMS
            // audio2csv  "C:\SensorNetworks\WavFiles\Frogs\Curramore\CurramoreSelection-mono16kHz.mp3"  "C:\SensorNetworks\Software\AudioAnalysis\AnalysisConfigFiles\Towsey.Acoustic.cfg"  "C:\SensorNetworks\Output\Frogs\ShiloDebugOct2012\AudioToCSV"
            // audio2csv  "C:\SensorNetworks\WavFiles\16HzRecording\CREDO1_20120607_063200.mp3"          "C:\SensorNetworks\Software\AudioAnalysis\AnalysisConfigFiles\Towsey.Acoustic.cfg"  "C:\SensorNetworks\Output\Frogs\ShiloDebugOct2012\AudioToCSV"

            // FALSE-COLOUR SPECTROGRAMS
            //string configPath = @"C:\Work\GitHub\audio-analysis\AudioAnalysis\AnalysisConfigFiles\Italy.Acoustic.Parallel.yml";
            //string configPath = @"C:\Work\GitHub\audio-analysis\AudioAnalysis\AnalysisConfigFiles\Towsey.Acoustic.yml";
            //Output = @"C:\SensorNetworks\Output\FalseColourSpectrograms".ToDirectoryInfo()

            // Brad Law Data
            //string recordingPath = @"D:\SensorNetworks\WavFiles\BradLaw\PillagaForestSite18a\PILLIGA_20121125_052500.wav";
            //string recordingPath = @"D:\SensorNetworks\WavFiles\BradLaw\PillagaForestSite18a\PILLIGA_20121125_194900.wav";
            // next recording contains koala calls
            //string recordingPath = @"D:\SensorNetworks\WavFiles\BradLaw\WilliWilliNP_K48\Data\K48_20161104_211749.wav";
            //string outputPath = @"D:\SensorNetworks\Output\BradLawData\WilliWilliNP";
            //string configPath = @"C:\Work\GitHub\audio-analysis\AudioAnalysis\AnalysisConfigFiles\Towsey.AcousticHiRes.yml";
            //string recordingPath = @"G:\SensorNetworks\WavFiles\BradLaw\PillagaForestSite18a\PILLIGA_20121125_233900.wav";
            //string outputPath = @"G:\SensorNetworks\Output\BradLaw\Pillaga24";
            //string configPath = @"C:\Work\GitHub\audio-analysis\AudioAnalysis\AnalysisConfigFiles\Towsey.Acoustic.yml";

            // Ivan Campos recordings
            string recordingPath = @"G:\SensorNetworks\WavFiles\Ivancampos\INCIPO01_20161031_024006_898.wav";
            string outputPath = @"G:\SensorNetworks\Output\IvanCampos\17";
            string configPath = @"C:\Work\GitHub\audio-analysis\AudioAnalysis\AnalysisConfigFiles\Towsey.Acoustic.yml";

            // Test recordings from Wildlife Acoustics demonstrating their compression algorithm
            //string recordingPath = @"D:\SensorNetworks\WildLifeAcoustics\sm4_compression_demo\S4A00068_20160506_063000.wav";
            //string recordingPath = @"D:\SensorNetworks\WildLifeAcoustics\sm4_compression_demo\S4A00068_20160506_063000_new50.wav";
            //string outputPath = @"D:\SensorNetworks\Output\WildLifeAcoustics";
            //string configPath = @"C:\Work\GitHub\audio-analysis\AudioAnalysis\AnalysisConfigFiles\Towsey.AcousticHiRes.yml";

            // Recording from Andrew Skeoch at Australian Wildlife Audio Recording Group
            //string recordingPath = @"D:\SensorNetworks\WavFiles\BradLaw\TopTrapDam Pilliga 22050 16bit.wav";
            //string outputPath = @"D:\SensorNetworks\Output\BradLawData\AWARG";
            //string configPath = @"C:\Work\GitHub\audio-analysis\AudioAnalysis\AnalysisConfigFiles\Towsey.AcousticHiRes.yml";

            // Recording from YVONNE - GYMPIE NP - nighttime @ 96kHz listening for bats.
            //string recordingPath = @"C:\SensorNetworks\WavFiles\TestRecordings\GYMPIE_BATS_20170808_180000+1000.wav";
            //string outputPath = @"C:\SensorNetworks\Output\Bats";
            //string configPath = @"C:\SensorNetworks\Output\Bats\config\Towsey.Acoustic.yml";

            // ARTIFICIAL TEST RECORDING
            //string recordingPath = @"C:\SensorNetworks\WavFiles\TestRecordings\TEST_4min_artificial.wav";
            //string outputPath    = @"C:\SensorNetworks\Output\Test\Test2";
            //string outputPath    = @"C:\SensorNetworks\Output\FalseColourSpectrograms";
            //string recordingPath = @"C:\SensorNetworks\WavFiles\TestRecordings\TEST_1min_artificial.wav";
            //string outputPath = @"C:\SensorNetworks\Output\Test\Test";

            //string recordingPath = @"C:\SensorNetworks\WavFiles\TestRecordings\TEST_7min_artificial.wav";
            //            string recordingPath = @"C:\SensorNetworks\WavFiles\TestRecordings\TEST_Farmstay_ECLIPSE3_20121114-060001+1000.wav";
            //            string configPath    = @"C:\Work\GitHub\audio-analysis\AudioAnalysis\AnalysisConfigFiles\Towsey.Acoustic.yml";
            //            string outputPath    = @"C:\SensorNetworks\Output\Test\Test2";

            //CHANNEL INTEGRITY
            //string recordingPath = @"Y:\Yvonne\Cooloola\2015Oct04\GympieNP\20151001-064550+1000.wav";
            //string configPath = @"C:\Work\GitHub\audio-analysis\AudioAnalysis\AnalysisConfigFiles\Towsey.ChannelIntegrity.yml";
            //string outputPath = @"C:\SensorNetworks\Output\ChannelIntegrity";

            //MARINE
            // Georgia recordings from Cornell
            //string recordingPath = @"C:\SensorNetworks\WavFiles\MarineRecordings\20130318_171500.wav";
            //string configPath = @"C:\Work\GitHub\audio-analysis\AudioAnalysis\AnalysisConfigFiles\Towsey.AcousticMarine.yml";
            //string outputPath = @"C:\SensorNetworks\Output\MarineSonograms\Test1";

            // Great Barrier Reef (GBR) recordings from Jasco
            //string recordingPath = @"C:\SensorNetworks\WavFiles\MarineRecordings\JascoGBR\AMAR119-00000139.00000139.Chan_1-24bps.1375012796.2013-07-28-11-59-56-16bit.wav";
            //string configPath = @"C:\Work\GitHub\audio-analysis\AudioAnalysis\AnalysisConfigFiles\Towsey.AcousticMarine.yml";
            //string outputPath = @"C:\SensorNetworks\Output\MarineJasco";

            // SERF TAGGED RECORDINGS FROM OCT 2010
            // audio2csv  "Z:\SERF\TaggedRecordings\SE\7a667c05-825e-4870-bc4b-9cec98024f5a_101013-0000.mp3"  "C:\SensorNetworks\Software\AudioAnalysis\AnalysisConfigFiles\Towsey.Acoustic.cfg"  "C:\SensorNetworks\Output\SERF\2013Analysis\13Oct2010"
            //       Source = @"Z:\SERF\TaggedRecordings\SE\7a667c05-825e-4870-bc4b-9cec98024f5a_101013-0000.mp3".ToFileInfo(),
            //       Config = @"C:\SensorNetworks\Software\AudioAnalysis\AnalysisConfigFiles\Towsey.Acoustic.cfg".ToFileInfo(),
            //       Output = @"C:\SensorNetworks\Output\SERF\AfterRefactoring".ToDirectoryInfo()

            // GROUND PARROT
            //string recordingPath = @"C:\SensorNetworks\WavFiles\TestRecordings\groundParrot_Perigian_TEST.wav";

            // KOALA RECORDINGS
            //string recordingPath = @"C:\SensorNetworks\WavFiles\KoalaMale\SmallTestSet\HoneymoonBay_StBees_20080905-001000.wav"; //2 min recording
            //string recordingPath = @"C:\SensorNetworks\WavFiles\KoalaMale\SmallTestSet\DaguilarGoldCreek1_DM420157_0000m_00s__0059m_47s_49h.mp3";

            //string outputPath = @"C:\SensorNetworks\Output\KoalaMale\HiRes";

            //string configPath = @"C:\SensorNetworks\Software\AudioAnalysis\AnalysisConfigFiles\Towsey.KoalaMale.cfg";

            // TUI TERRACE RECORDINGS
            //string recordingPath = @"C:\SensorNetworks\WavFiles\TestRecordings\Kiwi\TEST_TUITCE_20091215_220004.wav";

            //string outputPath = @"C:\SensorNetworks\Output\LSKiwi3\Test_Dec2013";
            //string outputPath = @"C:\SensorNetworks\Output\LSKiwi3\Test_07April2014";
            //string outputPath = @"C:\SensorNetworks\Output\Test\TestKiwi";
            //string outputPath = @"C:\SensorNetworks\Output\LSKiwi3\Test18May2017";

            //string configPath = @"C:\SensorNetworks\Software\AudioAnalysis\AnalysisConfigFiles\Towsey.LSKiwi3.cfg";
            //string configPath = @"C:\Work\GitHub\audio-analysis\AudioAnalysis\AnalysisConfigFiles\Towsey.Acoustic.yml";

            // COMMAND LINE FOR  LITTLE SPOTTED KIWI3
            // audio2csv  "C:\SensorNetworks\WavFiles\Kiwi\TUITCE_20091215_220004.wav" "C:\SensorNetworks\Software\AudioAnalysis\AnalysisConfigFiles\Towsey.LSKiwi3.cfg" C:\SensorNetworks\Output\LSKiwi3\
            // ACOUSTIC_INDICES_LSK_TUITCE_20091215_220004
            //           Source = @"C:\SensorNetworks\WavFiles\Kiwi\TUITCE_20091215_220004.wav".ToFileInfo(),
            //           Config = @"C:\SensorNetworks\Software\AudioAnalysis\AnalysisConfigFiles\Towsey.Acoustic.cfg".ToFileInfo(),
            //           Output = @"C:\SensorNetworks\Output\LSKiwi3\AfterRefactoring".ToDirectoryInfo()

            // CANETOAD RECORDINGS
            //string recordingPath = @"C:\SensorNetworks\WavFiles\TestRecordings\CaneToads_rural1_20.mp3";
            //string recordingPath = @"G:\SensorNetworks\WavFiles\Frogs\Canetoad\CaneToads_rural1_20.mp3";
            //string recordingPath = @"F:\SensorNetworks\WavFiles\CaneToad\CaneToad Release Call 270213-8.wav";
            //string recordingPath = @"F:\SensorNetworks\WavFiles\CaneToad\UndetectedCalls-2014\KiyomiUndetected210214-1.mp3";

            // Used these to check for Paul.  January 2017.
            //string recordingPath = @"Y:\Groote\2016 March\Emerald River\CardA\Data\EMERALD_20150703_103506.wav";
            //string configPath    = @"C:\Work\GitHub\audio-analysis\AudioAnalysis\AnalysisConfigFiles\RecognizerConfigFiles\Towsey.RhinellaMarina.yml";
            //string outputPath    = @"C:\SensorNetworks\Output\Frogs\Canetoad\Rural1";

            // OTHER FROGS
            //string recordingPath = @"C:\SensorNetworks\WavFiles\Frogs\LimnodynastesSpecies\3mile_creek_dam_-_Herveys_Range_1076_248366_20130305_001700_30.wav";
            //string recordingPath = @"G:\SensorNetworks\WavFiles\Frogs\LitoriaSpecies\LitOlong.wav";
            //string recordingPath = @"G:\SensorNetworks\WavFiles\Frogs\Limnodynastes_convexiusculus\10 Limnodynastes convexiusculus.mp3";
            //string recordingPath = @"G:\SensorNetworks\WavFiles\Frogs\LitoriaSp\53 Litoria fallax.mp3";
            //string recordingPath = @"G:\SensorNetworks\WavFiles\Frogs\.mp3";
            //string recordingPath = @"C:\SensorNetworks\WavFiles\Frogs\FrogRecording_2.wav";
            //string recordingPath = @"C:\SensorNetworks\Output\Frogs\FrogPondSamford\FrogPond_Samford_SE_555_20101023-000000.mp3";
            //string recordingPath = @"C:\SensorNetworks\Output\Frogs\FrogPondSamford\FrogPond_Samford_SE_555_20101023-000000_0min.wav";
            //string recordingPath = @"C:\SensorNetworks\WavFiles\Frogs\Frogs_TockAndRachet_GympieDam_JasonsDad.wav";

            //string outputPath    = @"C:\SensorNetworks\Output\Frogs\TestOfHiResIndices-2016August\Test";
            //string outputPath    = @"C:\SensorNetworks\Output\Frogs\CanetoadAcousticIndices";
            //string outputPath    = @"C:\SensorNetworks\Output\Frogs\SamfordTest";

            // ECLIPSE FARMSTAY
            //string recordingPath = @"C:\SensorNetworks\WavFiles\TestRecordings\TEST_Farmstay_ECLIPSE3_20121114-060001+1000.wav";
            //string recordingPath = @"Y:\Eclipise 2012\Eclipse\Site 4 - Farmstay\ECLIPSE3_20121115_040001.wav";
            //string recordingPath = @"C:\SensorNetworks\WavFiles\Eclipse2012\Farmstay_ECLIPSE3_20121114_060001TEST.wav";
            //string outputPath    = @"C:\SensorNetworks\Output\FalseColourSpectrograms\SpectrogramZoom\ZoomImages2";

            // ST BEES KOALA RECORDING TWO HOURS
            //string recordingPath = @"C:\SensorNetworks\WavFiles\TestRecordings\WESTKNOLL_20140905-001853+1000.wav";
            //string outputPath = @"C:\SensorNetworks\Output\KoalaMale\StBeesIndices2016";

            /*
            //LEWIN'S RAIL
            // BAC recordings
            //string recordingPath = @"C:\SensorNetworks\WavFiles\TestRecordings\BAC2_20071008-085040.wav";
            //string outputPath    = @"C:\SensorNetworks\Output\BAC\";
            string recordingPath = @"G:\SensorNetworks\WavFiles\LewinsRail\FromLizZnidersic\Data Priory property D.Chapple August 2016\SM304290_0+1_20160824_102329.wav";
            string outputPath    = @"C:\SensorNetworks\Output\LewinsRail\Results2017";
            string configPath    = @"C:\Work\GitHub\audio-analysis\AudioAnalysis\AnalysisConfigFiles\RecognizerConfigFiles\Towsey.LewiniaPectoralis.yml";
            */

            /*
            //BIRD50 recordings from Herve Glotin
            //string recordingPath = @"C:\SensorNetworks\WavFiles\Glotin-Bird50\AmazonBird50_testing_input\ID1268.wav";
            //string outputPath = @"C:\SensorNetworks\Output\BIRD50\";

            // EASTERN BRISTLE BIRD
            //string recordingPath = @"F:\SensorNetworks\WavFiles\EasternBristlebird\CURRUMBIN_20150529-142503+1000.wav";
            //string outputPath    = @"C:\SensorNetworks\Output\BristleBird";
            */

            // CONFIG FILES ######################################################################################################
            // Use these configs for Summary and Spectral Indices
            //string configPath = @"C:\Work\GitHub\audio-analysis\AudioAnalysis\AnalysisConfigFiles\Italy.Acoustic.Parallel.yml";
            //string configPath = @"C:\Work\GitHub\audio-analysis\AudioAnalysis\AnalysisConfigFiles\Towsey.Acoustic.yml";

            // MULTI-RECOGNISER:    Use this config when doing multiple species recognisers
            //string configPath = @"C:\Work\GitHub\audio-analysis\AudioAnalysis\AnalysisConfigFiles\Ecosounds.MultiRecognizer.yml";

            // Use these config files when looking for individual species.
            //string configPath = @"C:\Work\GitHub\audio-analysis\AudioAnalysis\AnalysisConfigFiles\RecognizerConfigFiles\Towsey.LitoriaFallax.yml";
            //string configPath = @"C:\Work\GitHub\audio-analysis\AudioAnalysis\AnalysisConfigFiles\RecognizerConfigFiles\Stark.LitoriaOlong.yml";

            // Use these configs for Call recognition Indices
            //string configPath = @"C:\SensorNetworks\Software\AudioAnalysis\AnalysisConfigFiles\Towsey.LSKiwi3.cfg";
            //string configPath = @"C:\SensorNetworks\Software\AudioAnalysis\AnalysisConfigFiles\Towsey.MultiAnalyser.cfg";
            //string configPath = @"C:\SensorNetworks\Software\AudioAnalysis\AnalysisConfigFiles\Towsey.KoalaMale.cfg";
            //string configPath = @"C:\SensorNetworks\Software\AudioAnalysis\AnalysisConfigFiles\Towsey.Human.cfg";
            //string configPath = @"C:\SensorNetworks\Software\AudioAnalysis\AnalysisConfigFiles\Towsey.Crow.cfg";

            // DEV CONFIG OPTIONS
            //C:\Work\GitHub\audio-analysis\AudioAnalysis\AnalysisPrograms\App.config

            var arguments = new AnalyseLongRecording.Arguments
            {
                Source = recordingPath.ToFileInfo(),
                Config = configPath,
                Output = outputPath.ToDirectoryInfo(),
                MixDownToMono = true,
            };

            AnalyseLongRecording.Execute(arguments);
        }

        public static void DrawLongDurationSpectrogram()
        {
            // the default ld fc spectrogram config file
            var spectrogramConfigFile =
                @"C:\Work\GitHub\audio-analysis\AudioAnalysis\AnalysisConfigFiles\SpectrogramFalseColourConfig.yml";

            // the default index properties file
            string indexPropertiesFile =
                @"C:\Work\GitHub\audio-analysis\AudioAnalysis\AnalysisConfigFiles\IndexPropertiesConfig.yml";

            // INPUT and OUTPUT DIRECTORIES
            //MARINE JASCO TEST
            //var ipdir = @"C:\SensorNetworks\Output\MarineJasco\Towsey.Acoustic";
            //var opdir = @"C:\SensorNetworks\Output\MarineJasco\Towsey.Acoustic\Images";
            //indexPropertiesFile = @"C:\Work\GitHub\audio-analysis\AudioAnalysis\AnalysisConfigFiles\IndexPropertiesMarineConfig.yml";

            // INPUT and OUTPUT DIRECTORIES
            //2010 Oct 13th
            //var ipdir = @"C:\SensorNetworks\Output\SERF\2014May06_100720 Indices OCT2010 SERF\SE\7a667c05-825e-4870-bc4b-9cec98024f5a_101013-0000.mp3\Towsey.Acoustic";
            //var opdir = @"C:\SensorNetworks\Output\SERF\SERF_falseColourSpectrogram\SE";

            //2010 Oct 13th
            //string ipFileName = "7a667c05-825e-4870-bc4b-9cec98024f5a_101013-0000";
            //string ipdir = @"C:\SensorNetworks\Output\SERF\2014May06-100720 - Indices, OCT 2010, SERF\SERF\TaggedRecordings\SE\7a667c05-825e-4870-bc4b-9cec98024f5a_101013-0000.mp3\Towsey.Acoustic";
            //string opdir = @"C:\SensorNetworks\Output\Test\RibbonTest";

            //string ipdir = @"G:\SensorNetworks\OutputDataSets\2014May06-100720 - Indices, OCT 2010, SERF\SERF\TaggedRecordings\SE\7a667c05-825e-4870-bc4b-9cec98024f5a_101013-0000.mp3\Towsey.Acoustic";
            //string opdir = @"C:\SensorNetworks\Output\FalseColourSpectrograms\Test_2016Sept";

            //string ipFileName = "7a667c05-825e-4870-bc4b-9cec98024f5a_101013-0000";
            //string ipdir = @"C:\SensorNetworks\Output\SERF\2014Apr24-020709 - Indices, OCT 2010, SERF\SERF\TaggedRecordings\SE\7a667c05-825e-4870-bc4b-9cec98024f5a_101013-0000.mp3\Towsey.Acoustic";
            //string opdir = @"C:\SensorNetworks\Output\Test\Test_04May2014\SERF_SE_2010Oct13_SpectralIndices";

            //2010 Oct 14th
            //string ipFileName = "b562c8cd-86ba-479e-b499-423f5d68a847_101014-0000";
            //string ipdir = @"C:\SensorNetworks\Output\SERF\2014Apr24-020709 - Indices, OCT 2010, SERF\SERF\TaggedRecordings\SE\b562c8cd-86ba-479e-b499-423f5d68a847_101014-0000.mp3\Towsey.Acoustic";
            //string opdir = @"C:\SensorNetworks\Output\Test\Test_04May2014\SERF_SE_2010Oct14_SpectralIndices";

            //2010 Oct 15th
            //string ipFileName = "d9eb5507-3a52-4069-a6b3-d8ce0a084f17_101015-0000";
            //string ipdir = @"C:\SensorNetworks\Output\SERF\2014Apr24-020709 - Indices, OCT 2010, SERF\SERF\TaggedRecordings\SE\d9eb5507-3a52-4069-a6b3-d8ce0a084f17_101015-0000.mp3\Towsey.Acoustic";
            //string opdir = @"C:\SensorNetworks\Output\Test\Test_04May2014\SERF_SE_2010Oct15_SpectralIndices";

            //2010 Oct 16th
            //string ipFileName = "418b1c47-d001-4e6e-9dbe-5fe8c728a35d_101016-0000";
            //string ipdir = @"C:\SensorNetworks\Output\SERF\2014Apr24-020709 - Indices, OCT 2010, SERF\SERF\TaggedRecordings\SE\418b1c47-d001-4e6e-9dbe-5fe8c728a35d_101016-0000.mp3\Towsey.Acoustic";
            //string opdir = @"C:\SensorNetworks\Output\Test\Test_04May2014\SERF_SE_2010Oct16_SpectralIndices";

            //2010 Oct 17th
            //string ipFileName = "0f2720f2-0caa-460a-8410-df24b9318814_101017-0000";
            //string ipdir = @"C:\SensorNetworks\Output\SERF\2014Apr24-020709 - Indices, OCT 2010, SERF\SERF\TaggedRecordings\SE\0f2720f2-0caa-460a-8410-df24b9318814_101017-0000.mp3\Towsey.Acoustic";
            //string opdir = @"C:\SensorNetworks\Output\Test\Test_04May2014\SERF_SE_2010Oct17_SpectralIndices";

            // exclude the analysis type from file name i.e. "Indices"
            //string ipFileName = "BYR4_20131029_Towsey.Acoustic";
            //string ipdir = @"Y:\Results\2014Nov28-083415 - False Color, Mt Byron PRA, For Jason\to upload\Mt Byron\PRA\report\joined\BYR4_20131029.mp3\Towsey.Acoustic";
            //string opdir = @"C:\SensorNetworks\Output\Test\RibbonTest";

            // false-colour spectrograms
            //string ipFileName = "TEST_Farmstay_ECLIPSE3_20121114-060001+1000"; //exclude the analysis type from file name i.e. "Towsey.Acoustic.Indices"

            //string ipdir = @"C:\SensorNetworks\Output\Test\Test2\Towsey.Acoustic";
            //string opdir = @"C:\SensorNetworks\Output\Test\Test2";
            //string ipdir = @"C:\SensorNetworks\Output\QueenMaryUL\concatenated\frogmary-concatenated\20160117";
            //string opdir = @"C:\SensorNetworks\Output\QueenMaryUL\concatenated";

            // false-colour spectrograms
            //string ipFileName = "Farmstay_ECLIPSE3_20121114_060001TEST"; //exclude the analysis type from file name i.e. "Towsey.Acoustic.Indices"
            //string ipdir = @"C:\SensorNetworks\Output\FalseColourSpectrograms\SpectrogramZoom\Towsey.Acoustic.60sppx.EclipseFarmstay";
            //string opdir = @"C:\SensorNetworks\Output\FalseColourSpectrograms\SpectrogramZoom\Towsey.Acoustic";
            //string ipFileName = "Farmstay_ECLIPSE3_20121114-060001+1000_TEST"; //exclude the analysis type from file name i.e. "Towsey.Acoustic.Indices"
            //string ipdir = @"C:\SensorNetworks\Output\FalseColourSpectrograms\SpectrogramZoom\Towsey.Acoustic.60sppx.EclipseFarmstay";
            //string opdir = @"C:\SensorNetworks\Output\FalseColourSpectrograms\SpectrogramZoom\Towsey.Acoustic";

            //string ipdir = @"C:\SensorNetworks\Output\FalseColourSpectrograms\Farmstay_ECLIPSE3_20121114_060001TEST\Indices\Towsey.Acoustic";
            //string opdir = @"C:\SensorNetworks\Output\FalseColourSpectrograms\Farmstay_ECLIPSE3_20121114_060001TEST\Spectrograms";

            // zoomable spectrograms
            //string ipFileName = "TEST_TUITCE_20091215_220004"; //exclude the analysis type from file name i.e. "Towsey.Acoustic.Indices"
            //string ipdir = @"C:\SensorNetworks\Output\FalseColourSpectrograms\SpectrogramZoom\Towsey.Acoustic";
            //string opdir = @"C:\SensorNetworks\Output\FalseColourSpectrograms\SpectrogramZoom\Towsey.Acoustic";

            //2010 Oct 13th
            //var ipdir = @"C:\SensorNetworks\Output\TsheringDema\Towsey.Acoustic_OLD4";
            //var opdir = @"C:\SensorNetworks\Output\TsheringDema\Towsey.Acoustic";

            //var ipdir = @"C:\SensorNetworks\Output\LSKiwi3\Test18May2017\Towsey.Acoustic";
            //var opdir = @"C:\SensorNetworks\Output\LSKiwi3\Test18May2017";

            // PILLAGA FOREST RECORDINGS OF BRAD LAW - High Resolution analysis
            //string ipdir = @"D:\SensorNetworks\Output\BradLawData\WilliWilliNP\Towsey.Acoustic";
            //string opdir = @"D:\SensorNetworks\Output\BradLawData\WilliWilliNP";
            //spectrogramConfigFile = @"C:\Work\GitHub\audio-analysis\AudioAnalysis\AnalysisConfigFiles\SpectrogramConfigHiRes.yml";
            //indexPropertiesFile = @"C:\Work\GitHub\audio-analysis\AudioAnalysis\AnalysisConfigFiles\IndexPropertiesConfigHiRes.yml";
            string ipdir = @"D:\SensorNetworks\Output\BradLawData\WilliWilliNP\Towsey.Acoustic";
            string opdir = @"D:\SensorNetworks\Output\BradLawData\WilliWilliNP";
            spectrogramConfigFile =
                @"C:\Work\GitHub\audio-analysis\AudioAnalysis\AnalysisConfigFiles\SpectrogramConfigHiRes.yml";
            indexPropertiesFile =
                @"C:\Work\GitHub\audio-analysis\AudioAnalysis\AnalysisConfigFiles\IndexPropertiesConfigHiRes.yml";

            // USA WILD-LIFE ACOUSTICS TEST RECORDINGS OF LOSSY COMPRESSION - High Resolution analysis
            //string ipdir = @"D:\SensorNetworks\Output\WildLifeAcoustics\Towsey.Acoustic";
            //string opdir = @"D:\SensorNetworks\Output\WildLifeAcoustics";
            //spectrogramConfigFile = @"C:\Work\GitHub\audio-analysis\AudioAnalysis\AnalysisConfigFiles\SpectrogramConfigHiRes.yml";
            //indexPropertiesFile = @"C:\Work\GitHub\audio-analysis\AudioAnalysis\AnalysisConfigFiles\IndexPropertiesConfigHiRes.yml";

            // Australian WILD-LIFE ACOUSTICS RECORDING Group - from Andrew Skeoch - High Resolution analysis
            //string ipdir = @"D:\SensorNetworks\Output\BradLawData\AWARG\Towsey.Acoustic";
            //string opdir = @"D:\SensorNetworks\Output\BradLawData\AWARG";
            //spectrogramConfigFile = @"C:\Work\GitHub\audio-analysis\AudioAnalysis\AnalysisConfigFiles\SpectrogramConfigHiRes.yml";
            //indexPropertiesFile = @"C:\Work\GitHub\audio-analysis\AudioAnalysis\AnalysisConfigFiles\IndexPropertiesConfigHiRes.yml";

            // Recording from YVONNE - GYMPIE NP - night time @ 96kHz listening for bats.
            //string ipdir = @"C:\SensorNetworks\Output\Bats\Towsey.Acoustic_icd15s";
            //string opdir = @"C:\SensorNetworks\Output\Bats";
            //spectrogramConfigFile = @"C:\SensorNetworks\Output\Bats\config\SpectrogramFalseColourConfig.yml";
            //indexPropertiesFile = @"C:\Work\GitHub\audio-analysis\AudioAnalysis\AnalysisConfigFiles\IndexPropertiesConfig.yml";

            var args = new DrawLongDurationSpectrograms.Arguments
            {
                InputDataDirectory = ipdir,
                OutputDirectory = opdir,
                IndexPropertiesConfig = indexPropertiesFile,
                FalseColourSpectrogramConfig = spectrogramConfigFile,
            };
            DrawLongDurationSpectrograms.Execute(args);
        }

        /// <summary>
        /// This action item = "concatenateIndexFiles"
        /// </summary>
        public static void ConcatenateIndexFilesAndSpectrograms()
        {
            // set the default values here
            var indexPropertiesConfig =
                @"C:\Work\GitHub\audio-analysis\AudioAnalysis\AnalysisConfigFiles\IndexPropertiesConfig.yml";
            var timeSpanOffsetHint = TimeSpan.FromHours(10); // default = Brisbane time
            var drawImages = true;

            // start and end dates INCLUSIVE
            DateTimeOffset? dtoStart = null;
            DateTimeOffset? dtoEnd = null;

            // files containing output from event recognizers.
            // Used only to get Event Recognizer files - set eventDirs=null if not used
            string[] eventDirs = null;
            string eventFilePattern = string.Empty;

            // The drive: local = C; work = G; home = E
            string drive = "C"; // the default

            // SET DEFAULT COLOUR MAPS
            string colorMap1 = SpectrogramConstants.RGBMap_ACI_ENT_EVN;
            string colorMap2 = SpectrogramConstants.RGBMap_BGN_PMN_SPT;

            // there are three options for rendering of gaps/missing data: NoGaps, TimedGaps and EchoGaps.
            string gapRendering = "TimedGaps"; // the default
            bool concatenateEverythingYouCanLayYourHandsOn = false; // default is 24-hour blocks

            /*
            // ########################## CONCATENATION of Sarah Lowe's recordings
            // The drive: work = G; home = E
            drive = "G";
            // top level directory
            DirectoryInfo[] dataDirs =
            {
                new DirectoryInfo($"{drive}:\\SensorNetworks\\Output\\ConcatTesting\\TheData"),
            };
            string directoryFilter = "*.wav";  // this is a directory filter to locate only the required files
            string opFileStem = "SarahLowe";
            string opPath = $"{drive}:\\SensorNetworks\\Output\\ConcatTesting\\ConcatOutput";
            var falseColourSpgConfig = new FileInfo($"{drive}:\\SensorNetworks\\SoftwareTests\\TestConcatenation\\Data\\ConcatSpectrogramFalseColourConfig.yml");
            FileInfo sunriseDatafile = null;
            bool concatenateEverythingYouCanLayYourHandsOn = false; // Set false to work in 24-hour blocks only
            dtoStart = new DateTimeOffset(2017, 06, 24, 0, 0, 0, TimeSpan.Zero);
            dtoEnd = new DateTimeOffset(2017, 07, 02, 0, 0, 0, TimeSpan.Zero);

            // change PMN to POW because PMN not available in these recordings
            colorMap2 = "BGN-PMN-R3D";
            // ########################## END of Sarah Lowe's recordings
            */

            /*
            // ########################## CONCATENATION of Yvonne's recordings of SM2 and SM4
            // The drive: work = G; home = E
            drive = "G";
            // top level directory
            DirectoryInfo[] dataDirs = { new DirectoryInfo($"{drive}:\\SensorNetworks\\WavFiles\\TestRecordings\\CompareSM2versusSM4\\MicrophoneTest_AvailaeResult111\\Old_microphone_SM2test"),
            };
            string directoryFilter = "*.wav";  // this is a directory filter to locate only the required files
            string opFileStem = "SM2WithOldMics";
            //string opFileStem = "SM4WithNewMics";
            string opPath = $"{drive}:\\SensorNetworks\\Output\\WildLifeAcoustics\\MicrophoneTests";
            var falseColourSpgConfig = new FileInfo($"{drive}:\\SensorNetworks\\SoftwareTests\\TestConcatenation\\Data\\ConcatSpectrogramFalseColourConfig.yml");
            FileInfo sunriseDatafile = null;
            bool concatenateEverythingYouCanLayYourHandsOn = false; // Set false to work in 24-hour blocks only
            dtoStart = new DateTimeOffset(2016, 08, 09, 0, 0, 0, TimeSpan.Zero);
            dtoEnd = new DateTimeOffset(2016, 08, 09, 0, 0, 0, TimeSpan.Zero);
            // change PMN to POW because PMN not available in these recordings
            colorMap2 = "BGN-POW-CLS";
            // ########################## END of Yvonne's recordings of SM2 and SM4
            */

            // ########################## CONCATENATION of Pillaga Forest recordings from Brad Law
            // The drive: work = G; home = E
            drive = "G";

            // top level directory AVAILAE JOB #181
            string[] dataDirs =
            {
                $"{drive}:\\SensorNetworks\\Output\\BradLaw\\PillagaData",
            };
            string directoryFilter = "Pillaga*"; // this is a directory filter to locate only the required files
            string opFileStem = "PillagaForest20121125";
            string opPath = $"{drive}:\\SensorNetworks\\Output\\BradLaw";
            var falseColourSpgConfig =
                $"{drive}:\\SensorNetworks\\Output\\Bats\\config\\SpectrogramFalseColourConfig.yml";
            FileInfo sunriseDatafile = null;

            concatenateEverythingYouCanLayYourHandsOn = true;

            // start and end dates INCLUSIVE
            dtoStart = new DateTimeOffset(2012, 08, 08, 0, 0, 0, TimeSpan.Zero);
            dtoEnd = new DateTimeOffset(2012, 08, 08, 0, 0, 0, TimeSpan.Zero);

            // there are three options for rendering of gaps/missing data: NoGaps, TimedGaps and EchoGaps.
            gapRendering = "EchoGaps";

            // ########################## END of Pillaga Forest recordings

            /*
            // ########################## CONCATENATION of Yvonne's BAT recordings
            // The drive: work = G; home = E
            drive = "G";

            // top level directory AVAILAE JOB #181
            DirectoryInfo[] dataDirs = { new DirectoryInfo($"{drive}:\\SensorNetworks\\OutputDataSets\\YvonneBats_Gympie20170906"),
            };
            string directoryFilter = "*.wav";  // this is a directory filter to locate only the required files
            string opFileStem = "GympieBATS_2017August";
            string opPath = $"{drive}:\\SensorNetworks\\Output\\Bats\\BatsTestTimeGaps";
            var falseColourSpgConfig = new FileInfo($"{drive}:\\SensorNetworks\\Output\\Bats\\config\\SpectrogramFalseColourConfig.yml");
            FileInfo sunriseDatafile = null;

            // start and end dates INCLUSIVE
            dtoStart = new DateTimeOffset(2017, 08, 08, 0, 0, 0, TimeSpan.Zero);
            dtoEnd = new DateTimeOffset(2017, 08, 08, 0, 0, 0, TimeSpan.Zero);

            // there are three options for rendering of gaps/missing data: NoGaps, TimedGaps and EchoGaps.
            gapRendering = "TimedGaps";

            // ########################## END of Yvonne's BAT recordings
            */

            /*
            // ########################## CONCATENATION of Tshering's Bhutan recordings
            // The drive: work = G; home = E
            drive = "G";

            // top level directory
            DirectoryInfo[] dataDirs = { new DirectoryInfo($"{drive}:\\SensorNetworks\\Output\\Bhutan\\DebugConcatenateSourceData"),
            };
            string directoryFilter = "*.wav";  // this is a directory filter to locate only the required files
            string opFileStem = "BhutanTest";
            string opPath = $"{drive}:\\SensorNetworks\\Output\\Bhutan\\DebugConcatenateOutput";
            var falseColourSpgConfig = new FileInfo($"{drive}:\\SensorNetworks\\SoftwareTests\\TestConcatenation\\Data\\ConcatSpectrogramFalseColourConfig.yml");
            FileInfo sunriseDatafile = null;
            bool concatenateEverythingYouCanLayYourHandsOn = false; // Set false to work in 24-hour blocks only
            dtoStart = new DateTimeOffset(2017, 02, 03, 0, 0, 0, TimeSpan.Zero);
            dtoEnd = new DateTimeOffset(2017, 02, 03, 0, 0, 0, TimeSpan.Zero);
            // ########################## END of Tshering's recordings
            */

            /*
            // ########################## CONCATENATION of Kerry Mengersens Data, Puma, South America
            // The drive: work = G; home = E
            drive = "G";

            // top level directory
            DirectoryInfo[] dataDirs = { new DirectoryInfo($"{drive}:\\SensorNetworks\\Output\\Mengersen\\NightsA\\Data"),
                                       };
            string directoryFilter = "*.wav";  // this is a directory filter to locate only the required files
            string opFileStem = "MengersenNightA";
            //string opFileStem = "MengersenNightB";
            string opPath = $"{drive}:\\SensorNetworks\\Output\\Mengersen\\NightAConcatenated";
            var falseColourSpgConfig = new FileInfo($"{drive}:\\SensorNetworks\\SoftwareTests\\Test_Concatenation\\Data\\SpectrogramFalseColourConfig.yml");
            timeSpanOffsetHint = TimeSpan.FromHours(-5);
            FileInfo sunriseDatafile = null;
            bool concatenateEverythingYouCanLayYourHandsOn = false; // Set false to work in 24-hour blocks only
            dtoStart = new DateTimeOffset(2016, 08, 20, 0, 0, 0, TimeSpan.Zero);
            dtoEnd = new DateTimeOffset(2016, 08, 20, 0, 0, 0, TimeSpan.Zero);

            //dtoStart = new DateTimeOffset(2017, 01, 17, 0, 0, 0, TimeSpan.Zero);
            //dtoEnd   = new DateTimeOffset(2017, 01, 24, 02, 23, 29, TimeSpan.Zero);
            //dtoStart = new DateTimeOffset(2016, 08, 21, 0, 0, 0, TimeSpan.Zero);
            //dtoEnd = new DateTimeOffset(2016, 08, 22, 02, 23, 29, TimeSpan.Zero);
            // colour maps for this job
            // colorMap1 = "ACI-ENT-RHZ";
            // colorMap2 = "BGN-POW-SPT";
            // ########################## END of Kerry Mengersens Data, Puma, South America
            */

            /*
            // ########################## CONCATENATION of LIZ Znidersic Recordings, Lewin's rail, Tasmania.
            // The drive: work = G; home = E
            drive = "G";
            // top level directory
            DirectoryInfo[] dataDirs = { new DirectoryInfo($"{drive}:\\SensorNetworks\\AvailaeFolders\\LizZnidersic\\Data Tasman Island Unit 2 Mez"),
                                        };
            string directoryFilter = "*.wav";  // this is a directory filter to locate only the required files
            string opFileStem = "LizZnidersic_TasmanIsU2Mez";
            string opPath = $"{drive}:\\SensorNetworks\\AvailaeFolders\\LizZnidersic\\Test_IndexDistributions";
            //string opPath = $"{drive}:\\AvailaeFolders\\LizZnidersic\\TEST_missingData"; //was used to put results for testing missing data
            var falseColourSpgConfig = new FileInfo($"{drive}:\\SensorNetworks\\SoftwareTests\\Test_Concatenation\\Data\\SpectrogramFalseColourConfig.yml");
            timeSpanOffsetHint = TimeSpan.FromHours(8);
            FileInfo sunriseDatafile = null;
            bool concatenateEverythingYouCanLayYourHandsOn = false; // Set false to work in 24-hour blocks only
            dtoStart = new DateTimeOffset(2015, 11, 09, 0, 0, 0, TimeSpan.Zero);
            dtoEnd   = new DateTimeOffset(2015, 11, 19, 0, 0, 0, TimeSpan.Zero);
            //dtoStart = new DateTimeOffset(2017, 01, 17, 0, 0, 0, TimeSpan.Zero);
            //dtoEnd   = new DateTimeOffset(2017, 01, 24, 02, 23, 29, TimeSpan.Zero);
            //dtoStart = new DateTimeOffset(2016, 08, 21, 0, 0, 0, TimeSpan.Zero);
            //dtoEnd = new DateTimeOffset(2016, 08, 22, 02, 23, 29, TimeSpan.Zero);
            // colour maps for this job
            colorMap1 = "ACI-ENT-RHZ";
            colorMap2 = "BGN-POW-SPT";
            // ########################## END of LIZ Znidersic ARGUMENTS
            */

            /*
            // ################################ CONCATENATE GROOTE DATA
            // This data derived from Groote recordings I brought back from JCU, July 2016.
            // top level directory
            //DirectoryInfo[] dataDirs = { new DirectoryInfo($"{drive}:\\SensorNetworks\\Output\\Frogs\\Canetoad\\2016Oct28-174219 - Michael, Towsey.Indices, #120\\SD Card A"),
            DirectoryInfo[] dataDirs = { new DirectoryInfo($"G:\\SensorNetworks\\OutputDataSets\\GrooteAcousticIndices_Job120\\SD Card A"),
                                                   };
            string directoryFilter = "*.wav";  // this is a directory filter to locate only the required files
            string testPath = $"{drive}:\\SensorNetworks\\SoftwareTests\\Test_Concatenation\\ExpectedOutput";
            var falseColourSpgConfig = new FileInfo($"{drive}:\\SensorNetworks\\SoftwareTests\\Test_Concatenation\\Data\\TEST_SpectrogramFalseColourConfig.yml");
            timeSpanOffsetHint = TimeSpan.FromHours(9.5);
            FileInfo sunriseDatafile = null;
            string opFileStem = "ConcatGrooteJCU";
            string opPath = $"{drive}:\\SensorNetworks\\Output\\Frogs\\Canetoad\\ConcatGroote_Job120";
            bool concatenateEverythingYouCanLayYourHandsOn = false; // 24 hour blocks only
            // start and end dates INCLUSIVE
            dtoStart = new DateTimeOffset(2016, 08, 03, 0, 0, 0, TimeSpan.Zero);
            dtoEnd   = new DateTimeOffset(2016, 08, 03, 0, 0, 0, TimeSpan.Zero);

            eventDirs = new DirectoryInfo[1];
            eventDirs[0] = new DirectoryInfo(@"G:\SensorNetworks\OutputDataSets\GrooteCaneToad_Job120\\SD Card A");
            string eventFilePattern = "*_Towsey.RhinellaMarina.Events.csv";
            */

            //// ########################## MARINE RECORDINGS
            //// top level directory
            ////DirectoryInfo[] dataDirs = { new DirectoryInfo(@"Y:\Results\2015Dec14-094058 - Michael, Towsey.Indices, ICD=30.0, #70\towsey\MarineRecordings\Cornell\2013March-April"),
            ////                           };
            //DirectoryInfo[] dataDirs = { new DirectoryInfo(@"C:\SensorNetworks\WavFiles\MarineRecordings\Cornell\2013March-April"),
            //                           };
            //DirectoryInfo[] dataDirs = { new DirectoryInfo(@"C:\SensorNetworks\WavFiles\MarineRecordings\Cornell\2013March-April"),
            //                           };
            //string directoryFilter = "201303";
            //string opPath = @"C:\SensorNetworks\Output\MarineSonograms\LdFcSpectrograms2013March";
            ////string opPath = @"C:\SensorNetworks\Output\MarineSonograms\LdFcSpectrograms2013April";
            //dtoStart = new DateTimeOffset(2013, 03, 01, 0, 0, 0, TimeSpan.Zero);
            //dtoEnd   = new DateTimeOffset(2013, 03, 31, 0, 0, 0, TimeSpan.Zero);
            //string opFileStem = "CornellMarine";
            //indexPropertiesConfig = new FileInfo(@"C:\Work\GitHub\audio-analysis\AudioAnalysis\AnalysisConfigFiles\IndexPropertiesMarineConfig.yml");

            // ########################## YVONNE'S RECORDINGS
            // top level directory
            //DirectoryInfo[] dataDirs = { new DirectoryInfo(@"Y:\Results\2015Aug06-123245 - Yvonne, Indices, ICD=60.0, #48"),
            //                             new DirectoryInfo(@"Y:\Results\2015Aug20-154235 - Yvonne, Indices, ICD=60.0, #50")
            //                           };

            //            DirectoryInfo[] dataDirs = { new DirectoryInfo(@"G:\SensorNetworks\Output\YvonneResults\DataFiles_62_93\2015Nov1"),
            //                                       };

            //below directory was to check a bug - missing 6 hours of recording
            //DirectoryInfo[] dataDirs = {
            //    new DirectoryInfo(@"Y:\Results\2015Aug06-123245 - Yvonne, Indices, ICD=60.0, #48\Yvonne\Cooloola"),
            //                           };
            //DirectoryInfo[] dataDirs = { new DirectoryInfo(@"Y:\Results\2015Aug06-123245 - Yvonne, Indices, ICD=60.0, #48\Yvonne\Cooloola\2015July26\Woondum3"),
            //                           };
            //string directoryFilter = "20150725-000000+1000.wav";

            //The recording siteName is used as filter pattern to select directories. It is also used for naming the output files
            //            string directoryFilter = "Woondum3";
            //string directoryFilter = "GympieNP";   // this is a directory filter to locate only the required files

            //            string opPath = @"G:\SensorNetworks\Output\YvonneResults\ConcatenatedFiles_62_93";
            //
            //            dtoStart = new DateTimeOffset(2015, 10, 26, 0, 0, 0, TimeSpan.Zero);
            //            dtoEnd   = new DateTimeOffset(2015, 10, 28, 0, 0, 0, TimeSpan.Zero);
            //            string opFileStem = directoryFilter;

            // string sunriseDatafile = @"C:\SensorNetworks\OutputDataSets\SunRiseSet\SunriseSet2013Brisbane.csv";

            /*
            // ########################## LENN'S RECORDINGS
            // top level directory
            DirectoryInfo[] dataDirs = { new DirectoryInfo(@"Y:\Results\2015Oct19-173501 - Lenn, Indices, ICD=60.0, #61\Berndt\Lenn\Week 1\Card1302_Box1302"),
                                       };

            // The recording siteName is used as filter pattern to select directories. It is also used for naming the output files
            string directoryFilter = "Towsey.Acoustic"; // this is a directory filter to locate only the required files
            string opFileStem = "Card1302_Box1302";
            string opPath = @"C:\SensorNetworks\Output\LennsResults";

            dtoStart = new DateTimeOffset(2015, 09, 27, 0, 0, 0, TimeSpan.Zero);
            dtoEnd = new DateTimeOffset(2015, 09, 30, 0, 0, 0, TimeSpan.Zero);
            //dtoEnd   = new DateTimeOffset(2015, 10, 11, 0, 0, 0, TimeSpan.Zero);
    */

            // ########################## STURT RECORDINGS
            // The recording siteName is used as filter pattern to select directories. It is also used for naming the output files

            //DirectoryInfo[] dataDirs = { new DirectoryInfo(@"F:\SensorNetworks\WavFiles\SturtRecordings\Thompson"), };
            //string directoryFilter = "Thompson";   // this is a directory filter to locate only the required files
            //string opFileStem = "Sturt-Thompson";
            //string opPath = @"F:\SensorNetworks\WavFiles\SturtRecordings\";

            //DirectoryInfo[] dataDirs = { new DirectoryInfo(@"F:\SensorNetworks\WavFiles\SturtRecordings\Stud"), };
            //string directoryFilter = "Stud";   // this is a directory filter to locate only the required files
            //string opFileStem = "Sturt-Stud";
            //string opPath = @"F:\SensorNetworks\WavFiles\SturtRecordings\";

            //DirectoryInfo[] dataDirs = { new DirectoryInfo(@"F:\SensorNetworks\WavFiles\SturtRecordings\Sturt1"), };
            //string directoryFilter = "Sturt1";   // this is a directory filter to locate only the required files
            //string opFileStem      = "Sturt-Sturt1";
            //string opPath = @"F:\SensorNetworks\WavFiles\SturtRecordings\";

            //DirectoryInfo[] dataDirs = { new DirectoryInfo(@"Y:\Results\2015Jul29-110950 - Jason, Towsey.Indices, ICD=60.0, #43\Sturt\2015July\Mistletoe"), };
            //string directoryFilter = "STURT2";          // this is a directory filter to locate only the required files
            //string opFileStem = "Sturt-Mistletoe";
            //string opPath = @"F:\SensorNetworks\Output\Sturt\";

            //dtoStart = new DateTimeOffset(2015, 07, 01, 0, 0, 0, TimeSpan.Zero);
            //dtoEnd = new DateTimeOffset(2015, 07, 06, 0, 0, 0, TimeSpan.Zero);

            // ########################## EDDIE GAME'S PNG RECORDINGS
            // top level directory
            //string dataPath = @"Y:\Results\2015Jul26-215038 - Eddie, Indices, ICD=60.0, #47\TheNatureConservency\BAR\Iwarame_4-7-15\BAR\BAR_32\";
            //string opFileStem = "TNC_Iwarame_20150704_BAR32";

            //string dataPath = @"Y:\Results\2015Jul26-215038 - Eddie, Indices, ICD=60.0, #47\TheNatureConservency\BAR\Iwarame_4-7-15\BAR\BAR_33\";
            //string opFileStem = "TNC_Iwarame_20150704_BAR33";

            //string dataPath = @"Y:\Results\2015Jul26-215038 - Eddie, Indices, ICD=60.0, #47\TheNatureConservency\BAR\Iwarame_4-7-15\BAR\BAR_35\";
            //string opFileStem = "TNC_Iwarame_20150704_BAR35";

            //string dataPath = @"Y:\Results\2015Jul26-215038 - Eddie, Indices, ICD=60.0, #47\TheNatureConservency\BAR\Iwarame_7-7-15\BAR\BAR_59\";
            //string opFileStem = "TNC_Iwarame_20150707_BAR59";

            //string dataPath = @"Y:\Results\2015Jul26-215038 - Eddie, Indices, ICD=60.0, #47\TheNatureConservency\BAR\Iwarame_9-7-15\BAR\BAR_79\";
            //string opFileStem = "TNC_Iwarame_20150709_BAR79";

            //string dataPath = @"Y:\Results\2015Jul26-215038 - Eddie, Indices, ICD=60.0, #47\TheNatureConservency\BAR\Yavera_8-7-15\BAR\BAR_64\";
            //string opFileStem = "TNC_Yavera_20150708_BAR64";

            //string dataPath = @"Y:\Results\2015Jul26-215038 - Eddie, Indices, ICD=60.0, #47\TheNatureConservency\BAR\Musiamunat_3-7-15\BAR\BAR_18\";
            //DirectoryInfo[] dataDirs = { new DirectoryInfo(dataPath) };
            //string opPath   = dataPath;
            //string directoryFilter = "Musimunat";  // this is a directory filter to locate only the required files
            //string opFileStem = "Musimunat_BAR18"; // this should be a unique site identifier
            //string opFileStem = "TNC_Musimunat_20150703_BAR18";

            // the default set of index properties is located in the AnalysisConfig directory.
            //IndexPropertiesConfig = @"C:\Work\GitHub\audio-analysis\AudioAnalysis\AnalysisConfigFiles\IndexPropertiesConfig.yml".ToFileInfo();
            // However the PNG data uses an older set of index properties prior to fixing a bug!
            //FileInfo indexPropertiesConfig = new FileInfo(@"Y:\Results\2015Jul26-215038 - Eddie, Indices, ICD=60.0, #47\TheNatureConservency\IndexPropertiesOLDConfig.yml");

            // ########################## GRIFFITH - SIMON/TOBY FRESH-WATER RECORDINGS
            // top level directory
            //DirectoryInfo[] dataDirs = { new DirectoryInfo(@"F:\AvailaeFolders\Griffith\Toby\20160201_FWrecordings\Site1"),
            //                           };
            //string directoryFilter = "Site2";
            //string opPath = @"F:\AvailaeFolders\Griffith\Toby\20160201_FWrecordings";
            ////string opPath = @"C:\SensorNetworks\Output\MarineSonograms\LdFcSpectrograms2013April";
            //dtoStart = new DateTimeOffset(2015, 07, 09, 0, 0, 0, TimeSpan.Zero);
            //dtoEnd = new DateTimeOffset(2015, 07, 10, 0, 0, 0, TimeSpan.Zero);
            //string opFileStem = "Site1_20150709";
            // ########################## END of GRIFFITH - SIMON/TOBY FRESH-WATER RECORDINGS

            // DISCUSS THE FOLLOWING WITH ANTHONY
            // Anthony says we would need to serialise the class. Skip this for the moment.
            // The following location data is used only to draw the sunrise/sunset tracks on images.
            //double? latitude = null;
            //double? longitude = null;
            //var siteDescription = new SiteDescription();
            //siteDescription.SiteName = siteName;
            //siteDescription.Latitude = latitude;
            //siteDescription.Longitude = longitude;

            var args = new ConcatenateIndexFiles.Arguments
            {
                InputDataDirectories = dataDirs.Select(FileInfoExtensions.ToDirectoryInfo).ToArray(),
                OutputDirectory = opPath.ToDirectoryInfo(),
                DirectoryFilter = directoryFilter,
                FileStemName = opFileStem,
                StartDate = dtoStart,
                EndDate = dtoEnd,
                IndexPropertiesConfig = indexPropertiesConfig,
                FalseColourSpectrogramConfig = falseColourSpgConfig,
                ColorMap1 = colorMap1,
                ColorMap2 = colorMap2,
                ConcatenateEverythingYouCanLayYourHandsOn = concatenateEverythingYouCanLayYourHandsOn,
                GapRendering = (ConcatMode)Enum.Parse(typeof(ConcatMode), gapRendering),
                TimeSpanOffsetHint = timeSpanOffsetHint,
                DrawImages = drawImages,

                // following used to add in a recognizer score track
                EventDataDirectories = eventDirs,
                EventFilePattern = eventFilePattern,
            };

            ConcatenateIndexFiles.Execute(args);
        }

        /// <summary>
        /// read a set of Spectral index files and extract values from frequency band
        /// This work done for Liz Znidersic paper.
        /// End of the method requires access to Liz tagging info.
        /// </summary>
        public static void ExtractSpectralFeatures()
        {
            // parameters
            string dir =
                @"H:\Documents\SensorNetworks\MyPapers\2017_DavidWatson\CaseStudy1 Liz\MachineLearningExercise";
            string fileName = "LizZnidersic_TasmanIsTractor_20151111__Towsey.Acoustic";
<<<<<<< HEAD
            string[] indexNames = {"ACI", "ENT", "POW", "SPT", "RHZ"};
=======
            string[] indexNames = { "ACI", "ENT", "POW", "SPT", "RHZ"};
>>>>>>> c7d6c105
            var framecount =
                1440; // could read this from first matrix but easier to declare it. Need it for reading in tagged data.
            int startOffsetMinute = 47; // 24 hours of recording starts at 12:47am. Need this as an offset.
            int bottomBin = 3;
            int topBin = 22;
            int binCount = topBin - bottomBin + 1;

            // read spectral index matrices, extract required freq band, and store sub-band in dictionary of matrices.
            var dict = new Dictionary<string, double[,]>();
            foreach (string id in indexNames)
            {
                var fileinfo = new FileInfo(Path.Combine(dir, $"{fileName}.{id}.csv"));
                var matrix = Csv.ReadMatrixFromCsv<double>(fileinfo, TwoDimensionalArray.Rotate90ClockWise);

                //framecount = matrix.GetLength(1);
                //Console.WriteLine("\n" + id);
                //Console.WriteLine(matrix[3, 0]);
                //Console.WriteLine(matrix[3, 1]);
                //Console.WriteLine(matrix[3, 2]);

                // use following line for skipping normalisation
                //var normedM = MatrixTools.Submatrix(matrix, bottomBin, 0, topBin, framecount - 1);

                // use following line to normalise
                double minPercentile = 0.01;
                double maxPercentile = 0.99;
                double minCut;
                double maxCut;
                MatrixTools.PercentileCutoffs(matrix, minPercentile, maxPercentile, out minCut, out maxCut);
                var normedM = MatrixTools.BoundMatrix(matrix, minCut, maxCut);
                normedM = MatrixTools.NormaliseMatrixValues(normedM);

                normedM = MatrixTools.Submatrix(normedM, bottomBin, 0, topBin, framecount - 1);
                dict.Add(id, normedM);
            }

            // Read in labelling info from Liz Znidersic
            string path = Path.Combine(dir, "lerafcis20151111.csv");
            var tags = ReadFileOfTagsFromLizZnidersic(path, framecount, startOffsetMinute);

            // Concatenate feature vectors, one frame at a time.
            // Then add tag at the end.
            // Then add to matrix data set.
            int featureVectorLength = indexNames.Length * binCount;
            var dataSet = new double[framecount, featureVectorLength + 1];
            for (int frame = 0; frame < framecount; frame++)
            {
                var list = new List<double>();

                // get the time-frame and conatenate
                foreach (string id in indexNames)
                {
                    var featureVector = MatrixTools.GetColumn(dict[id], frame);
                    list.AddRange(featureVector);
                }

                // add in the tag and then set row in data matrix
                list.Add(tags[frame] > 0 ? 1 : 0);

                var array = list.ToArray();
                MatrixTools.SetRow(dataSet, frame, array);
            }

            // write dataset to file
            var opFileinfo = new FileInfo(Path.Combine(dir, $"{fileName}.FeatureVectors.csv"));
            Csv.WriteMatrixToCsv(opFileinfo, dataSet);

            // save dataset as image
            dataSet = MatrixTools.SubtractValuesFromOne(dataSet);
            var image = ImageTools.DrawMatrixWithoutNormalisation(MatrixTools.MatrixRotate90Anticlockwise(dataSet));

            // add tags to image of feature vectors
            var g = Graphics.FromImage(image);
            var pen = new Pen(Color.Red);
            for (int i = 0; i < framecount; i++)
            {
                if (tags[i] == 0)
                {
                    continue;
                }

                if (tags[i] == 1)
                {
                    pen = new Pen(Color.Red);
                }

                if (tags[i] == 2)
                {
                    pen = new Pen(Color.Green);
                }

                if (tags[i] == 3)
                {
                    pen = new Pen(Color.Blue);
                }

                g.DrawLine(pen, i, 2, i, 5);
                g.DrawLine(pen, i, 20, i, 25);
                g.DrawLine(pen, i, 40, i, 45);
                g.DrawLine(pen, i, 60, i, 65);
            }

            var path3 = Path.Combine(dir, $"{fileName}.FeatureVectors.png");
            image.Save(path3);

            // add tags to false-colour spectrogram
            //string path1 = Path.Combine(dir, "LizZnidersic_TasmanIsTractor_20151111__Tagged.png");
            //var image1 = ImageTools.ReadImage2Bitmap(path1);
            //var g1 = Graphics.FromImage(image1);
            //for (int i = 0; i < framecount; i++)
            //{
            //    if (tags[i] == 0) continue;
            //    if (tags[i] == 1) pen = new Pen(Color.Red);
            //    if (tags[i] == 2) pen = new Pen(Color.Green);
            //    if (tags[i] == 3) pen = new Pen(Color.Blue);

            //    g1.DrawLine(pen, i, image1.Height - 18, i, image1.Height - 4);
            //}

            //var path2 = Path.Combine(dir, $"{fileName}.Tagged.png");
            //image1.Save(path2);

            Console.WriteLine("Finished");
            Console.ReadLine();
        }

        /// <summary>
        /// Read in labelling info from Liz Znidersic
        /// Returns an array of tags, one for each minute of the original recording.
        /// </summary>
        /// <param name="path">file to be erad</param>
        /// <param name="arraySize">size of array to return</param>
        /// <param name="startMinute">start offset in minutes for the entire 24 hour recording</param>
        public static int[] ReadFileOfTagsFromLizZnidersic(string path, int arraySize, int startMinute)
        {
            var array = new int[arraySize];
            var data = FileTools.ReadTextFile(path);
            for (int i = 1; i < data.Count; i++)
            {
                var words = data[i].Split(',');

                // get the time location of the hit
                var word = words[3];
                word = word.PadLeft(4);
                string hour = word.Remove(2);
                string min = word.Substring(2);
                int minuteCount = (int.Parse(hour) * 60) + int.Parse(min) - startMinute + 1;

                // get the difficulty of the hit
                int hitDifficulty = 1; //easy one
                if (words[5].StartsWith("difficult"))
                {
                    hitDifficulty = 2;
                }

                if (words[5].StartsWith("very d"))
                {
                    hitDifficulty = 3;
                }

                // add to the array
                array[minuteCount] = hitDifficulty;
            }

            return array;
        }

        /// <summary>
        /// this is a test to read a file of summary indices.
        /// THis could be made a unit test???
        /// </summary>
        public static void TestReadingFileOfSummaryIndices()
        {
            var summaryIndices = new List<SummaryIndexValues>();
            var file = new FileInfo(
                @"C:\SensorNetworks\SoftwareTests\TestConcatenation\20160726_073000_Towsey.Acoustic.Indices.csv");

            if (!file.Exists)
            {
                LoggedConsole.WriteErrorLine("File does not exist");
                return;
            }

            var rowsOfCsvFile = Csv.ReadFromCsv<SummaryIndexValues>(file, throwOnMissingField: false);

            // summaryIndices.AddRange(rowsOfCsvFile);

            // track the row counts
            int partialRowCount = rowsOfCsvFile.Count();
        }

        /// <summary>
        /// The following are test methods to confirm that the frequency scale code is working
        /// They are also good tests for the making of standard sonograms.
        /// Did these before I started proper unit testing
        /// </summary>
        public static void TestsOfFrequencyScales()
        {
            // FrequencyScale.TESTMETHOD_LinearFrequencyScaleDefault();
            // FrequencyScale.TESTMETHOD_LinearFrequencyScale();
            // FrequencyScale.TESTMETHOD_MelFrequencyScale();
            // FrequencyScale.TESTMETHOD_OctaveFrequencyScale1();
            // FrequencyScale.TESTMETHOD_OctaveFrequencyScale2();

            //Audio2Sonogram.TESTMETHOD_DrawFourSpectrograms();
            //Oscillations2014.TESTMETHOD_DrawOscillationSpectrogram();

            // The following test methods test various configs of concatenation
            // ConcatenateIndexFiles.TESTMETHOD_ConcatenateIndexFilesTest1();
            // ConcatenateIndexFiles.TESTMETHOD_ConcatenateIndexFilesTest2();
            // ConcatenateIndexFiles.TESTMETHOD_ConcatenateIndexFilesTest3();
            // ConcatenateIndexFiles.TESTMETHOD_ConcatenateIndexFilesTest4();
            // SpectrogramTools.AverageAnArrayOfDecibelValues(null);

            // experiments with clustering the spectra within spectrograms
            // SpectralClustering.TESTMETHOD_SpectralClustering();
            // DspFilters.TestMethod_GenerateSignal1();
            // DspFilters.TestMethod_GenerateSignal2();
            // EventStatisticsCalculate.TestCalculateEventStatistics();

            FrequencyScale.TESTMETHOD_DrawFrequencyLinesOnImage();
        }

        /// <summary>
        /// Unit test of AnalyseLongRecording() using artificial signal
        /// </summary>
        public static void TestAnalyseLongRecordingUsingArtificialSignal()
        {
            int sampleRate = 22050;
            double duration = 420; // signal duration in seconds = 7 minutes
<<<<<<< HEAD
            int[] harmonics = {500, 1000, 2000, 4000, 8000};
=======
            int[] harmonics = { 500, 1000, 2000, 4000, 8000};
>>>>>>> c7d6c105
            var recording = DspFilters.GenerateTestRecording(sampleRate, duration, harmonics, WaveType.Consine);
            var outputDirectory = @"C:\SensorNetworks\SoftwareTests\TestLongDurationRecordings";
            var recordingPath = Path.Combine(outputDirectory, "TemporaryRecording.wav");
            WavWriter.WriteWavFileViaFfmpeg(recordingPath.ToFileInfo(), recording.WavReader);
            var configPath = @"C:\Work\GitHub\audio-analysis\AudioAnalysis\AnalysisConfigFiles\Towsey.Acoustic.yml";

            // draw the signal as spectrogram just for debugging purposes
            /*
            var fst = FreqScaleType.Linear;
            var freqScale = new FrequencyScale(fst);
            var sonoConfig = new SonogramConfig
            {
                WindowSize = 512,
                WindowOverlap = 0.0,
                SourceFName = recording.BaseName,
                NoiseReductionType = NoiseReductionType.Standard,
                NoiseReductionParameter = 2.0,
            };
            var sonogram = new SpectrogramStandard(sonoConfig, recording.WavReader);
            var image = sonogram.GetImageFullyAnnotated(sonogram.GetImage(), "SPECTROGRAM", freqScale.GridLineLocations);
            var outputImagePath = outputDirectory.CombineFile("Signal1_LinearFreqScale.png");
            image.Save(outputImagePath.FullName, ImageFormat.Png);
            */

            var argumentsForAlr = new AnalyseLongRecording.Arguments
            {
                Source = recordingPath.ToFileInfo(),
                Config = configPath,
                Output = outputDirectory.ToDirectoryInfo(),
                MixDownToMono = true,
            };

            AnalyseLongRecording.Execute(argumentsForAlr);
            var outputDir = outputDirectory.ToDirectoryInfo();
            var resultsDirectory = outputDir.Combine("Towsey.Acoustic");
            var listOfFiles = resultsDirectory.EnumerateFiles();
            int count = listOfFiles.Count();
            var csvCount = listOfFiles.Count(f => f.Name.EndsWith(".csv"));
            var jsonCount = listOfFiles.Count(f => f.Name.EndsWith(".json"));
            var pngCount = listOfFiles.Count(f => f.Name.EndsWith(".png"));

            var twoMapsImagePath = resultsDirectory.CombineFile("TemporaryRecording__2Maps.png");
            var twoMapsImage = ImageTools.ReadImage2Bitmap(twoMapsImagePath.FullName);

            // image is 7 * 652
            int width = twoMapsImage.Width;
            int height = twoMapsImage.Height;

            // test integrity of BGN file
            var bgnFile = resultsDirectory.CombineFile("TemporaryRecording__Towsey.Acoustic.BGN.csv");
            var bgnFileSize = bgnFile.Length;

            // cannot get following line or several variants to work, so resort to the subsequent four lines
            //var bgnArray = Csv.ReadMatrixFromCsv<string[]>(bgnFile);
            var lines = FileTools.ReadTextFile(bgnFile.FullName);
            var lineCount = lines.Count;
            var secondLine = lines[1].Split(',');
            var subarray = DataTools.Subarray(secondLine, 1, secondLine.Length - 2);
            var array = DataTools.ConvertStringArrayToDoubles(subarray);
            var columnCount = array.Length;

            // draw array just to check peaks are in correct places.
            var normalisedIndex = DataTools.normalise(array);
            var image2 = GraphsAndCharts.DrawGraph("LD BGN SPECTRUM", normalisedIndex, 100);
            var ldsBgnSpectrumFile = outputDir.CombineFile("Spectrum2.png");
            image2.Save(ldsBgnSpectrumFile.FullName);
        }

        /// <summary>
        /// experiments with Mitchell-Aide ARBIMON segmentation algorithm
        /// Three steps: (1) Flattening spectrogram by subtracting the median bin value from each freq bin.
        ///              (2) Recalculate the spectrogram using local range. Trim off the 5 percentiles.
        ///              (3) Set a global threshold.
        /// </summary>
        public static void TestArbimonSegmentationAlgorithm()
        {
            var outputPath = @"G:\SensorNetworks\Output\temp\AEDexperiments";
            var outputDirectory = new DirectoryInfo(outputPath);
            string recordingPath = @"G:\SensorNetworks\WavFiles\LewinsRail\BAC2_20071008-085040.wav";
            AudioRecording recording = new AudioRecording(recordingPath);
            var recordingDuration = recording.WavReader.Time;

            const int frameSize = 1024;
            double windowOverlap = 0.0;
            NoiseReductionType noiseReductionType = SNR.KeyToNoiseReductionType("FlattenAndTrim");
            var sonoConfig = new SonogramConfig
            {
                SourceFName = recording.BaseName,

                //set default values - ignore those set by user
                WindowSize = frameSize,
                WindowOverlap = windowOverlap,
                NoiseReductionType = noiseReductionType,
                NoiseReductionParameter = 0.0,
            };

            var aedConfiguration = new Aed.AedConfiguration
            {
                //AedEventColor = Color.Red;
                //AedHitColor = Color.FromArgb(128, AedEventColor),
                // This stops AED Wiener filter and noise removal.
                NoiseReductionType = noiseReductionType,

                //BgNoiseThreshold   = 3.5
                IntensityThreshold = 20.0,
                SmallAreaThreshold = 100,
            };

<<<<<<< HEAD
            double[] thresholdLevels = {30.0, 25.0, 20.0, 15.0, 10.0, 5.0};
=======
            double[] thresholdLevels = { 30.0, 25.0, 20.0, 15.0, 10.0, 5.0};
>>>>>>> c7d6c105
            var imageList = new List<Image>();

            foreach (double th in thresholdLevels)
            {
                aedConfiguration.IntensityThreshold = th;
                var sonogram = (BaseSonogram)new SpectrogramStandard(sonoConfig, recording.WavReader);
                AcousticEvent[] events = Aed.CallAed(sonogram, aedConfiguration, TimeSpan.Zero, recordingDuration);
                LoggedConsole.WriteLine("AED # events: " + events.Length);

                //cluster events
                var clusters = AcousticEvent.ClusterEvents(events);
                AcousticEvent.AssignClusterIds(clusters);

                // see line 415 of AcousticEvent.cs for drawing the cluster ID into the sonogram image.

                var image = Aed.DrawSonogram(sonogram, events);
                imageList.Add(image);
            }

            var compositeImage = ImageTools.CombineImagesVertically(imageList);
            var debugPath = FilenameHelpers.AnalysisResultPath(
                outputDirectory,
                recording.BaseName,
                "AedExperiment_ThresholdStack",
                "png");
            compositeImage.Save(debugPath);
        }

        /// <summary>
        /// construct 3Dimage of audio
        /// </summary>
        public static void TestMatrix3dClass()
        {
            //TowseyLibrary.Matrix3D.TestMatrix3dClass();
            LdSpectrogram3D.Main(null);
        }

        /// <summary>
        /// do test of SNR calculation
        /// </summary>
        public static void CubeHelixDrawTestImage()
        {
            CubeHelix.DrawTestImage();
        }

        /// <summary>
        /// TEST TO DETERMINE whether one of the signal channels has microphone problems due to rain or whatever.
        /// </summary>
        public static void TestChannelIntegrity()
        {
            ChannelIntegrity.Execute(null);
        }

        /// <summary>
        /// TEST FilterMovingAverage
        /// </summary>
        public static void TEST_FilterMovingAverage()
        {
            // do test of new moving average method
            DataTools.TEST_FilterMovingAverage();
        }

        /// <summary>
        /// Method description
        /// </summary>
        public static void TestImageProcessing()
        {
            ImageTools.TestCannyEdgeDetection();

            if (false)
            {
                // quickie to calculate entropy of some matrices - used for Yvonne acoustic transition matrices

                string dir =
                    @"H:\Documents\SensorNetworks\MyPapers\2016_EcoAcousticCongress_Abstract\TransitionMatrices";
                string filename = @"transition_matrix_BYR4_16Oct.csv";

                //string filename = @"transition_matrix_SE_13Oct.csv";
                //double[,] M = CsvTools.ReadCSVFile2Matrix(Path.Combine(dir, filename)); //DEPRACATED
                //double[] v = DataTools.Matrix2Array(M);

                // these are actual call counts for ~60 bird species calling each day at SERF - see comment at end of each line
                //double[] v = {9, 1, 4, 1, 58, 9, 28, 11, 24, 54, 1, 36, 12, 23, 12, 228, 66, 5, 15, 13, 4, 9, 21, 85, 5, 19, 1, 4, 44, 2, 47, 3, 0, 38, 62, 10, 2, 22, 384, 19, 4, 5, 629, 9, 25, 35, 141, 86, 21, 5, 16, 1, 121, 4, 3, 70, 6, 11, 1, 139, 11, 84, 1, 39, 254}; // NE 13thOct2010
                //double[] v = {5, 2, 3, 44, 40, 40, 22, 42, 30, 2, 21, 27, 249, 58, 20, 4, 18, 1, 11, 9, 67, 30, 24, 83, 34, 1, 1, 47, 5, 4, 1, 12, 415, 43, 13, 3, 428, 26, 101, 253, 72, 68, 0, 16, 1, 1, 1, 90, 1, 70, 22, 1, 1, 110, 14, 146, 1, 52, 731 }; // NE 14thOct2010
                //double[] v = { 7, 1, 14, 6, 24, 1, 8, 10, 45, 62, 2, 31, 5, 7, 216, 1, 42, 50, 66, 18, 9, 6, 10, 19, 38, 9, 20, 29, 12, 5, 17, 258, 0, 10, 31, 22, 183, 219, 3, 7, 644, 10, 94, 476, 130, 1, 9, 9, 1, 90, 6, 2, 12, 29, 1, 249, 50, 25, 1, 10, 33 }; // NW 13thOct2010
                //double[] v = { 1, 4, 2, 1, 7, 6, 14, 1, 4, 20, 36, 35, 3, 26, 4, 48, 235, 15, 52, 68, 24, 31, 7, 12, 2, 49, 60, 6, 1, 11, 12, 1, 51, 1, 282, 0, 0, 0, 8, 58, 201, 315, 3, 363, 20, 266, 506, 124, 2, 94, 2, 3, 24, 251, 53, 37, 6, 27 }; // NW 14thOct2010
                //double[] v = { 6, 5, 30, 24, 21, 111, 6, 52, 20, 68, 74, 1, 45, 2, 11, 644, 184, 32, 12, 32, 9, 39, 120, 100, 11, 30, 1, 77, 463, 12, 2, 11, 6, 73, 150, 12, 164, 132, 7, 393, 1, 946, 178, 93, 41, 15, 13, 8, 33, 520, 1, 2, 44, 1, 15, 15, 343, 10, 243, 94, 126 }; // SE 13thOct2010
                //double[] v = { 3, 7, 3, 1, 35, 34, 43, 10, 50, 3, 39, 54, 11, 22, 2, 650, 91, 20, 4, 21, 11, 17, 97, 106, 10, 1, 1, 3, 7, 389, 11, 7, 17, 42, 123, 5, 157, 174, 8, 323, 646, 135, 83, 15, 12, 15, 535, 8, 19, 3, 8, 1, 248, 11, 171, 59, 103 }; // SE 14thOct2010
                //double[] v = { 7, 18, 1, 7, 66, 1, 157, 6, 30, 28, 83, 2, 15, 29, 19, 323, 1, 56, 4, 31, 10, 1, 6, 10, 152, 13, 36, 1, 30, 1, 10, 15, 1, 333, 141, 7, 47, 1315, 2, 113, 723, 1, 33, 16, 1, 20, 2, 182, 186, 27, 20, 2, 8, 8, 18, 4, 194, 6, 105, 11, 109 }; // SW 13thOct2010
                //double[] v = { 1,4,19,6,14,45,89,2,3,24,59,3,5,4,74,19,443,1,31,9,17,9,1,3,4,150,44,2,2,47,1,3,1,20,1,22,3,397,151,19,63,810,4,114,969,2,25,34,4,2,19,202,255,8,10,1,249,9,137,10,157}; // SW 14thOct2010
                // the following lines are call counts per minute over all species.
                //double[] v = { 0,0,1,0,0,0,1,1,0,0,0,0,0,0,0,0,0,0,0,0,0,0,2,0,0,1,1,0,1,4,4,3,4,2,2,2,2,3,2,2,5,3,4,5,4,4,6,6,5,8,11,10,10,10,11,11,10,11,13,12,11,12,8,8,6,8,6,7,8,9,4,7,7,5,7,8,10,7,11,9,10,8,6,7,7,9,13,8,9,8,9,9,10,7,9,11,8,8,7,8,7,10,8,8,9,7,6,5,6,5,7,9,9,7,6,8,11,10,6,7,6,7,7,8,7,6,9,10,7,9,6,7,8,7,8,8,5,5,5,8,7,9,9,9,7,9,7,8,9,9,9,9,8,7,7,7,6,8,8,6,8,10,8,9,10,9,10,12,8,7,7,5,6,4,6,7,9,9,11,7,9,11,10,9,9,10,10,10,10,8,9,7,11,10,11,5,7,9,6,9,12,9,7,10,7,9,9,7,6,6,7,7,8,10,8,8,4,8,9,11,8,5,4,4,5,7,4,7,7,9,12,9,9,8,7,6,7,8,7,8,5,11,7,6,4,7,7,9,9,8,8,9,9,5,7,7,4,7,7,5,10,6,8,6,9,5,3,5,5,6,6,7,5,8,11,11,7,10,8,11,10,10,7,10,6,8,7,1,4,6,9,9,9,7,3,3,2,4,7,4,6,8,7,5,9,9,6,9,8,8,10,11,7,11,9,7,7,5,8,9,13,10,10,6,7,6,4,6,5,8,2,3,1,4,3,3,6,5,4,5,7,9,4,6,5,7,3,5,4,6,5,3,4,6,4,7,7,6,6,4,5,5,2,3,4,4,8,7,6,5,6,5,5,7,8,8,6,6,6,7,6,4,4,5,6,6,3,3,2,5,4,6,3,4,4,5,4,4,7,7,5,3,5,5,3,6,4,2,3,2,4,4,3,4,4,6,4,4,4,4,4,3,1,4,5,3,3,4,5,6,3,1,4,3,7,5,6,4,3,1,4,2,3,4,3,4,4,3,3,5,3,6,6,6,3,6,9,11,5,6,9,8,6,4,5,4,4,4,3,3,4,4,4,6,3,0,6,7,6,7,7,5,5,7,6,8,6,8,10,9,7,5,6,5,6,5,4,5,5,4,2,7,5,5,9,9,5,4,6,1,0,1,1,3,1,3,1,3,8,3,6,5,7,7,7,6,8,6,3,6,6,5,6,8,6,6,6,5,5,5,3,3,3,5,8,9,5,5,6,5,6,5,11,10,8,6,7,3,2,2,3,4,4,4,1,1,2,4,2,3,3,4,4,6,2,2,3,9,3,5,5,7,4,5,4,4,4,4,6,5,7,4,8,8,5,9,3,4,5,4,6,6,7,6,5,8,6,4,3,6,5,5,6,4,7,11,11,12,10,10,7,6,8,5,5,3,6,3,3,5,4,5,7,8,9,5,5,4,6,2,3,5,8,7,3,6,5,3,4,6,4,4,5,5,3,3,3,3,5,5,3,2,3,3,5,2,1,6,6,5,3,2,4,2,7,9,9,6,5,7,5,5,7,8,7,7,8,6,3,6,6,3,4,2,3,2,1,3,8,4,6,6,7,5,5,3,5,5,3,3,3,3,5,6,7,4,2,3,2,4,7,7,3,4,2,2,4,7,5,6,3,4,4,3,4,3,5,6,5,6,6,4,5,5,1,3,3,3,4,3,5,5,3,3,5,6,5,6,6,5,4,5,4,5,8,5,8,5,6,7,4,3,3,5,3,4,5,7,5,6,6,7,3,3,4,5,3,6,3,3,1,3,1,5,3,3,0,2,4,3,6,5,4,5,5,6,5,5,6,5,5,5,3,2,6,5,4,4,4,4,3,4,6,4,3,5,9,4,8,3,5,4,1,3,4,3,2,2,5,1,2,3,4,5,5,4,4,3,2,3,3,2,2,3,3,2,1,1,0,0,0,0,1,0,0,0,0,0,0,0,0,0,0,0,0,0,0,0,0,0,0 }; // SW 13thOct2010
                double[] v =
                {
                    0, 0, 0, 0, 0, 0, 1, 1, 0, 0, 0, 1, 0, 0, 0, 0, 1, 1, 0, 0, 1, 1, 0, 0, 0, 1, 1, 1, 2, 0, 2, 3, 0,
                    0, 0, 0, 0, 0, 0, 0, 0, 0, 0, 0, 3, 4, 3, 6, 4, 3, 3, 4, 4, 4, 4, 3, 4, 3, 3, 1, 7, 5, 5, 5, 8, 7,
                    6, 7, 8, 8, 7, 7, 7, 7, 7, 6, 8, 8, 9, 7, 13, 8, 10, 10, 6, 11, 6, 8, 7, 7, 9, 6, 8, 8, 7, 4, 8, 4,
                    4, 4, 6, 7, 11, 8, 8, 6, 5, 4, 5, 6, 9, 6, 8, 9, 4, 2, 5, 3, 5, 3, 4, 8, 8, 8, 9, 7, 8, 8, 7, 5, 5,
                    6, 4, 7, 9, 6, 5, 2, 6, 9, 10, 8, 5, 7, 8, 7, 7, 4, 9, 8, 7, 12, 9, 10, 14, 12, 10, 9, 12, 8, 9, 9,
                    7, 9, 9, 5, 6, 7, 10, 10, 5, 7, 8, 7, 6, 6, 6, 7, 4, 3, 7, 8, 6, 5, 5, 7, 5, 7, 5, 6, 6, 7, 7, 10,
                    8, 5, 4, 6, 9, 6, 9, 8, 5, 6, 4, 8, 10, 8, 7, 7, 6, 6, 6, 5, 6, 5, 4, 8, 7, 6, 6, 5, 6, 7, 7, 5, 5,
                    6, 6, 7, 8, 8, 7, 6, 5, 4, 4, 4, 4, 3, 5, 6, 7, 9, 8, 6, 6, 4, 7, 4, 3, 6, 7, 4, 7, 6, 3, 8, 5, 6,
                    6, 5, 4, 6, 5, 7, 4, 4, 5, 6, 7, 5, 9, 7, 4, 6, 7, 6, 5, 4, 7, 4, 4, 8, 8, 3, 6, 5, 5, 4, 5, 4, 4,
                    4, 5, 7, 8, 7, 6, 7, 3, 2, 4, 7, 9, 7, 7, 6, 6, 6, 4, 5, 3, 3, 3, 3, 7, 6, 5, 4, 4, 3, 4, 6, 5, 2,
                    3, 2, 5, 2, 3, 1, 3, 2, 5, 3, 4, 5, 6, 5, 7, 3, 8, 6, 2, 5, 5, 5, 3, 2, 4, 2, 2, 3, 4, 1, 2, 1, 2,
                    0, 1, 3, 7, 5, 2, 3, 2, 2, 6, 3, 2, 2, 2, 5, 3, 4, 2, 4, 3, 2, 2, 4, 5, 3, 3, 2, 2, 3, 4, 2, 3, 5,
                    3, 4, 3, 3, 2, 3, 5, 3, 3, 1, 1, 2, 2, 2, 5, 4, 5, 3, 3, 2, 2, 2, 3, 3, 2, 3, 3, 2, 3, 2, 4, 2, 3,
                    6, 5, 1, 3, 2, 2, 5, 4, 5, 2, 4, 5, 2, 1, 1, 2, 4, 4, 0, 3, 4, 4, 2, 1, 2, 0, 0, 0, 1, 0, 5, 3, 5,
                    5, 6, 3, 4, 2, 2, 4, 4, 5, 3, 2, 3, 1, 0, 0, 2, 2, 3, 4, 5, 5, 5, 4, 3, 4, 2, 4, 3, 3, 4, 4, 1, 3,
                    4, 6, 2, 3, 4, 2, 4, 2, 5, 3, 3, 5, 1, 4, 2, 5, 4, 2, 4, 5, 2, 2, 3, 3, 2, 4, 3, 5, 6, 7, 4, 4, 4,
                    4, 3, 6, 4, 3, 5, 3, 5, 7, 6, 5, 4, 7, 2, 2, 4, 4, 4, 4, 4, 2, 2, 2, 4, 4, 4, 4, 4, 3, 3, 4, 5, 4,
                    3, 3, 3, 2, 4, 5, 3, 4, 4, 4, 3, 1, 3, 3, 1, 2, 4, 4, 2, 3, 3, 5, 5, 3, 3, 2, 4, 3, 3, 4, 5, 5, 6,
                    6, 4, 5, 2, 2, 2, 5, 7, 2, 4, 3, 4, 3, 5, 3, 2, 2, 2, 2, 3, 5, 3, 5, 4, 4, 4, 3, 3, 3, 1, 3, 5, 5,
                    4, 4, 2, 3, 1, 1, 4, 5, 2, 2, 3, 4, 3, 2, 3, 4, 6, 5, 3, 1, 2, 3, 3, 1, 0, 2, 1, 5, 2, 1, 1, 3, 3,
                    1, 2, 2, 5, 2, 4, 1, 1, 2, 2, 2, 5, 5, 3, 1, 1, 0, 1, 0, 3, 0, 1, 1, 2, 2, 0, 2, 3, 4, 3, 2, 1, 3,
                    1, 1, 1, 3, 1, 1, 1, 1, 2, 1, 1, 1, 2, 2, 2, 2, 2, 5, 2, 3, 2, 2, 2, 2, 3, 3, 1, 2, 3, 2, 4, 3, 2,
                    2, 1, 1, 3, 4, 4, 3, 1, 1, 2, 3, 3, 2, 3, 4, 4, 3, 4, 4, 3, 4, 6, 4, 4, 6, 7, 8, 4, 4, 6, 6, 4, 4,
                    6, 3, 4, 4, 1, 4, 1, 1, 2, 6, 3, 3, 3, 1, 3, 7, 3, 3, 4, 2, 4, 3, 2, 3, 4, 4, 4, 5, 4, 4, 4, 5, 3,
                    3, 3, 4, 4, 3, 6, 4, 4, 4, 6, 4, 4, 6, 3, 2, 5, 1, 1, 1, 3, 0, 1, 3, 2, 5, 2, 3, 6, 4, 4, 4, 4, 3,
                    3, 4, 2, 2, 3, 4, 3, 3, 2, 4, 3, 2, 3, 3, 3, 3, 3, 1, 1, 2, 1, 2, 1, 2, 3, 1, 0, 1, 0, 0, 1, 1, 2,
                    1, 0, 1, 1, 0, 0, 0, 0, 0, 0, 0, 0, 0, 0, 0, 0, 0, 0, 0, 0, 0, 0, 0, 0, 0, 0, 0,
                }; // NW 13thOct2010
                double entropy = DataTools.EntropyNormalised(v);
            } // end if (true)

            // add tags to false-colour spectrogram
            //string path1 = Path.Combine(dir, "LizZnidersic_TasmanIsTractor_20151111__Tagged.png");
            //var image1 = ImageTools.ReadImage2Bitmap(path1);
            //var g1 = Graphics.FromImage(image1);
            //for (int i = 0; i < framecount; i++)
            //{
            //    if (tags[i] == 0) continue;
            //    if (tags[i] == 1) pen = new Pen(Color.Red);
            //    if (tags[i] == 2) pen = new Pen(Color.Green);
            //    if (tags[i] == 3) pen = new Pen(Color.Blue);

            //HoughTransform.Test1HoughTransform();
            HoughTransform.Test2HoughTransform();

            // call SURF image Feature extraction
            // SURFFeatures.SURF_TEST();
            SurfAnalysis.Main(null);
        }

        /// <summary>
        /// Test1StructureTensor
        /// </summary>
        public static void TestStructureTensor()
        {
            // used to test structure tensor code.
            StructureTensor.Test1StructureTensor();
            StructureTensor.Test2StructureTensor();
        }

        /// <summary>
        /// TestEigenValues
        /// </summary>
        public static void TestEigenValues()
        {
            // used to caluclate eigen values and singular valuse
            SvdAndPca.TestEigenValues();
        }

        /// <summary>
        /// TestWavelets
        /// </summary>
        public static void TestWavelets()
        {
            // test examples of wavelets
            // WaveletPacketDecomposition.ExampleOfWavelets_1();
            WaveletTransformContinuous.ExampleOfWavelets_1();
        }

        /// <summary>
        /// do 2D-FFT of an image.
        /// </summary>
        public static void TestFft2D()
        {
            FFT2D.TestFFT2D();
        }

        /// <summary>
        /// testing TERNARY PLOTS using spectral indices
        /// </summary>
        public static void TestTernaryPlots()
        {
            //string[] keys = { "BGN", "POW", "EVN"};
<<<<<<< HEAD
            string[] keys = {"ACI", "ENT", "EVN"};
=======
            string[] keys = { "ACI", "ENT", "EVN"};
>>>>>>> c7d6c105

            FileInfo[] indexFiles =
            {
                new FileInfo(
                    @"Y:\Results\YvonneResults\Cooloola_ConcatenatedResults\GympieNP\20150622\GympieNP_20150622__" +
                    keys[0] + ".csv"),
                new FileInfo(
                    @"Y:\Results\YvonneResults\Cooloola_ConcatenatedResults\GympieNP\20150622\GympieNP_20150622__" +
                    keys[1] + ".csv"),
                new FileInfo(
                    @"Y:\Results\YvonneResults\Cooloola_ConcatenatedResults\GympieNP\20150622\GympieNP_20150622__" +
                    keys[2] + ".csv"),
            };
            FileInfo opImage = new FileInfo(
                @"Y:\Results\YvonneResults\Cooloola_ConcatenatedResults\GympieNP\20150622\GympieNP_20150622_TernaryPlot.png");

            var matrixDictionary = IndexMatrices.ReadSummaryIndexFiles(indexFiles, keys);

            string indexPropertiesConfigPath = @"Y:\Results\YvonneResults\Cooloola_ConcatenatedResults" +
                                               @"\IndexPropertiesConfig.yml";
            FileInfo indexPropertiesConfigFileInfo = new FileInfo(indexPropertiesConfigPath);
            Dictionary<string, IndexProperties>
                dictIP = null; //IndexProperties.GetIndexProperties(indexPropertiesConfigFileInfo);
            dictIP = InitialiseIndexProperties.FilterIndexPropertiesForSpectralOnly(dictIP);

            foreach (string key in keys)
            {
                IndexProperties indexProperties = dictIP[key];
                double min = indexProperties.NormMin;
                double max = indexProperties.NormMax;
                matrixDictionary[key] = MatrixTools.NormaliseInZeroOne(matrixDictionary[key], min, max);

                //matrix = MatrixTools.FilterBackgroundValues(matrix, this.BackgroundFilter); // to de-demphasize the background small values
            }

            Image image = TernaryPlots.DrawTernaryPlot(matrixDictionary, keys);
            image.Save(opImage.FullName);
        }

        /// <summary>
        /// testing directory search and file search
        /// </summary>
        public static void TestDirectorySearchAndFileSearch()
        {
            string[] topLevelDirs =
            {
                @"C:\temp\DirA",
                @"C:\temp\DirB",
            };

            string sitePattern = "Subdir2";
            string dayPattern = "F2*.txt";

            List<string> dirList = new List<string>();
            foreach (string dir in topLevelDirs)
            {
                string[] dirs = Directory.GetDirectories(dir, sitePattern, SearchOption.AllDirectories);
                dirList.AddRange(dirs);
            }

            List<FileInfo> fileList = new List<FileInfo>();
            foreach (string subdir in topLevelDirs)
            {
                var files = IndexMatrices.GetFilesInDirectory(subdir, dayPattern);

                fileList.AddRange(files);
            }

            Console.WriteLine("The number of directories is {0}.", dirList.Count);
            foreach (string dir in dirList)
            {
                Console.WriteLine(dir);
            }

            Console.WriteLine("The number of files is {0}.", fileList.Count);
            foreach (var file in fileList)
            {
                Console.WriteLine(file.FullName);
            }
        }

        /// <summary>
        /// Concatenate images horizontally or vertically.
        /// </summary>
        public static void ConcatenateImages()
        {
            // Concatenate three images for Dan Stowell.
            //var imageDirectory = new DirectoryInfo(@"H:\Documents\SensorNetworks\MyPapers\2016_QMUL_SchoolMagazine");
            //string fileName1 = @"TNC_Musiamunat_20150702_BAR10__ACI-ENT-EVNCropped.png";
            //string fileName2 = @"GympieNP_20150701__ACI-ENT-EVN.png";
            //string fileName3 = @"Sturt-Mistletoe_20150702__ACI-ENT-EVN - Corrected.png";
            //string opFileName = string.Format("ThreeLongDurationSpectrograms.png");

            // Concatenate two iimages for Paul Roe.
            var imageDirectory = new DirectoryInfo(@"D:\SensorNetworks\Output\WildLifeAcoustics");
            string fileName1 = @"S4A00068_20160506_063000__SummaryIndices.png";
            string fileName2 = @"S4A00068_20160506_063000_new50__SummaryIndices.png";
            string opFileName = "WildLifeAcoustics_TestLossyCompression3.png";

            var image1Path = new FileInfo(Path.Combine(imageDirectory.FullName, fileName1));
            var image2Path = new FileInfo(Path.Combine(imageDirectory.FullName, fileName2));

            //var image3Path = new FileInfo(Path.Combine(imageDirectory.FullName, fileName3));

            var imageList = new List<Image>();
            imageList.Add(Image.FromFile(image1Path.FullName));
            imageList.Add(Image.FromFile(image2Path.FullName));

            //imageList.Add(Image.FromFile(image3Path.FullName));

            Image combinedImage = ImageTools.CombineImagesVertically(imageList);

            //var combinedImage = ImageTools.CombineImagesInLine(imageList);

            combinedImage.Save(Path.Combine(imageDirectory.FullName, opFileName));
        }

        /// <summary>
        /// Concatenate twelve images for Simon and Toby
        /// </summary>
        public static void ConcatenateTwelveImages()
        {
            var imageDirectory =
                new DirectoryInfo(@"F:\AvailaeFolders\Griffith\Toby\20160201_FWrecordings\Site1Images");
            var imageFiles = imageDirectory.GetFiles();
            var imageList = new List<Image>();

            foreach (FileInfo file in imageFiles)
            {
                imageList.Add(Image.FromFile(file.FullName));
            }

            Image combinedImage = ImageTools.CombineImagesInLine(imageList);
            combinedImage.Save(Path.Combine(imageDirectory.FullName, "Site1.png"));
        }

        /// <summary>
        /// Concatenate marine spectrogram ribbons and add tidal info if available.
        /// </summary>
        public static void ConcatenateMarineImages()
        {
            DirectoryInfo[] dataDirs =
            {
                new DirectoryInfo(
                    @"C:\SensorNetworks\Output\MarineSonograms\LdFcSpectrograms2013March\CornellMarine"),
                new DirectoryInfo(
                    @"C:\SensorNetworks\Output\MarineSonograms\LdFcSpectrograms2013April\CornellMarine"),
            };

            // To CALCULATE MUTUAL INFORMATION BETWEEN SPECIES DISTRIBUTION AND FREQUENCY INFO
            // This method calculates a seperate value of MI for each frequency bin
            // See the next method for single value of MI that incorporates all freq bins combined.
            if (false)
            {
                // set up IP and OP directories
                string parentDir = @"C:\SensorNetworks\Output\BIRD50";
                string key = "RHZ"; //"RHZ";
                int valueResolution = 6;
                string miFileName = parentDir + @"\MutualInformation." + valueResolution + "catNoSkew." + key + ".txt";

                //double[] bounds = { 0.0, 3.0, 6.0 };
                //double[] bounds = { 0.0, 2.0, 4.0, 8.0 };
<<<<<<< HEAD
                double[] bounds = {0.0, 2.0, 4.0, 6.0, 8.0, 10.0}; // noSkew
=======
                double[] bounds = { 0.0, 2.0, 4.0, 6.0, 8.0, 10.0}; // noSkew
>>>>>>> c7d6c105

                //double[] bounds = { 0.0, 1.0, 2.0, 3.0, 4.0, 5.0, 6.0, 7.0, 8.0, 10.0 };
                //double[] bounds = { 0.0, 1.0, 2.0, 4.0, 6.0, 10.0 }; // skew left
                //double[] bounds = { 0.0, 2.0, 4.0, 5.0, 6.0, 8.0 }; // skew centre
                //double[] bounds = { 0.0, 2.0, 4.0, 6.0, 8.0, 10.0 }; // noSkew

                string inputDir = parentDir + @"\TrainingCSV";
                int speciesNumber = 50;

                string speciesCountFile = parentDir + @"\AmazonBird50_training_Counts.txt";
                var lines = FileTools.ReadTextFile(speciesCountFile);
                int[] speciesCounts = new int[speciesNumber];
                for (int i = 0; i < speciesNumber; i++)
                {
                    string[] words = lines[i].Split(',');
                    speciesCounts[i] = int.Parse(words[1]);
                }

                double Hspecies = DataTools.EntropyNormalised(speciesCounts);
                Console.WriteLine("Species Entropy = " + Hspecies);

                int freqBinCount = 256;
                int reducedBinCount = freqBinCount;

                //int reductionFactor = 1;
                //reducedBinCount = freqBinCount / reductionFactor;
                reducedBinCount = 100 + (156 / 2); // exotic style

                // data structure to contain probability info
                int[,,] probSgivenF = new int[reducedBinCount, speciesNumber, valueResolution];

                DirectoryInfo inputDirInfo = new DirectoryInfo(inputDir);
                string pattern = "*." + key + ".csv";
                FileInfo[] filePaths = inputDirInfo.GetFiles(pattern);

                // read through all the files
                int fileCount = filePaths.Length;

                //fileCount = 3;
                for (int i = 0; i < fileCount; i++)
                {
                    //ID0001_Species01.EVN.csv
<<<<<<< HEAD
                    char[] delimiters = {'.', 's'};
=======
                    char[] delimiters = { '.', 's'};
>>>>>>> c7d6c105
                    string fileName = filePaths[i].Name;
                    string[] parts = fileName.Split(delimiters);
                    int speciesId = int.Parse(parts[1]);
                    double[,] matrix = null;
                    if (filePaths[i].Exists)
                    {
                        int binCount;
                        matrix = IndexMatrices.ReadSpectrogram(filePaths[i], out binCount);

                        //string match = @"CornellMarine_*__ACI-ENT-EVN.SpectralRibbon.png";
                        //string opFileStem = "CornellMarine.ACI-ENT-EVN.SpectralRibbon.2013MarchApril";

                        string match = @"CornellMarine_*__BGN-POW-EVN.SpectralRibbon.png";
                        string opFileStem = "CornellMarine.BGN-POW-EVN.SpectralRibbon.2013MarchApril";

                        FileInfo tidalDataFile = new FileInfo(@"C:\SensorNetworks\OutputDataSets\GeorgiaTides2013.txt");

                        //SunAndMoon.SunMoonTides[] tidalInfo = null;
                        SunAndMoon.SunMoonTides[] tidalInfo = SunAndMoon.ReadGeorgiaTidalInformation(tidalDataFile);

//                        ConcatenateIndexFiles.ConcatenateRibbonImages(
//                            dataDirs,
//                            match,
//                            outputDirectory,
//                            opFileStem,
//                            title,
//                            tidalInfo);
                    }
                }
            }
        }

        /// <summary>
        /// Concatenate images horizontally or vertically.
        /// </summary>
        public static void ConcatenateImages2()
        {
            // Concatenate three images for Dan Stowell.
            //var imageDirectory = new DirectoryInfo(@"H:\Documents\SensorNetworks\MyPapers\2016_QMUL_SchoolMagazine");
            //string fileName1 = @"TNC_Musiamunat_20150702_BAR10__ACI-ENT-EVNCropped.png";
            //string fileName2 = @"GympieNP_20150701__ACI-ENT-EVN.png";
            //string fileName3 = @"Sturt-Mistletoe_20150702__ACI-ENT-EVN - Corrected.png";
            //string opFileName = string.Format("ThreeLongDurationSpectrograms.png");

//                    for (int r = 0; r < speciesNumber; r++)
//                    {
//                        for (int c = 0; c < valueResolution; c++)
//                        {
//                            m[r, c] = probSgivenF[i, r, c];
//                        }
//                    }
//                    double[]  array = DataTools.Matrix2Array(m);
//                    double entropy = DataTools.EntropyNormalised(array);
//                    mi[i] = entropy;
//
//
//            var image1Path = new FileInfo(Path.Combine(imageDirectory.FullName, fileName1));
//            var image2Path = new FileInfo(Path.Combine(imageDirectory.FullName, fileName2));
            //var image3Path = new FileInfo(Path.Combine(imageDirectory.FullName, fileName3));

            //HERVE GLOTIN: This is used to analyse the BIRD50 data set.
            // In order to analyse the short recordings in BIRD50 dataset, need following change to code:
            // need to modify    AudioAnalysis.AnalysisPrograms.AcousticIndices.cs #line648
            // need to change    AnalysisMinSegmentDuration = TimeSpan.FromSeconds(20),
            // to                AnalysisMinSegmentDuration = TimeSpan.FromSeconds(1),
            HerveGlotinCollaboration.HiRes3();

            //HERVE GLOTIN: This is used to analyse the BIRD50 data set.
            // Combined audio2csv + zooming spectrogram task.
            HerveGlotinCollaboration.HiRes1();

            //HERVE GLOTIN: This is used to analyse the BIRD50 data set.
            // To produce HIres spectrogram images
            HerveGlotinCollaboration.HiRes2();

            HerveGlotinCollaboration.AnalyseBOMBYXRecordingsForSpermWhaleClicks();
        }

        /// <summary>
        /// Concatenate images for Karl-Heinz Frommolt
        /// </summary>
        public static void KarlHeinzFrommolt()
        {
            FrommoltProject.ConcatenateDays();
        }

        /// <summary>
        /// HERVE GLOTIN
        /// To produce observe feature spectra or SPECTRAL FEATURE TEMPLATES for each species
        /// This is used to analyse Herve Glotin's BIRD50 data set.
        /// </summary>
        public static void HerveGlotinMethods()
        {
            BirdClefExperiment1.Execute(null);
        }

        /// <summary>
        /// FROG DATA SET
        /// To produce observe feature spectra
        /// This is used to analyse frog recordings of Lin Schwarzkopf.
        /// </summary>
        public static void AnalyseFrogDataSet()
        {
            //HighResolutionAcousticIndices.Execute(null);
        }

        /// <summary>
        /// OTSU TRHESHOLDING FROM JIE XIE
        /// Used to threshold spectrograms to binary.
        ///  Jie uses the algorithm in his last 2016 papers.
        /// </summary>
        public static void OTSU_TRHESHOLDING()
        {
            OtsuThresholder.Execute(null);
        }

        /// <summary>
        /// This method was scavanged from Human1.cs It indicates where wav files and results may still be found
        /// </summary>
        public static void HumanVoiceRecogniser()
        {
            //string recordingPath = @"C:\SensorNetworks\WavFiles\Crows_Cassandra\Crows111216-001Mono5-7min.mp3";
            //string recordingPath = @"C:\SensorNetworks\WavFiles\Human\DM420036_min465Airplane.wav";
            //string recordingPath = @"C:\SensorNetworks\WavFiles\Human\PramukSpeech_20090615.wav";
            //string recordingPath = @"C:\SensorNetworks\WavFiles\Human\Wimmer_DM420011.wav";
            //string recordingPath = @"C:\SensorNetworks\WavFiles\Human\BAC2_20071018-143516_speech.wav";
            string recordingPath =
                @"C:\SensorNetworks\WavFiles\KoalaMale\SmallTestSet\HoneymoonBay_StBees_20080905-001000.wav";

            //string recordingPath = @"C:\SensorNetworks\WavFiles\Human\Planitz.wav";
            string configPath = @"C:\SensorNetworks\Output\Human\Human.cfg";
            string outputDir = @"C:\SensorNetworks\Output\Human\";
        }

        public static void ResourcesForRheobatrachusSilusRecogniser()
        {
            string AnalysisName = "RheobatrachusSilus";

            //string recordingPath = @"C:\SensorNetworks\WavFiles\Frogs\Rheobatrachus_silus_MONO.wav";  //POSITIVE
            //string recordingPath = @"C:\SensorNetworks\WavFiles\Frogs\Adelotus_brevis_TuskedFrog_BridgeCreek.wav";   //NEGATIVE walking on dry leaves
            //string recordingPath = @"C:\SensorNetworks\WavFiles\Rain\DM420036_min646.wav";   //NEGATIVE  rain
            //string recordingPath = @"C:\SensorNetworks\WavFiles\Rain\DM420036_min599.wav";   //NEGATIVE  rain
            //string recordingPath = @"C:\SensorNetworks\WavFiles\Rain\DM420036_min602.wav";   //NEGATIVE  rain
            //string recordingPath = @"C:\SensorNetworks\WavFiles\Noise\BAC3_20070924-153657_noise.wav";  //NEGATIVE  noise
            string recordingPath = @"C:\SensorNetworks\WavFiles\Frogs\Compilation6_Mono.mp3"; //FROG COMPILATION
            string configPath =
                @"C:\SensorNetworks\Software\AudioAnalysis\AnalysisConfigFiles\Towsey.RheobatrachusSilus.cfg";
            string outputDir = @"C:\SensorNetworks\Output\Frogs\";
        }

        public static void ResourcesForCrowCallRecognition()
        {
            string recordingPath = @"C:\SensorNetworks\WavFiles\Crows_Cassandra\Crows111216-001Mono5-7min.mp3";
            string configPath = @"C:\SensorNetworks\Output\Crow\Crow.cfg";
            string outputDir = @"C:\SensorNetworks\Output\Crow\";
            string title = "# FOR DETECTION OF CROW CALLS - version 2";
        }

        public static void ResourcesForEventPatternRecognition()
        {
            //EPR was used for ground parrot detection.
            // See EPR.cs
            // GROUND PARROT recording at
            // epr2 "C:\SensorNetworks\WavFiles\GroundParrot\Aug2010_Site1\audio\DM420013_0342m_00s__0344m_00s.mp3"
            //       C:\SensorNetworks\Output\EPR_GroundParrot\EPR_GroundParrot_Params.txt gp1
        }

        /// <summary>
        /// Experiments with noise reduction of spectrograms
        /// THIS METHOD IS JUST A CONTAINER FOR TESTING SNIPPETS OF CODE TO DO WITH NOISE REMOVAL FROM SPECTROGRAMS
        /// THE FOLLOWING CODE tests the use of the Noise Reduction types listed in the enum SNR.NoiseReductionType
        /// The enum types include NONE, STANDARD, MODAL, Binary, etc.
        /// </summary>
        public static void TestNoiseReduction()
        {
            //#######################################################################################################################################
            //string wavFilePath = @"C:\SensorNetworks\WavFiles\LewinsRail\BAC2_20071008-085040.wav";
            string wavFilePath = @"C:\SensorNetworks\WavFiles\TestRecordings\BAC\BAC2_20071008-085040.wav";
            string outputDir = @"C:\SensorNetworks\Output\Test\Test2018";
            string profileName = "Median";
            //string profileName = "Mean";
            //string profileName = "Mean";
            string imageFname = "test_" + profileName + "NoiseRemoval.png";

            string imagePath = Path.Combine(outputDir, imageFname);
            string imageViewer = @"C:\Windows\system32\mspaint.exe";

            var recording = new AudioRecording(wavFilePath);

            int nyquist = recording.Nyquist;
            int frameSize = 1024;
            int finalBinCount = 512;
            int hertzInterval = 1000;
            FreqScaleType scaleType = FreqScaleType.Linear;

            //FreqScaleType scaleType = FreqScaleType.Mel;
            var freqScale = new FrequencyScale(scaleType, nyquist, frameSize, finalBinCount, hertzInterval);

            var fst = freqScale.ScaleType;
            var config = new SonogramConfig
            {
                //NoiseReductionType = NoiseReductionType.Modal,
                //NoiseReductionType = NoiseReductionType.Mean,
                NoiseReductionType = NoiseReductionType.Median,
                WindowOverlap = 0.0,
                WindowSize = frameSize,
            };
            config.NoiseReductionParameter = 0.0; // backgroundNeighbourhood noise reduction in dB

            // DRAW SPECTROGRAM
            var spectrogram = new SpectrogramStandard(config, recording.WavReader);
<<<<<<< HEAD
            var image = spectrogram.GetImageFullyAnnotated(spectrogram.GetImage(),
                "SPECTROGRAM: " + fst + " " + profileName, freqScale.GridLineLocations);
            image.Save(imagePath, ImageFormat.Png);
            FileInfo fiImage = new FileInfo(imagePath);

            // displaying images no longer supported, line removed
=======
            var image = spectrogram.GetImageFullyAnnotated(spectrogram.GetImage(), "SPECTROGRAM: " + fst + " " + profileName, freqScale.GridLineLocations);
            image.Save(imagePath, ImageFormat.Png);
            FileInfo fiImage = new FileInfo(imagePath);

            // Display the image using MsPaint.exe if image file exists
            if (fiImage.Exists)
            {
                TowseyLibrary.ProcessRunner process = new TowseyLibrary.ProcessRunner(imageViewer);
                process.Run(imagePath, outputDir);
            }
>>>>>>> c7d6c105

            // #################################################################################################
            // THE FOLLOWING CODE tests the effect of changing the order of 1) CONVERT TO dB 2) NOISE REMOVAL
            //                                                     versus  1) NOISE REMOVAL 2) CONVERT TO dB.
            // THe results are very different. The former is GOOD. The latter is A MESS.
            //string wavFilePath = @"C:\SensorNetworks\WavFiles\LewinsRail\BAC2_20071008-085040.wav";
            //string wavFilePath = @"C:\SensorNetworks\WavFiles\SunshineCoast\DM420036_min407.wav";
            //string outputDir = @"C:\SensorNetworks\Output\Test";
            //string imageFname = "test3.png";

            //string imagePath = Path.Combine(outputDir, imageFname);
            //string imageViewer = @"C:\Windows\system32\mspaint.exe";

            //var recording = new AudioRecording(wavFilePath);
            //int frameSize = 512;
            //double windowOverlap = 0.0;
            //// i: EXTRACT ENVELOPE and FFTs
            //var results2 = DSP_Frames.ExtractEnvelopeAndFFTs(recording.GetWavReader().Samples, recording.SampleRate, frameSize, windowOverlap);

            //// get amplitude spectrogram and remove the DC column ie column zero.
            //double[,] spectrogramData = results2.Spectrogram;
            //spectrogramData = MatrixTools.Submatrix(spectrogramData, 0, 1, spectrogramData.GetLength(0) - 1, spectrogramData.GetLength(1) - 1);
            //double epsilon = Math.Pow(0.5, 16 - 1);
            //double windowPower = frameSize * 0.66; //power of a rectangular window =frameSize. Hanning is less

            //// convert spectrum to decibels BEFORE noise removal
            ////spectrogramData = Speech.DecibelSpectra(spectrogramData, windowPower, recording.SampleRate, epsilon);

            //// vi: remove background noise from the spectrogram
            //double SD_COUNT = 0.1;
            //double SpectralBgThreshold = 0.003; // SPECTRAL AMPLITUDE THRESHOLD for smoothing background
            //SNR.NoiseProfile profile = SNR.CalculateNoiseProfile(spectrogramData, SD_COUNT); //calculate noise profile - assumes a dB spectrogram.
            //double[] noiseValues = DataTools.filterMovingAverage(profile.noiseThreshold, 7);      // smooth the noise profile
            //spectrogramData = SNR.NoiseReduce_Standard(spectrogramData, noiseValues, SpectralBgThreshold);

            //// convert spectrum to decibels AFTER noise removal
            ////spectrogramData = Speech.DecibelSpectra(spectrogramData, windowPower, recording.SampleRate, epsilon);

            //spectrogramData = MatrixTools.MatrixRotate90Anticlockwise(spectrogramData);
            //ImageTools.DrawMatrix(spectrogramData, imagePath);
            //FileInfo fiImage = new FileInfo(imagePath);
            //if (fiImage.Exists) // Display the image using MsPaint.exe
            //{
            //    TowseyLib.ProcessRunner process = new TowseyLib.ProcessRunner(imageViewer);
            //    process.Run(imagePath, outputDir);
            //}
        }

        public static void TestDct(string[] args)
        {
            int dctLength = 32;
            int coeffCount = 32;

            double[,] cosines = MFCCStuff.Cosines(dctLength, coeffCount + 1); //set up the cosine coefficients

            var array = new double[dctLength];

            //linear spectrum
            // for (int i = 0; i < DCTLength; i++) if((i % 16)==0) array[i] = 10;

            //sinusoid spectrum
            int k = 4;
            double kPiOnM = k * 2 * Math.PI / dctLength;
            for (int i = 0; i < dctLength; i++)
            {
                array[i] = 10 * Math.Cos(kPiOnM * (i + 0.5)); //can also be Cos(kPiOnM * (m - 0.5)
            }

            //array = DataTools.SubtractMean(array);
            array = DataTools.normalise2UnitLength(array);

            //array = DataTools.NormaliseMatrixValues(array);
            DataTools.writeBarGraph(array);

            double[] dct = MFCCStuff.DCT(array, cosines);
            for (int i = 0; i < dct.Length; i++)
            {
                dct[i] = Math.Abs(dct[i] * 10);
            }

            dct[0] = 0.0; //dct[1] = 0.0; dct[2] = 0.0; dct[3] = 0.0;

            //int maxIndex = DataTools.GetMaxIndex(dct);
            //double max = dct[maxIndex];
            //DataTools.MinMax(dct, out min, out max);
            DataTools.writeBarGraph(dct);
            LoggedConsole.WriteLine("FINISHED");
            Console.ReadLine();
        }

        /*
        /// <summary>
        /// this code written for Manoosh to demonstrate drawing images of clusters
        /// </summary>
        public static void CodeToDrawClusterImage()
        {
            string pathToClusterCsvFile = "theFilePath";
            string pathToOutputImageFile = "theImagePath";

            List<double[,]> clusterList = new FileTools.ReadClusterDataFromFile(pathToClusterCsvFile);

            var images = new List<Image>();

            int spacerWidth = 2;
            int binCount = 128;
            Image spacer = new Bitmap(spacerWidth, binCount);
            Graphics g = Graphics.FromImage(spacer);
            g.Clear(Color.BlanchedAlmond);

            int[] sortOrder = { 14, 45, 3, 19 }; //etc

            for (int i = 0; i < sortOrder.Length; i++)
            {
                Image image = ImageTools.DrawNormalisedMatrix(clusterList[sortOrder[i]]);
                // OR
                // adapt the following method to draw matrix scaled up in size
                //Image image = ImageTools.DrawMatrix(double[,] matrix, string pathName, bool doScale);

                images.Add(image);
                images.Add(spacer);
            }

            Bitmap combinedImage = (Bitmap)ImageTools.CombineImagesInLine(images);

            // set up the mel frequency scale
            int finalBinCount = 128;
            var frequencyScale = new FrequencyScale(FreqScaleType.Mel, 11025, 512, finalBinCount, hertzGridInterval: 1000);

            FrequencyScale.DrawFrequencyLinesOnImage(combinedImage, frequencyScale.GridLineLocations, includeLabels: false);
            combinedImage.Save(pathToOutputImageFile);
        } */

        /// <summary>
        /// This code used to get LDFC spectrograms from availae
        /// It cycles through all the subdirecotries in a dir.
        /// All depends on the consistency of file naming.
        /// Check the call method for index names and bounds.
        /// </summary>
        public static void CodeToGetLdfcSpectrogramsFromAvailae()
        {
            // Lewin's Rail
            //var sourceDir = new DirectoryInfo(@"C:\SensorNetworks\Collaborations\LizZnidersic\Original concatenated index files ARU10");
            //var sourceDir = new DirectoryInfo(superDir + @"\David Watson_Liz_Tasmania_ARU10\ARU 10 27.12.2016 Data");

            // Black Rail
            //string superDir = @"Y:\Results\2017Apr13-135831 - Liz, Towsey.Indices, ICD=60.0, #154\ConcatResults";
            //var sourceDir = new DirectoryInfo(superDir + @"\David Watson_Liz_USA - South Carolina_ARU UNIT 7");
            //var sourceDir = new DirectoryInfo(superDir + @"\David Watson_Liz_USA - South Carolina_ARU UNIT 10");
            //var outputDir = new DirectoryInfo(@"C:\SensorNetworks\Collaborations\LizZnidersic\BlackRail\UnlabelledDataSets\Job154_2017Apr13_135831 SouthCarolina\ARU10_spectrograms");
            //var outputDir = new DirectoryInfo(@"C:\SensorNetworks\Collaborations\LizZnidersic\BlackRail\UnlabelledDataSets\Job154_2017Apr13_135831 SouthCarolina\ARU7_spectrograms");
            //string searchPattern = "2016*";

            // Least Bittern
            string superDir = @"Y:\Results\2017Jun26-111643- Liz, Towsey.Indices, ICD=60.0, #160\ConcatResults2\David Watson_Liz_Oak Ridge";
            //var sourceDir = new DirectoryInfo(superDir + @"\ORNL ARU 2 6.6.2017 Powerhouse trail Data");
            //var sourceDir = new DirectoryInfo(superDir + @"\ORNL ARU 2 17.5.2017 Data");
            var sourceDir = new DirectoryInfo(superDir + @"\ORNL ARU 2 28.5.2017");
            var outputDir = new DirectoryInfo(@"G:\SensorNetworks\Collaborations\LizZnidersic\LeastBittern\ARU2_ORNL_2017_LEBI_LZ_Spectrograms");
            string searchPattern = "20170*";

            if (!outputDir.Exists)
            {
                outputDir.Create();
            }

            DirectoryInfo[] dirs = sourceDir.GetDirectories(searchPattern, SearchOption.AllDirectories);
            Console.WriteLine("Dir Count = " + dirs.Length);
            foreach (DirectoryInfo dir in dirs)
            {
                // assume this file exists
                var fileinfo = dir.GetFiles("*__ACI-ENT-EVN.png");
                string site = fileinfo[0].Name.Split('_')[0];
                //string site = sourceDir.Name;
                string date = dir.Name;
                string siteAndDate = site + "_" + date;
                string opFileName = siteAndDate + "_ACI-ENT-EVN.png";

                foreach (var file in fileinfo)
                {
                    Console.WriteLine("Copying file:: " + file.Name);
                    var opFileInfo = new FileInfo(Path.Combine(outputDir.FullName, opFileName));
                    file.CopyTo(opFileInfo.FullName);
                }
            }
        }

        /// <summary>
        /// Places score tracks under a Single Image, assumed to be a spectrogram
        /// </summary>
        public static void CodeToPlaceScoreTracksUnderSingleImage()
        {
            // construct paths to files
            string dirName = @"C:\SensorNetworks\Collaborations\LizZnidersic\LeastBittern";
            //string imageName = "ORNL ARU 2 6.6.2017 Powerhouse trail Data_20170601__2Maps.png";
            //var scoreFile = new FileInfo(Path.Combine(dirName, "ARU2_ORNL_20170601_LEBI_LZ_TrainingLabels.csv"));
            string imageName = "ORNL ARU 2 6.6.2017 Powerhouse trail Data_20170604__2Maps.png";
            var scoreFile = new FileInfo(Path.Combine(dirName, "ARU2_ORNL_20170604_LEBI_LZ_ValidationLabels.csv"));

            var imageFile = new FileInfo(Path.Combine(dirName, imageName));
            var opFile = Path.Combine(dirName, imageName + "WithScores.png");

            double threshold = 3.5;
            double maxScore = 15.0;
            CodeToPlaceScoreTrackUnderImageFile(imageFile, scoreFile, opFile, maxScore, threshold);
        }

        /// <summary>
        /// This code used to get LDFC spectrograms from availae
        /// It cycles through all the subdirecotries in a dir.
        /// All depends on the consistency of file naming.
        /// Check the call method for index names and bounds.
        /// </summary>
        public static void CodeToPlaceScoreTracksUnderLdfcSpectrograms()
        {
            // Black rail directories
            //var scoreDir = new DirectoryInfo(@"C:\SensorNetworks\Collaborations\LizZnidersic\BlackRail\UnlabelledDataSets\Job154_2017Apr13_135831 SouthCarolina\ARU7_predictions");
            //var imageDir = new DirectoryInfo(@"C:\SensorNetworks\Collaborations\LizZnidersic\BlackRail\UnlabelledDataSets\Job154_2017Apr13_135831 SouthCarolina\ARU7_spectrograms");
            //var outputDir = new DirectoryInfo(@"C:\SensorNetworks\Collaborations\LizZnidersic\BlackRail\UnlabelledDataSets\Job154_2017Apr13_135831 SouthCarolina\ARU7_spectrogramsWithScores");

            // Least Bittern directories
            var scoreDir = new DirectoryInfo(@"G:\SensorNetworks\Collaborations\LizZnidersic\LeastBittern\UnlabelledDataSets_Job160_predictions");
            var imageDir = new DirectoryInfo(@"G:\SensorNetworks\Collaborations\LizZnidersic\LeastBittern\ARU2_ORNL_2017_LEBI_LZ_Spectrograms");
            var outputDir = new DirectoryInfo(@"G:\SensorNetworks\Collaborations\LizZnidersic\LeastBittern\ARU2_ORNL_2017_LEBI_LZ_SpectrogramsWithScores");

            if (!outputDir.Exists)
            {
                outputDir.Create();
            }

            var imageFiles = imageDir.GetFiles("*ACI-ENT-EVN.png");
            double threshold = 3.5;
            double maxScore = 15.0;

            Console.WriteLine("File Count= " + imageFiles.Length);
            foreach (var spImageFile in imageFiles)
            {
                // assume this file exists
                string site = spImageFile.Name.Split('_')[0];
                string date = spImageFile.Name.Split('_')[1];
                string scoreFileName = site + "_" + date + "_FeatureSet3.csv";

                // get the corresponding csv file of scores
                var scoreFile = new FileInfo(Path.Combine(scoreDir.FullName, scoreFileName));

                // construct path to output file
                var opFile = Path.Combine(outputDir.FullName, spImageFile.Name);
                CodeToPlaceScoreTrackUnderImageFile(spImageFile, scoreFile, opFile, maxScore, threshold);
            }
        }

        public static void CodeToPlaceScoreTrackUnderImageFile(FileInfo imageFile, FileInfo scoreFile, string opFile, double maxScore, double threshold)
        {
            // read in the image file - assumed to be spectrogram
            Image spectrogram = ImageTools.ReadImage2Bitmap(imageFile.FullName);

            // Cannot get the following line to work, so use the depracated method
            //var data1 = Csv.ReadMatrixFromCsv<double>(scoreFile);
            var data = CsvTools.ReadColumnOfCsvFile(scoreFile.FullName, 1, out string header);

            // create a score track
            string name = "Predictions (max=" + maxScore + ")";
            var scoreTrack = ImageTrack.GetNamedScoreTrack(data, scoreMin: 0.0, scoreMax: maxScore, scoreThreshold: threshold, name: name);

            // attach score track to the LDFC spectrogram
            var scoreImage = new Bitmap(spectrogram.Width, 40);
            scoreTrack.DrawTrack(scoreImage);
            Image[] images = { spectrogram, scoreImage };
            var combinedImage = ImageTools.CombineImagesVertically(images);

            // write image to file
            //Console.WriteLine("Copying file:: " + fileinfo.Name);
            combinedImage.Save(opFile);
        }

        /// <summary>
        /// This code can be used to extract acoustic indices for recognisers.
        /// It cycles through all the subdirecotries in a dir.
        /// All depends on the consistency of file naming.
        /// Check the call method for index names and bounds.
        /// </summary>
        public static void CodeToExtractFeatureVectorOfIndices()
        {
            /*
            // THESE ARE PATHS FOR LEWINS RAIL PROJECT
            //var sourceDir = new DirectoryInfo(@"C:\SensorNetworks\Collaborations\LizZnidersic\Original concatenated index files ARU10");
            //var sourceDir = new DirectoryInfo(superDir + @"\David Watson_Liz_Tasmania_ARU10\ARU 10 27.12.2016 Data");
            */

            /*
            // THESE ARE PATHS FOR BLACK RAIL PROJECT
            //string superDir = @"Y:\Results\2017Jun05-113313 - Liz, Towsey.Indices, ICD=60.0, #154\ConcatResults";
            string superDir = @"Y:\Results\2017Apr13-135831 - Liz, Towsey.Indices, ICD=60.0, #154\ConcatResults";
            //var sourceDir = new DirectoryInfo(superDir + @"\David Watson_Liz_USA - South Carolina_ARU UNIT 7");
            var sourceDir = new DirectoryInfo(superDir + @"\David Watson_Liz_USA - South Carolina_ARU UNIT 10");
            string searchPattern = "2016*";

            var outputDir = new DirectoryInfo(@"C:\SensorNetworks\Collaborations\LizZnidersic\BlackRail\UnlabelledDataSets\Job154_2017Apr13_135831 SouthCarolina\ARU10");
            //var outputDir = new DirectoryInfo(@"C:\SensorNetworks\Collaborations\LizZnidersic\BlackRail\UnlabelledDataSets\Job154_2017Apr13_135831 SouthCarolina\ARU7");
            */

            // THESE ARE PATHS FOR LEAST BITTERN PROJECT
            // data on Y drive
            //string superDir = @"Y:\Results\2017Jun26-111643- Liz, Towsey.Indices, ICD=60.0, #160\ConcatResults";
            //var sourceDir = new DirectoryInfo(superDir + @"\David Watson_Liz_Oak Ridge\ORNL ARU 2 6.6.2017 Powerhouse trail Data");

            // data from G drive
            string superDir = @"G:\SensorNetworks\Collaborations\LizZnidersic\LeastBittern\OriginalResultsData";
            //var sourceDir = new DirectoryInfo(superDir + @"\ORNL ARU 2 6.6.2017 Powerhouse trail Data");
            //var sourceDir = new DirectoryInfo(superDir + @"\ORNL ARU 2 17.5.2017 Data");
            var sourceDir = new DirectoryInfo(superDir + @"\ORNL ARU 2 6.6.2017 Powerhouse trail Data");

            string searchPattern = "20170*";

            var outputDir = new DirectoryInfo(@"G:\SensorNetworks\Collaborations\LizZnidersic\LeastBittern\UnlabelledDataSets_Job160");

            if (!outputDir.Exists)
            {
                outputDir.Create();
            }

            DirectoryInfo[] dirs = sourceDir.GetDirectories(searchPattern, SearchOption.AllDirectories);
            Console.WriteLine("Dir Count = " + dirs.Length);
            foreach (DirectoryInfo dir in dirs)
            {
                // assume this file exists
                var fileinfo = dir.GetFiles("*.ACI.csv");
                string site = fileinfo[0].Name.Split('_')[0];
                //string site = sourceDir.Name;
                string date = dir.Name;
                string siteAndDate = site + "_" + date;

                string filePrefix = siteAndDate + "__Towsey.Acoustic.";
                string opFileName = siteAndDate + "_FeatureSet3.csv";
                var opFileInfo = new FileInfo(Path.Combine(outputDir.FullName, opFileName));
                Console.WriteLine("Extracting dir " + dir.Name);
                ExtractFeatureVectorOfIndices(dir, filePrefix, siteAndDate, opFileInfo);
            }
        }

        /// <summary>
        /// This code used to extract acoustic indices for recognisers.
        /// </summary>
        public static void ExtractFeatureVectorOfIndices(DirectoryInfo sourceDir, string filePrefix, string siteAndDate, FileInfo opFileInfo)
        {
            // acooustic indices/features to select and the start and end frequency bins
            /*
            // BLACK RAIL
            string[] indexCodes = { "ACI", "ENT", "EVN" };
            int startBin = 22;
            int endBin = 74;
            */

            // LEAST BITTERN
            //string[] indexCodes = { "ACI", "ENT", "EVN", "R3D" };
            string[] indexCodes = { "ACI", "ENT", "EVN" };
            int startBin = 12;
            int endbin = 18;

            int indexCount = indexCodes.Length;
            int length = endbin - startBin + 1;

            // matrix of string
            var extractedLines = new List<List<string>>();

            // init a new header line showing source INDEX
            var newHeader = new StringBuilder();

            // loop through all required index files and create the header line
            for (int keyId = 0; keyId < indexCount; keyId++)
            {
                string indexKey = indexCodes[keyId];

                for (int i = 0; i < length; i++)
                {
                    int id = i + startBin;
                    newHeader.Append(indexKey + id.ToString("D4") + ",");
                }
            }

            newHeader.Append("Target");

            for (int keyId = 0; keyId < indexCount; keyId++)
            {
                string indexKey = indexCodes[keyId];
                var fileInfo = new FileInfo(Path.Combine(sourceDir.FullName, filePrefix + indexKey + ".csv"));

                // init var to hold required data columns
                var lines = new List<string>();

                // read the file, line at a time and extract the required columns from the data matrix
                using (TextReader reader = new StreamReader(fileInfo.FullName))
                {
                    // read and ignore the first line in source file which is a header.
                    string line = reader.ReadLine();

                    while ((line = reader.ReadLine()) != null)
                    {
                        //read one line at a time into an array of string
                        var words = line.Split(',');

                        // take subarray. +1 because the first column containing ID is ignored.
                        var subArray = DataTools.Subarray(words, startBin + 1, length);
                        var newLine = DataTools.Array2String(subArray);
                        lines.Add(newLine);
                    }
                } //end using

                extractedLines.Add(lines);
            }

            // prepare output file
            using (StreamWriter sw = new StreamWriter(opFileInfo.FullName))
            {
                using (TextWriter ssw = TextWriter.Synchronized(sw))
                {
                    ssw.WriteLine(newHeader.ToString());

                    // now join the lines into a feature vector
                    int lineCount = extractedLines[0].Count;
                    for (int i = 0; i < lineCount; i++)
                    {
                        string line = string.Empty;
                        for (int j = 0; j < indexCodes.Length; j++)
                        {
                            line += extractedLines[j][i];
                        }

                        // add '?' as place holder for an unknown category to be predicted
                        // line += "?";
                        // add '0' as place holder for a numeric value to be predicted
                        line += "0";
                        ssw.WriteLine(line);
                    }
                }
            }
        } // end CodeToExtractFeatureVectorOfIndices()
    }
}<|MERGE_RESOLUTION|>--- conflicted
+++ resolved
@@ -1024,11 +1024,7 @@
             string dir =
                 @"H:\Documents\SensorNetworks\MyPapers\2017_DavidWatson\CaseStudy1 Liz\MachineLearningExercise";
             string fileName = "LizZnidersic_TasmanIsTractor_20151111__Towsey.Acoustic";
-<<<<<<< HEAD
-            string[] indexNames = {"ACI", "ENT", "POW", "SPT", "RHZ"};
-=======
-            string[] indexNames = { "ACI", "ENT", "POW", "SPT", "RHZ"};
->>>>>>> c7d6c105
+            string[] indexNames = { "ACI", "ENT", "POW", "SPT", "RHZ" };
             var framecount =
                 1440; // could read this from first matrix but easier to declare it. Need it for reading in tagged data.
             int startOffsetMinute = 47; // 24 hours of recording starts at 12:47am. Need this as an offset.
@@ -1259,11 +1255,7 @@
         {
             int sampleRate = 22050;
             double duration = 420; // signal duration in seconds = 7 minutes
-<<<<<<< HEAD
             int[] harmonics = {500, 1000, 2000, 4000, 8000};
-=======
-            int[] harmonics = { 500, 1000, 2000, 4000, 8000};
->>>>>>> c7d6c105
             var recording = DspFilters.GenerateTestRecording(sampleRate, duration, harmonics, WaveType.Consine);
             var outputDirectory = @"C:\SensorNetworks\SoftwareTests\TestLongDurationRecordings";
             var recordingPath = Path.Combine(outputDirectory, "TemporaryRecording.wav");
@@ -1372,11 +1364,7 @@
                 SmallAreaThreshold = 100,
             };
 
-<<<<<<< HEAD
-            double[] thresholdLevels = {30.0, 25.0, 20.0, 15.0, 10.0, 5.0};
-=======
             double[] thresholdLevels = { 30.0, 25.0, 20.0, 15.0, 10.0, 5.0};
->>>>>>> c7d6c105
             var imageList = new List<Image>();
 
             foreach (double th in thresholdLevels)
@@ -1564,11 +1552,7 @@
         public static void TestTernaryPlots()
         {
             //string[] keys = { "BGN", "POW", "EVN"};
-<<<<<<< HEAD
-            string[] keys = {"ACI", "ENT", "EVN"};
-=======
             string[] keys = { "ACI", "ENT", "EVN"};
->>>>>>> c7d6c105
 
             FileInfo[] indexFiles =
             {
@@ -1731,11 +1715,7 @@
 
                 //double[] bounds = { 0.0, 3.0, 6.0 };
                 //double[] bounds = { 0.0, 2.0, 4.0, 8.0 };
-<<<<<<< HEAD
-                double[] bounds = {0.0, 2.0, 4.0, 6.0, 8.0, 10.0}; // noSkew
-=======
                 double[] bounds = { 0.0, 2.0, 4.0, 6.0, 8.0, 10.0}; // noSkew
->>>>>>> c7d6c105
 
                 //double[] bounds = { 0.0, 1.0, 2.0, 3.0, 4.0, 5.0, 6.0, 7.0, 8.0, 10.0 };
                 //double[] bounds = { 0.0, 1.0, 2.0, 4.0, 6.0, 10.0 }; // skew left
@@ -1778,11 +1758,7 @@
                 for (int i = 0; i < fileCount; i++)
                 {
                     //ID0001_Species01.EVN.csv
-<<<<<<< HEAD
-                    char[] delimiters = {'.', 's'};
-=======
                     char[] delimiters = { '.', 's'};
->>>>>>> c7d6c105
                     string fileName = filePaths[i].Name;
                     string[] parts = fileName.Split(delimiters);
                     int speciesId = int.Parse(parts[1]);
@@ -1994,25 +1970,12 @@
 
             // DRAW SPECTROGRAM
             var spectrogram = new SpectrogramStandard(config, recording.WavReader);
-<<<<<<< HEAD
             var image = spectrogram.GetImageFullyAnnotated(spectrogram.GetImage(),
                 "SPECTROGRAM: " + fst + " " + profileName, freqScale.GridLineLocations);
             image.Save(imagePath, ImageFormat.Png);
             FileInfo fiImage = new FileInfo(imagePath);
 
             // displaying images no longer supported, line removed
-=======
-            var image = spectrogram.GetImageFullyAnnotated(spectrogram.GetImage(), "SPECTROGRAM: " + fst + " " + profileName, freqScale.GridLineLocations);
-            image.Save(imagePath, ImageFormat.Png);
-            FileInfo fiImage = new FileInfo(imagePath);
-
-            // Display the image using MsPaint.exe if image file exists
-            if (fiImage.Exists)
-            {
-                TowseyLibrary.ProcessRunner process = new TowseyLibrary.ProcessRunner(imageViewer);
-                process.Run(imagePath, outputDir);
-            }
->>>>>>> c7d6c105
 
             // #################################################################################################
             // THE FOLLOWING CODE tests the effect of changing the order of 1) CONVERT TO dB 2) NOISE REMOVAL
