--- conflicted
+++ resolved
@@ -291,7 +291,6 @@
 
             // FLYING FOX RECORDINGS
             //string recordingPath = @"C:\Ecoacoustics\WavFiles\BradLawData\FlyingFox\20190127_Bellingen_Feeding_SM4.wav";
-<<<<<<< HEAD
             string recordingPath = @"D:\Ecoacoustics\WavFiles\FlyingFox\20190115_Bellingen_Feeding.wav";
             //string recordingPath = @"C:\Ecoacoustics\WavFiles\FlyingFox\20190115_Bellingen_Feeding_minute6.wav";
             //string recordingPath = @"C:\Ecoacoustics\WavFiles\FlyingFox\20190115_Bellingen_Feeding_minute6_OneChannel22050.wav";
@@ -300,13 +299,6 @@
             string configPath = @"C:\Work\GitHub\audio-analysis\src\AnalysisConfigFiles\RecognizerConfigFiles\Towsey.PteropusSpecies.yml";
             //string outputPath = @"C:\Ecoacoustics\Output\BradLaw\FlyingFox";
             string outputPath = @"C:\Ecoacoustics\FlyingFox";
-=======
-            //string recordingPath = @"C:\Ecoacoustics\WavFiles\FlyingFox\20190115_Bellingen_Feeding.wav";
-            //string recordingPath = @"C:\Ecoacoustics\WavFiles\FlyingFox\20190121_2_Bellingen_Feeding.wav";
-            string recordingPath = @"C:\Ecoacoustics\WavFiles\FlyingFox\20190127_Bellingen_Feeding_SM4.wav";
-            string configPath = @"C:\Work\GitHub\audio-analysis\src\AnalysisConfigFiles\RecognizerConfigFiles\Towsey.PteropusSpecies.yml";
-            string outputPath = @"C:\Ecoacoustics\Output\BradLaw\FlyingFox";
->>>>>>> cc8b834d
 
             // TSHERING DEMA BHUTAN RECORDINGS
             //string recordingPath = @"C:\SensorNetworks\WavFiles\TsheringDema\WBH12HOURS-D_20160403_120000.wav";
@@ -368,10 +360,6 @@
             //string outputPath = @"C:\Ecoacoustics\Output\Test\Test24HourRecording\TasmanIslandMez\14";
             //string outputPath = @"C:\Ecoacoustics\Output\Test\Test24HourRecording\Delete";
             //string configPath = @"C:\Work\GitHub\audio-analysis\src\AnalysisConfigFiles\Towsey.Acoustic.yml";
-<<<<<<< HEAD
-=======
-
->>>>>>> cc8b834d
 
             // Ivan Campos recordings
             //string recordingPath = @"G:\SensorNetworks\WavFiles\Ivancampos\INCIPO01_20161031_024006_898.wav";
