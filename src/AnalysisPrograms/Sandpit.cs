--- conflicted
+++ resolved
@@ -71,12 +71,7 @@
                 //CodeToPlaceScoreTracksUnderLdfcSpectrograms();
                 //CodeToPlaceScoreTracksUnderSingleImage();
 
-<<<<<<< HEAD
                 ConcatenateIndexFilesAndSpectrograms();
-=======
-                //ConcatenateIndexFilesAndSpectrograms();
-                //ConcatenateIndexFilesAndSpectrograms();
->>>>>>> e336ab87
                 //ConcatenateGreyScaleSpectrogramImages();
                 //ConcatenateMarineImages();
                 //ConcatenateImages();
@@ -818,12 +813,7 @@
             //dtoStart = new DateTimeOffset(2016, 12, 31, 0, 0, 0, TimeSpan.Zero);
             //dtoEnd = new DateTimeOffset(2016, 12, 31, 0, 0, 0, TimeSpan.Zero);
 
-<<<<<<< HEAD
-            // ########################## END of MARINA SCARPELLI recordings
-            */
-=======
             // ########################## END of FIX ISSUE #170 concat crashes
->>>>>>> e336ab87
 
             /*
             // ########################## CONCATENATION of Pillaga Forest recordings from Brad Law
