// <copyright file="Sandpit.cs" company="QutEcoacoustics">
// All code in this file and all associated files are the copyright and property of the QUT Ecoacoustics Research Group (formerly MQUTeR, and formerly QUT Bioacoustics Research Group).
// </copyright>

namespace AnalysisPrograms
{
    using System;
    using System.Collections.Generic;
    using System.Drawing;
    using System.Drawing.Imaging;
    using System.Globalization;
    using System.IO;
    using System.Linq;
    using System.Text;
    using System.Threading.Tasks;
    using Accord.Statistics.Kernels;
    using Acoustics.Shared;
    using Acoustics.Shared.Csv;
    using Acoustics.Tools.Wav;
    using AnalyseLongRecordings;
    using AnalysisPrograms.Draw.Zooming;
    using AudioAnalysisTools;
    using AudioAnalysisTools.DSP;
    using AudioAnalysisTools.Indices;
    using AudioAnalysisTools.LongDurationSpectrograms;
    using AudioAnalysisTools.StandardSpectrograms;
    using AudioAnalysisTools.WavTools;
    using McMaster.Extensions.CommandLineUtils;
    using Production.Arguments;
    using TowseyLibrary;
    using Log = TowseyLibrary.Log;

    /// <summary>
    /// Activity Code for this class:= sandpit
    ///
    /// Activity Codes for other tasks to do with spectrograms and audio files:
    ///
    /// audio2csv - Calls AnalyseLongRecording.Execute(): Outputs acoustic indices and LD false-colour spectrograms.
    /// audio2sonogram - Calls AnalysisPrograms.Audio2Sonogram.Main(): Produces a sonogram from an audio file - EITHER custom OR via SOX.Generates multiple spectrogram images and oscilllations info
    /// indicescsv2image - Calls DrawSummaryIndexTracks.Main(): Input csv file of summary indices. Outputs a tracks image.
    /// colourspectrogram - Calls DrawLongDurationSpectrograms.Execute():  Produces LD spectrograms from matrices of indices.
    /// drawzoomingspectrograms - Calls DrawZoomingSpectrograms.Execute():  Produces LD spectrograms on different time scales.
    /// differencespectrogram - Calls DifferenceSpectrogram.Execute():  Produces Long duration difference spectrograms
    ///
    /// audiofilecheck - Writes information about audio files to a csv file.
    /// snr - Calls SnrAnalysis.Execute():  Calculates signal to noise ratio.
    /// audiocutter - Cuts audio into segments of desired length and format
    /// createfoursonograms.
<<<<<<< HEAD
    ///
    /// NOTE: In March 2019, several config files were removed because no longer used or relevant.
    /// Therefore many of the config paths below will no longer be valid.
=======
>>>>>>> 4462211f
    /// </summary>
    // TODO: [OPENSOURCE] empty out this file
    public class Sandpit
    {
        public const string CommandName = "Sandpit";

        [Command(
        CommandName,
        Description = "[UNMAINTAINED] Michael's personal experimental area.",
        ShowInHelpText = false)]
        public class Arguments : SubCommandBase
        {
            public override Task<int> Execute(CommandLineApplication app)
            {
                var tStart = DateTime.Now;
                Log.Verbosity = 1;
                Log.WriteLine("# Start Time = " + tStart.ToString(CultureInfo.InvariantCulture));

                //AnalyseFrogDataSet();
                //Audio2CsvOverOneFile();
                //Audio2CsvOverMultipleFiles();

                // used to get files from availae for Black rail and Least Bittern papers.
                //CodeToExtractFeatureVectorOfIndices();
                //CodeToGetLdfcSpectrogramsFromAvailae();
                //CodeToPlaceScoreTracksUnderLdfcSpectrograms();
                //CodeToPlaceScoreTracksUnderSingleImage();

                //ConcatenateIndexFilesAndSpectrograms();
                //ConcatenateGreyScaleSpectrogramImages();
                //ConcatenateMarineImages();
                //ConcatenateImages();
                //ConcatenateTwelveImages();
                //CubeHelixDrawTestImage();
                //DrawLongDurationSpectrogram();
                //DrawClusterSequence();
                //DrawStandardSpectrograms();
<<<<<<< HEAD
                DrawZoomingSpectrogramPyramid();
=======
                //Test_DrawFourSpectrograms();
>>>>>>> 4462211f

                //ExtractSpectralFeatures();
                //HerveGlotinMethods();
                //KarlHeinzFrommolt();
                //OTSU_TRHESHOLDING();
                //ResourcesForEventPatternRecognition();
                //ResourcesForRheobatrachusSilusRecogniser();
                //TestAnalyseLongRecordingUsingArtificialSignal();
                //TestArbimonSegmentationAlgorithm();
                //TestDrawHistogram();
                //TestEigenValues();
                //TestChannelIntegrity();
                //TestDct();
                //Statistics.TestGetNthPercentileBin();

                //TEST_FilterMovingAverage();
                //TestImageProcessing();
                //TestMatrix3dClass();
                //TestsOfFrequencyScales();
                //TestReadingFileOfSummaryIndices();
                //TestStructureTensor();
                //TestWavelets();
                //TestFft2D();
                //TestTernaryPlots();
                //TestDirectorySearchAndFileSearch();
                //TestNoiseReduction();
                ReadSpectralIndicesFromTwoFalseColourSpectrogramRibbons();
                //Oscillations2014.TESTMETHOD_DrawOscillationSpectrogram();
                //Oscillations2014.TESTMETHOD_GetSpectralIndex_Osc();
<<<<<<< HEAD
                //Test_DrawFourSpectrograms();
                //TestLinearFunction();
=======
>>>>>>> 4462211f

                Console.WriteLine("# Finished Sandpit Task!    Press any key to exit.");
                return this.Ok();
            }
        }

        public static void DrawClusterSequence()
        {
            for (int i = 1; i <= 60; i++)
            {
                DrawClusterSequence2(i);
            }
        }

        public static void DrawClusterSequence1(int clusterId)
        {
            // set up an image into which to draw presence/absence of each cluster.
            int height = 400;
            int width = 1440;
            var image = new Bitmap(width, height, PixelFormat.Format24bppRgb);
            var g = Graphics.FromImage(image);
            g.Clear(Color.White);

            DirectoryInfo dir =
                new DirectoryInfo(
                    @"H:\Documents\SensorNetworks\Students\AniekRoelofs\Results 22Feb2018\Complete\SummaryIndices");
            string fileName = "Cluster60Sequence_Gympie2015June22_SuI.csv";
            string path = Path.Combine(dir.FullName, fileName);

            using (TextReader reader = new StreamReader(path))
            {
                // read the header and ignore
                string line = reader.ReadLine();
                int counter = 0;
                while ((line = reader.ReadLine()) != null)
                {
                    //read one line at a time in string array
                    string[] words = line.Split(',');

                    if (line.StartsWith("NaN"))
                    {
                        int day = counter / width;
                        int minuteId = counter % width;
                        image.SetPixel(minuteId, day, Color.Red);
                    }
                    else if (clusterId == int.Parse(words[0]))
                    {
                        int day = counter / width;
                        int minuteId = int.Parse(words[1]);
                        image.SetPixel(minuteId, day, Color.Black);
                    }

                    counter++;
                } // end while

                Console.WriteLine("Counter=" + counter);
            } //using

            g.DrawString("Cluster" + clusterId, new Font("Tahoma", 20), Brushes.Black, new PointF(10, 10));

            string imageName = $"cluster{clusterId}.png";
            string savePath = Path.Combine(dir.FullName + "\\ClusterImages", imageName);
            image.Save(savePath);
            //Console.ReadLine();
        }

        public static void DrawClusterSequence2(int requiredCusterId)
        {
            // set up an image into which to draw presence/absence of each cluster.
            int height = 400;
            int width = 1440;

            Color[] colorchart =
            {
                Color.Red, Color.Orange, Color.Green, Color.Aqua, Color.Blue, Color.BlueViolet, Color.Black,
                Color.DarkMagenta, Color.LawnGreen, Color.DarkRed
            };
            var image = new Bitmap(width, height, PixelFormat.Format24bppRgb);
            var g = Graphics.FromImage(image);
            g.Clear(Color.White);

            DirectoryInfo dir =
                new DirectoryInfo(@"H:\Documents\SensorNetworks\Students\AniekRoelofs\Results 14March2018");
            string fileName = "Cluster60_Hidstate10_Gympie2015June22_SuI_bestof4.csv";
            string path = Path.Combine(dir.FullName, fileName);
            int clusterSize = 0;

            using (TextReader reader = new StreamReader(path))
            {
                // read the header and ignore
                string line = reader.ReadLine();
                int minCounter = 0;
                while ((line = reader.ReadLine()) != null)
                {
                    //read one line at a time in string array
                    string[] words = line.Split(',');
                    int minuteOfday = int.Parse(words[0]);
                    int day = minCounter / width;
                    int hidStateId = int.Parse(words[2]);

                    if (words[1].StartsWith("NaN"))
                    {
                        image.SetPixel(minuteOfday, day, Color.Gray);
                    }
                    else if (requiredCusterId == int.Parse(words[1]))
                    {
                        clusterSize++;
                        image.SetPixel(minuteOfday, day, colorchart[hidStateId - 1]);
                    }

                    minCounter++;
                } // end while

                Console.WriteLine("Counter=" + minCounter);
            } //using

            g.DrawString("Cluster" + requiredCusterId + " Size=" + clusterSize, new Font("Tahoma", 20), Brushes.Black,
                new PointF(10, 10));

            string imageName = $"cluster{requiredCusterId}.png";
            string savePath = Path.Combine(dir.FullName + "\\ClusterImages", imageName);
            image.Save(savePath);

            // Console.ReadLine();
        }

        /// <summary>
        /// This calls AnalysisPrograms.DrawLongDurationSpectrograms.Execute() to produce LD FC spectrograms from matrices of indices.
        /// See, for example, using the Pillaga Forest data.
        /// If your index calculation duration (ICD) is less than 60s a false-colour spectrogram will not be produced.
        /// Instead you need to do additional step:- Use Action code = ColourSpectrogram
        ///     and enter program through AnalysisPrograms.DrawLongDurationSpectrograms
        /// </summary>
        public static void Audio2CsvOverOneFile()
        {
            // DEV CONFIG OPTIONS
            //C:\Work\GitHub\audio-analysis\AudioAnalysis\AnalysisPrograms\App.config

            // Use the following paths for the COMMAND LINE
            // COMMAND LINES FOR  ACOUSTIC INDICES, the <audio2csv> task.
            // audio2csv  "C:\SensorNetworks\WavFiles\Kiwi\KAPITI2_20100219_202900.wav"         "C:\SensorNetworks\Software\AudioAnalysis\AnalysisConfigFiles\Towsey.Acoustic.cfg"  "C:\SensorNetworks\Output\LSKiwi3"
            // audio2csv  "C:\SensorNetworks\WavFiles\Kiwi\TOWER_20100208_204500.wav"           "C:\SensorNetworks\Software\AudioAnalysis\AnalysisConfigFiles\Towsey.Acoustic.cfg"  "C:\SensorNetworks\Output\LSKiwi3"
            // audio2csv  "C:\SensorNetworks\WavFiles\Kiwi\TUITCE_20091215_220004.wav"          "C:\SensorNetworks\Software\AudioAnalysis\AnalysisConfigFiles\Towsey.Acoustic.cfg"  "C:\SensorNetworks\Output\LSKiwi3"
            // audio2csv  "C:\SensorNetworks\WavFiles\Kiwi\TUITCE_20091215_220004_Cropped.wav"  "C:\SensorNetworks\Software\AudioAnalysis\AnalysisConfigFiles\Towsey.Acoustic.cfg"  "C:\SensorNetworks\Output\LSKiwi3"

            // BIG DATA testing
            // "F:\Projects\QUT\qut-svn-trunk\AudioAnalysis\AnalysisPrograms\bin\Debug\AnalysisPrograms.exe" audio2csv -source "F:\Projects\test-audio\cabin_EarlyMorning4_CatBirds20091101-000000.wav" -config "F:\Projects\QUT\qut-svn-trunk\AudioAnalysis\AnalysisConfigFiles\Towsey.Acoustic.cfg" -output "F:\Projects\test-audio\results" -tempdir "F:\Projects\test-audio\results\temp"

            // TESTING for Sheryn Brodie
            // This is a six-hour recording and quite good for debugging calculation of acoustic indices
            //string recordingPath = @"D:\SensorNetworks\WavFiles\Frogs\SherynBrodie\con1To6.wav";
            //string outputPath = @"D:\SensorNetworks\Output\Frogs\TestOfRecognizers-2017August\";
            //string configPath = @"C:\Work\GitHub\audio-analysis\AudioAnalysis\AnalysisConfigFiles\RecognizerConfigFiles\Ecosounds.MultiRecognizer.yml";

            // ACOUSTIC_INDICES_SUNSHINE_COAST SITE1
            // audio2csv  "Z:\Sunshine Coast\Site1\DM420036.MP3"  "C:\SensorNetworks\Software\AudioAnalysis\AnalysisConfigFiles\Towsey.Acoustic.cfg"  "C:\SensorNetworks\Output\SunshineCoast\Acoustic\Site1"
            // audio2csv  "C:\SensorNetworks\WavFiles\SunshineCoast\DM420036.MP3"  "C:\SensorNetworks\Software\AudioAnalysis\AnalysisConfigFiles\Towsey.Acoustic.cfg"  "C:\SensorNetworks\Output\SunshineCoast"
            //    Source = @"D:\Anthony escience Experiment data\4c77b524-1857-4550-afaa-c0ebe5e3960a_101013-0000.mp3".ToFileInfo(),
            //    Config = @"C:\Work\Sensors\AudioAnalysis\AnalysisConfigFiles\Towsey.Acoustic.cfg".ToFileInfo(),
            //    Output = @"C:\tmp\results\".ToDirectoryInfo()

            //    Source = @"C:\SensorNetworks\WavFiles\SunshineCoast\DM420036.MP3".ToFileInfo(),
            //    Config = @"C:\SensorNetworks\Software\AudioAnalysis\AnalysisConfigFiles\Towsey.Acoustic.cfg".ToFileInfo(),
            //    Output = @"C:\SensorNetworks\Output\SunshineCoast\Site1\".ToDirectoryInfo()

            //FOR  MULTI-ANALYSER and CROWS
            //audio2csv  "C:\SensorNetworks\WavFiles\KoalaMale\SmallTestSet\DaguilarGoldCreek1_DM420157_0000m_00s__0059m_47s_49h.mp3" "C:\SensorNetworks\Software\AudioAnalysis\AnalysisConfigFiles\Towsey.MultiAnalyser.cfg" "C:\SensorNetworks\Output\Test1"

            // FLYING FOX RECORDINGS
            //string recordingPath = @"C:\Ecoacoustics\WavFiles\BradLawData\FlyingFox\20190127_Bellingen_Feeding_SM4.wav";
            //string recordingPath = @"C:\Ecoacoustics\WavFiles\FlyingFox\20190115_Bellingen_Feeding.wav";
            //string recordingPath = @"C:\Ecoacoustics\WavFiles\FlyingFox\20190121_2_Bellingen_Feeding.wav";
            string recordingPath = @"C:\Ecoacoustics\WavFiles\FlyingFox\20190127_Bellingen_Feeding_SM4.wav";
            string configPath = @"C:\Work\GitHub\audio-analysis\src\AnalysisConfigFiles\RecognizerConfigFiles\Towsey.PteropusSpecies.yml";
            string outputPath = @"C:\Ecoacoustics\Output\BradLaw\FlyingFox";

            // TSHERING DEMA BHUTAN RECORDINGS
            //string recordingPath = @"C:\SensorNetworks\WavFiles\TsheringDema\WBH12HOURS-D_20160403_120000.wav";
            //    @"Y:\Tshering\WBH_Walaytar\201505 - second deployment\Site2_Waklaytar\24Hours WBH_28032016\WBH12HOURS-D_20160403_120000.wav";
            // string recordingPath = @"G:\SensorNetworks\WavFiles\Bhutan\WBH12HOURS-N_20160403_064548.wav";
            // string recordingPath = @"G:\SensorNetworks\WavFiles\Bhutan\Heron_commonCall_downsampled.wav";

            //string outputPath    = @"C:\SensorNetworks\Output\TsheringDema";
            //    @Y:\Results\2016Dec06-094005 - Tshering, Towsey.Indices, ICD=10.0, #133\Tshering\WBH_Walaytar\201505 - second deployment\Site2_Waklaytar\24Hours WBH_28032016

            // BHUTAN: Tsherng Dema: This file contains lots of white heron calls.     WBH12HOURS-N_20160403_000000.wav
            // This is a six-hour recording and quite good for debugging calculation of acoustic indices
            //string recordingPath = @"G:\SensorNetworks\WavFiles\Bhutan\SecondDeployment\WBH12HOURS-N_20160403_000000.wav";
            //string outputPath = @"C:\SensorNetworks\Output\TsheringDema";
            //string configPath = @"C:\Work\GitHub\audio-analysis\AudioAnalysis\AnalysisConfigFiles\Towsey.Acoustic.yml";
            // string configPath = @"C:\Work\GitHub\audio-analysis\AudioAnalysis\AnalysisConfigFiles\RecognizerConfigFiles\Towsey.ArdeaInsignis.yml";

            //MARINE
            //string recordingPath = @"C:\SensorNetworks\WavFiles\MarineRecordings\20130318_171500.wav";
            //string configPath  = @"C:\Work\GitHub\audio-analysis\AudioAnalysis\AnalysisConfigFiles\Towsey.SonogramMarine.yml";
            //string configPath = @"C:\Work\GitHub\audio-analysis\AudioAnalysis\AnalysisConfigFiles\Towsey.AcousticMarine.yml";
            //string outputPath = @"C:\SensorNetworks\Output\MarineSonograms\Test1";

            //RAIN
            //audio2csv "C:\SensorNetworks\WavFiles\Rain\DM420036_min599.wav"  "C:\SensorNetworks\Software\AudioAnalysis\AnalysisConfigFiles\Towsey.Acoustic.cfg" "C:\SensorNetworks\Output\Rain"
            //string configPath = @"C:\SensorNetworks\Software\AudioAnalysis\AnalysisConfigFiles\Towsey.MultiAnalyser.cfg";
            //string configPath = @"C:\SensorNetworks\Software\AudioAnalysis\AnalysisConfigFiles\Towsey.Human.cfg";
            //string configPath = @"C:\SensorNetworks\Software\AudioAnalysis\AnalysisConfigFiles\Towsey.Crow.cfg";

            // CHECKING 16Hz PROBLEMS
            // audio2csv  "C:\SensorNetworks\WavFiles\Frogs\Curramore\CurramoreSelection-mono16kHz.mp3"  "C:\SensorNetworks\Software\AudioAnalysis\AnalysisConfigFiles\Towsey.Acoustic.cfg"  "C:\SensorNetworks\Output\Frogs\ShiloDebugOct2012\AudioToCSV"
            // audio2csv  "C:\SensorNetworks\WavFiles\16HzRecording\CREDO1_20120607_063200.mp3"          "C:\SensorNetworks\Software\AudioAnalysis\AnalysisConfigFiles\Towsey.Acoustic.cfg"  "C:\SensorNetworks\Output\Frogs\ShiloDebugOct2012\AudioToCSV"

            // FALSE-COLOUR SPECTROGRAMS
            //string configPath = @"C:\Work\GitHub\audio-analysis\AudioAnalysis\AnalysisConfigFiles\Italy.Acoustic.Parallel.yml";
            //string configPath = @"C:\Work\GitHub\audio-analysis\AudioAnalysis\AnalysisConfigFiles\Towsey.Acoustic.yml";
            //Output = @"C:\SensorNetworks\Output\FalseColourSpectrograms".ToDirectoryInfo()

            // Brad Law Data
            //string recordingPath = @"D:\SensorNetworks\WavFiles\BradLaw\PillagaForestSite18a\PILLIGA_20121125_052500.wav";
            //string recordingPath = @"D:\SensorNetworks\WavFiles\BradLaw\PillagaForestSite18a\PILLIGA_20121125_194900.wav";
            // next recording contains koala calls
            //string recordingPath = @"D:\SensorNetworks\WavFiles\BradLaw\WilliWilliNP_K48\Data\K48_20161104_211749.wav";
            //string outputPath = @"D:\SensorNetworks\Output\BradLawData\WilliWilliNP";
            //string configPath = @"C:\Work\GitHub\audio-analysis\AudioAnalysis\AnalysisConfigFiles\Towsey.AcousticHiRes.yml";
            //string recordingPath = @"G:\SensorNetworks\WavFiles\BradLaw\PillagaForestSite18a\PILLIGA_20121125_233900.wav";
            //string outputPath = @"G:\SensorNetworks\Output\BradLaw\Pillaga24";
            //string configPath = @"C:\Work\GitHub\audio-analysis\AudioAnalysis\AnalysisConfigFiles\Towsey.Acoustic.yml";

<<<<<<< HEAD
            string recordingPath = @"C:\Ecoacoustics\WavFiles\LizZnidersic\TasmanIsland2015_Unit2_Mez\SM304256_0+1_20151114_191652+1000.wav";
            //string outputPath = @"C:\Ecoacoustics\Output\Test\Test24HourRecording\TasmanIslandMez\22";
            string outputPath = @"C:\Ecoacoustics\Output\Test\TestMezOneHourHiRes\20";
            //string configPath = @"C:\Work\GitHub\audio-analysis\src\AnalysisConfigFiles\Towsey.Acoustic.yml";
            string configPath = @"C:\Work\GitHub\audio-analysis\src\AnalysisConfigFiles\Towsey.Acoustic.Zooming.yml";
=======
            // Test on STANDARD 24-HOUR RECORDING
            //string recordingPath = @"C:\Ecoacoustics\WavFiles\LizZnidersic\TasmanIsland2015_Unit2_Mez\SM304256_0+1_20151114_131652.wav";
            //string outputPath = @"C:\Ecoacoustics\Output\Test\Test24HourRecording\TasmanIslandMez\14";
            //string outputPath = @"C:\Ecoacoustics\Output\Test\Test24HourRecording\Delete";
            //string configPath = @"C:\Work\GitHub\audio-analysis\src\AnalysisConfigFiles\Towsey.Acoustic.yml";
>>>>>>> 4462211f

            // Ivan Campos recordings
            //string recordingPath = @"G:\SensorNetworks\WavFiles\Ivancampos\INCIPO01_20161031_024006_898.wav";
            //string outputPath = @"G:\SensorNetworks\Output\IvanCampos\17";
            //string configPath = @"C:\Work\GitHub\audio-analysis\AudioAnalysis\AnalysisConfigFiles\Towsey.Acoustic.yml";

            // Test recordings from Wildlife Acoustics demonstrating their compression algorithm
            //string recordingPath = @"D:\SensorNetworks\WildLifeAcoustics\sm4_compression_demo\S4A00068_20160506_063000.wav";
            //string recordingPath = @"D:\SensorNetworks\WildLifeAcoustics\sm4_compression_demo\S4A00068_20160506_063000_new50.wav";
            //string outputPath = @"D:\SensorNetworks\Output\WildLifeAcoustics";
            //string configPath = @"C:\Work\GitHub\audio-analysis\AudioAnalysis\AnalysisConfigFiles\Towsey.AcousticHiRes.yml";

            // Recording from Andrew Skeoch at Australian Wildlife Audio Recording Group
            //string recordingPath = @"D:\SensorNetworks\WavFiles\BradLaw\TopTrapDam Pilliga 22050 16bit.wav";
            //string outputPath = @"D:\SensorNetworks\Output\BradLawData\AWARG";
            //string configPath = @"C:\Work\GitHub\audio-analysis\AudioAnalysis\AnalysisConfigFiles\Towsey.AcousticHiRes.yml";

            // Recording from YVONNE - GYMPIE NP - nighttime @ 96kHz listening for bats.
            //string recordingPath = @"C:\SensorNetworks\WavFiles\TestRecordings\GYMPIE_BATS_20170808_180000+1000.wav";
            //string outputPath = @"C:\SensorNetworks\Output\Bats";
            //string configPath = @"C:\SensorNetworks\Output\Bats\config\Towsey.Acoustic.yml";

            // ARTIFICIAL TEST RECORDING
            //string recordingPath = @"C:\SensorNetworks\WavFiles\TestRecordings\TEST_4min_artificial.wav";
            //string outputPath    = @"C:\SensorNetworks\Output\Test\Test2";
            //string outputPath    = @"C:\SensorNetworks\Output\FalseColourSpectrograms";
            //string recordingPath = @"C:\SensorNetworks\WavFiles\TestRecordings\TEST_1min_artificial.wav";
            //string outputPath = @"C:\SensorNetworks\Output\Test\Test";

            //string recordingPath = @"C:\SensorNetworks\WavFiles\TestRecordings\TEST_7min_artificial.wav";
            //            string recordingPath = @"C:\SensorNetworks\WavFiles\TestRecordings\TEST_Farmstay_ECLIPSE3_20121114-060001+1000.wav";
            //            string configPath    = @"C:\Work\GitHub\audio-analysis\AudioAnalysis\AnalysisConfigFiles\Towsey.Acoustic.yml";
            //            string outputPath    = @"C:\SensorNetworks\Output\Test\Test2";

            //CHANNEL INTEGRITY
            //string recordingPath = @"Y:\Yvonne\Cooloola\2015Oct04\GympieNP\20151001-064550+1000.wav";
            //string configPath = @"C:\Work\GitHub\audio-analysis\AudioAnalysis\AnalysisConfigFiles\Towsey.ChannelIntegrity.yml";
            //string outputPath = @"C:\SensorNetworks\Output\ChannelIntegrity";

            //MARINE
            // Georgia recordings from Cornell
            //string recordingPath = @"C:\SensorNetworks\WavFiles\MarineRecordings\20130318_171500.wav";
            //string configPath = @"C:\Work\GitHub\audio-analysis\AudioAnalysis\AnalysisConfigFiles\Towsey.AcousticMarine.yml";
            //string outputPath = @"C:\SensorNetworks\Output\MarineSonograms\Test1";

            // Great Barrier Reef (GBR) recordings from Jasco
            //string recordingPath = @"C:\SensorNetworks\WavFiles\MarineRecordings\JascoGBR\AMAR119-00000139.00000139.Chan_1-24bps.1375012796.2013-07-28-11-59-56-16bit.wav";
            //string configPath = @"C:\Work\GitHub\audio-analysis\AudioAnalysis\AnalysisConfigFiles\Towsey.AcousticMarine.yml";
            //string outputPath = @"C:\SensorNetworks\Output\MarineJasco";

            // SERF TAGGED RECORDINGS FROM OCT 2010
            // audio2csv  "Z:\SERF\TaggedRecordings\SE\7a667c05-825e-4870-bc4b-9cec98024f5a_101013-0000.mp3"  "C:\SensorNetworks\Software\AudioAnalysis\AnalysisConfigFiles\Towsey.Acoustic.cfg"  "C:\SensorNetworks\Output\SERF\2013Analysis\13Oct2010"
            //       Source = @"Z:\SERF\TaggedRecordings\SE\7a667c05-825e-4870-bc4b-9cec98024f5a_101013-0000.mp3".ToFileInfo(),
            //       Config = @"C:\SensorNetworks\Software\AudioAnalysis\AnalysisConfigFiles\Towsey.Acoustic.cfg".ToFileInfo(),
            //       Output = @"C:\SensorNetworks\Output\SERF\AfterRefactoring".ToDirectoryInfo()

            // SERF RECORDINGS FROM 19th June 2013
            // these are six hour recordings
            //string recordingPath = @"G:\Ecoacoustics\WavFiles\SERF\2013June19\SERF_20130619_064615_000.wav";
            //string outputPath = @"C:\Ecoacoustics\Output\SERF\SERFIndicesNew_2013June19";
            //string configPath = @"C:\Work\GitHub\audio-analysis\src\AnalysisConfigFiles\Towsey.Acoustic.yml";

          // USE 24-hour data or parts of from MEZ, TASMAn ISLAND, liz Znidersic
            // these are six hour recordings
            //string recordingPath = @"C:\Ecoacoustics\WavFiles\LizZnidersic\TasmanIsland2015_Unit2_Mez\SM304256_0+1_20151114_031652.wav";
            //string outputPath = @"C:\Ecoacoustics\Output\Test\Test24HourRecording\TasmanIslandMez\04";
            //string configPath = @"C:\Work\GitHub\audio-analysis\src\AnalysisConfigFiles\Towsey.Acoustic.yml";

            // GROUND PARROT
            //string recordingPath = @"C:\SensorNetworks\WavFiles\TestRecordings\groundParrot_Perigian_TEST.wav";

            // KOALA RECORDINGS
            //string recordingPath = @"C:\SensorNetworks\WavFiles\KoalaMale\SmallTestSet\HoneymoonBay_StBees_20080905-001000.wav"; //2 min recording
            //string recordingPath = @"C:\SensorNetworks\WavFiles\KoalaMale\SmallTestSet\DaguilarGoldCreek1_DM420157_0000m_00s__0059m_47s_49h.mp3";

            //string outputPath = @"C:\SensorNetworks\Output\KoalaMale\HiRes";

            //string configPath = @"C:\SensorNetworks\Software\AudioAnalysis\AnalysisConfigFiles\Towsey.KoalaMale.cfg";

            // TUI TERRACE RECORDINGS
            //string recordingPath = @"C:\SensorNetworks\WavFiles\TestRecordings\Kiwi\TEST_TUITCE_20091215_220004.wav";

            //string outputPath = @"C:\SensorNetworks\Output\LSKiwi3\Test_Dec2013";
            //string outputPath = @"C:\SensorNetworks\Output\LSKiwi3\Test_07April2014";
            //string outputPath = @"C:\SensorNetworks\Output\Test\TestKiwi";
            //string outputPath = @"C:\SensorNetworks\Output\LSKiwi3\Test18May2017";

            //string configPath = @"C:\SensorNetworks\Software\AudioAnalysis\AnalysisConfigFiles\Towsey.LSKiwi3.cfg";
            //string configPath = @"C:\Work\GitHub\audio-analysis\AudioAnalysis\AnalysisConfigFiles\Towsey.Acoustic.yml";

            // COMMAND LINE FOR  LITTLE SPOTTED KIWI3
            // audio2csv  "C:\SensorNetworks\WavFiles\Kiwi\TUITCE_20091215_220004.wav" "C:\SensorNetworks\Software\AudioAnalysis\AnalysisConfigFiles\Towsey.LSKiwi3.cfg" C:\SensorNetworks\Output\LSKiwi3\
            // ACOUSTIC_INDICES_LSK_TUITCE_20091215_220004
            //           Source = @"C:\SensorNetworks\WavFiles\Kiwi\TUITCE_20091215_220004.wav".ToFileInfo(),
            //           Config = @"C:\SensorNetworks\Software\AudioAnalysis\AnalysisConfigFiles\Towsey.Acoustic.cfg".ToFileInfo(),
            //           Output = @"C:\SensorNetworks\Output\LSKiwi3\AfterRefactoring".ToDirectoryInfo()

            // CANETOAD RECORDINGS
            //string recordingPath = @"C:\SensorNetworks\WavFiles\TestRecordings\CaneToads_rural1_20.mp3";
            //string recordingPath = @"G:\SensorNetworks\WavFiles\Frogs\Canetoad\CaneToads_rural1_20.mp3";
            //string recordingPath = @"F:\SensorNetworks\WavFiles\CaneToad\CaneToad Release Call 270213-8.wav";
            //string recordingPath = @"F:\SensorNetworks\WavFiles\CaneToad\UndetectedCalls-2014\KiyomiUndetected210214-1.mp3";

            // Used these to check for Paul.  January 2017.
            //string recordingPath = @"Y:\Groote\2016 March\Emerald River\CardA\Data\EMERALD_20150703_103506.wav";
            //string configPath    = @"C:\Work\GitHub\audio-analysis\AudioAnalysis\AnalysisConfigFiles\RecognizerConfigFiles\Towsey.RhinellaMarina.yml";
            //string outputPath    = @"C:\SensorNetworks\Output\Frogs\Canetoad\Rural1";

            // OTHER FROGS
            //string recordingPath = @"C:\SensorNetworks\WavFiles\Frogs\LimnodynastesSpecies\3mile_creek_dam_-_Herveys_Range_1076_248366_20130305_001700_30.wav";
            //string recordingPath = @"G:\SensorNetworks\WavFiles\Frogs\LitoriaSpecies\LitOlong.wav";
            //string recordingPath = @"G:\SensorNetworks\WavFiles\Frogs\Limnodynastes_convexiusculus\10 Limnodynastes convexiusculus.mp3";
            //string recordingPath = @"G:\SensorNetworks\WavFiles\Frogs\LitoriaSp\53 Litoria fallax.mp3";
            //string recordingPath = @"G:\SensorNetworks\WavFiles\Frogs\.mp3";
            //string recordingPath = @"C:\SensorNetworks\WavFiles\Frogs\FrogRecording_2.wav";
            //string recordingPath = @"C:\SensorNetworks\Output\Frogs\FrogPondSamford\FrogPond_Samford_SE_555_20101023-000000.mp3";
            //string recordingPath = @"C:\SensorNetworks\Output\Frogs\FrogPondSamford\FrogPond_Samford_SE_555_20101023-000000_0min.wav";
            //string recordingPath = @"C:\SensorNetworks\WavFiles\Frogs\Frogs_TockAndRachet_GympieDam_JasonsDad.wav";

            //string outputPath    = @"C:\SensorNetworks\Output\Frogs\TestOfHiResIndices-2016August\Test";
            //string outputPath    = @"C:\SensorNetworks\Output\Frogs\CanetoadAcousticIndices";
            //string outputPath    = @"C:\SensorNetworks\Output\Frogs\SamfordTest";

            // ECLIPSE FARMSTAY
            //string recordingPath = @"C:\SensorNetworks\WavFiles\TestRecordings\TEST_Farmstay_ECLIPSE3_20121114-060001+1000.wav";
            //string recordingPath = @"Y:\Eclipise 2012\Eclipse\Site 4 - Farmstay\ECLIPSE3_20121115_040001.wav";
            //string recordingPath = @"C:\SensorNetworks\WavFiles\Eclipse2012\Farmstay_ECLIPSE3_20121114_060001TEST.wav";
            //string outputPath    = @"C:\SensorNetworks\Output\FalseColourSpectrograms\SpectrogramZoom\ZoomImages2";

            // ST BEES KOALA RECORDING TWO HOURS
            //string recordingPath = @"C:\SensorNetworks\WavFiles\TestRecordings\WESTKNOLL_20140905-001853+1000.wav";
            //string outputPath = @"C:\SensorNetworks\Output\KoalaMale\StBeesIndices2016";

            /*
            //LEWIN'S RAIL
            // BAC recordings
            //string recordingPath = @"C:\SensorNetworks\WavFiles\TestRecordings\BAC2_20071008-085040.wav";
            //string outputPath    = @"C:\SensorNetworks\Output\BAC\";
            string recordingPath = @"G:\SensorNetworks\WavFiles\LewinsRail\FromLizZnidersic\Data Priory property D.Chapple August 2016\SM304290_0+1_20160824_102329.wav";
            string outputPath    = @"C:\SensorNetworks\Output\LewinsRail\Results2017";
            string configPath    = @"C:\Work\GitHub\audio-analysis\AudioAnalysis\AnalysisConfigFiles\RecognizerConfigFiles\Towsey.LewiniaPectoralis.yml";
            */

            /*
            //BIRD50 recordings from Herve Glotin
            //string recordingPath = @"C:\SensorNetworks\WavFiles\Glotin-Bird50\AmazonBird50_testing_input\ID1268.wav";
            //string outputPath = @"C:\SensorNetworks\Output\BIRD50\";

            // EASTERN BRISTLE BIRD
            //string recordingPath = @"F:\SensorNetworks\WavFiles\EasternBristlebird\CURRUMBIN_20150529-142503+1000.wav";
            //string outputPath    = @"C:\SensorNetworks\Output\BristleBird";
            */

            // CONFIG FILES ######################################################################################################
            // Use these configs for Summary and Spectral Indices
            //string configPath = @"C:\Work\GitHub\audio-analysis\AudioAnalysis\AnalysisConfigFiles\Italy.Acoustic.Parallel.yml";
            //string configPath = @"C:\Work\GitHub\audio-analysis\AudioAnalysis\AnalysisConfigFiles\Towsey.Acoustic.yml";

            // MULTI-RECOGNISER:    Use this config when doing multiple species recognisers
            //string configPath = @"C:\Work\GitHub\audio-analysis\AudioAnalysis\AnalysisConfigFiles\Ecosounds.MultiRecognizer.yml";

            // Use these config files when looking for individual species.
            //string configPath = @"C:\Work\GitHub\audio-analysis\AudioAnalysis\AnalysisConfigFiles\RecognizerConfigFiles\Towsey.LitoriaFallax.yml";
            //string configPath = @"C:\Work\GitHub\audio-analysis\AudioAnalysis\AnalysisConfigFiles\RecognizerConfigFiles\Stark.LitoriaOlong.yml";

            // Use these configs for Call recognition Indices
            //string configPath = @"C:\SensorNetworks\Software\AudioAnalysis\AnalysisConfigFiles\Towsey.LSKiwi3.cfg";
            //string configPath = @"C:\SensorNetworks\Software\AudioAnalysis\AnalysisConfigFiles\Towsey.MultiAnalyser.cfg";
            //string configPath = @"C:\SensorNetworks\Software\AudioAnalysis\AnalysisConfigFiles\Towsey.KoalaMale.cfg";
            //string configPath = @"C:\SensorNetworks\Software\AudioAnalysis\AnalysisConfigFiles\Towsey.Human.cfg";
            //string configPath = @"C:\SensorNetworks\Software\AudioAnalysis\AnalysisConfigFiles\Towsey.Crow.cfg";

            // DEV CONFIG OPTIONS
            //C:\Work\GitHub\audio-analysis\AudioAnalysis\AnalysisPrograms\App.config

            var arguments = new AnalyseLongRecording.Arguments
            {
                Source = recordingPath.ToFileInfo(),
                Config = configPath,
                Output = outputPath.ToDirectoryInfo(),
                MixDownToMono = true,
            };

            AnalyseLongRecording.Execute(arguments);
        }

        public static void Test_DrawFourSpectrograms()
        {
            var sourceRecording = @"C:\SensorNetworks\SoftwareTests\TestRecordings\BAC2_20071008-085040.wav".ToFileInfo();
            var output = @"C:\SensorNetworks\SoftwareTests\TestFourSonograms".ToDirectoryInfo();
            var configFile = @"C:\Work\GitHub\audio-analysis\AudioAnalysis\AnalysisConfigFiles\Towsey.Sonogram.yml".ToFileInfo();
            //Audio2Sonogram.TESTMETHOD_DrawFourSpectrograms(sourceRecording, output, configFile);
        }

        /// <summary>
        /// Draws a standard spectrogram, w/wo noise removal & melscale/linear.
        /// This worked Feb 2019.
        /// </summary>
        public static void DrawStandardSpectrograms()
        {
            var audioFile = @"C:\Ecoacoustics\WavFiles\TestRecordings\BAC\BAC2_20071008-085040.wav";
            var recording = new WavReader(audioFile);

            var settings = new SpectrogramSettings()
            {
                SourceFileName = "BAC2_20071008-085040",
                WindowSize = 1024,
                WindowOverlap = 0.0,
                DoMelScale = true,
                MelBinCount = 256,
                NoiseReductionType = NoiseReductionType.None,
                NoiseReductionParameter = 0.0,
            };

            var amplSpectrogram = new AmplitudeSpectrogram(settings, recording);
            var dbSpectrogram = new DecibelSpectrogram(settings, recording);
            dbSpectrogram.DrawSpectrogram(@"C:\Ecoacoustics\WavFiles\TestRecordings\BAC\2019Output\BAC2_20071008-085040_MelNoNoiseRemoval.png");

            var energySpectro = new EnergySpectrogram(settings, recording);
            energySpectro.DrawLogPsd(@"C:\Ecoacoustics\WavFiles\TestRecordings\BAC\2019Output\BAC2_20071008-085040_MelLogPSD_NoNoiseRemoval.png");
        }

        public static void DrawLongDurationSpectrogram()
        {
            // the default ld fc spectrogram config file
            var spectrogramConfigFile =
                @"C:\Work\GitHub\audio-analysis\AudioAnalysis\AnalysisConfigFiles\SpectrogramFalseColourConfig.yml";

            // the default index properties file
            string indexPropertiesFile =
                @"C:\Work\GitHub\audio-analysis\AudioAnalysis\AnalysisConfigFiles\IndexPropertiesConfig.yml";

            // INPUT and OUTPUT DIRECTORIES
            //MARINE JASCO TEST
            //var ipdir = @"C:\SensorNetworks\Output\MarineJasco\Towsey.Acoustic";
            //var opdir = @"C:\SensorNetworks\Output\MarineJasco\Towsey.Acoustic\Images";
            //indexPropertiesFile = @"C:\Work\GitHub\audio-analysis\AudioAnalysis\AnalysisConfigFiles\IndexPropertiesMarineConfig.yml";

            // INPUT and OUTPUT DIRECTORIES
            //2010 Oct 13th
            //var ipdir = @"C:\SensorNetworks\Output\SERF\2014May06_100720 Indices OCT2010 SERF\SE\7a667c05-825e-4870-bc4b-9cec98024f5a_101013-0000.mp3\Towsey.Acoustic";
            //var opdir = @"C:\SensorNetworks\Output\SERF\SERF_falseColourSpectrogram\SE";

            //2010 Oct 13th
            //string ipFileName = "7a667c05-825e-4870-bc4b-9cec98024f5a_101013-0000";
            //string ipdir = @"C:\SensorNetworks\Output\SERF\2014May06-100720 - Indices, OCT 2010, SERF\SERF\TaggedRecordings\SE\7a667c05-825e-4870-bc4b-9cec98024f5a_101013-0000.mp3\Towsey.Acoustic";
            //string opdir = @"C:\SensorNetworks\Output\Test\RibbonTest";

            //string ipdir = @"G:\SensorNetworks\OutputDataSets\2014May06-100720 - Indices, OCT 2010, SERF\SERF\TaggedRecordings\SE\7a667c05-825e-4870-bc4b-9cec98024f5a_101013-0000.mp3\Towsey.Acoustic";
            //string opdir = @"C:\SensorNetworks\Output\FalseColourSpectrograms\Test_2016Sept";

            //string ipFileName = "7a667c05-825e-4870-bc4b-9cec98024f5a_101013-0000";
            //string ipdir = @"C:\SensorNetworks\Output\SERF\2014Apr24-020709 - Indices, OCT 2010, SERF\SERF\TaggedRecordings\SE\7a667c05-825e-4870-bc4b-9cec98024f5a_101013-0000.mp3\Towsey.Acoustic";
            //string opdir = @"C:\SensorNetworks\Output\Test\Test_04May2014\SERF_SE_2010Oct13_SpectralIndices";

            //2010 Oct 14th
            //string ipFileName = "b562c8cd-86ba-479e-b499-423f5d68a847_101014-0000";
            //string ipdir = @"C:\SensorNetworks\Output\SERF\2014Apr24-020709 - Indices, OCT 2010, SERF\SERF\TaggedRecordings\SE\b562c8cd-86ba-479e-b499-423f5d68a847_101014-0000.mp3\Towsey.Acoustic";
            //string opdir = @"C:\SensorNetworks\Output\Test\Test_04May2014\SERF_SE_2010Oct14_SpectralIndices";

            //2010 Oct 15th
            //string ipFileName = "d9eb5507-3a52-4069-a6b3-d8ce0a084f17_101015-0000";
            //string ipdir = @"C:\SensorNetworks\Output\SERF\2014Apr24-020709 - Indices, OCT 2010, SERF\SERF\TaggedRecordings\SE\d9eb5507-3a52-4069-a6b3-d8ce0a084f17_101015-0000.mp3\Towsey.Acoustic";
            //string opdir = @"C:\SensorNetworks\Output\Test\Test_04May2014\SERF_SE_2010Oct15_SpectralIndices";

            //2010 Oct 16th
            //string ipFileName = "418b1c47-d001-4e6e-9dbe-5fe8c728a35d_101016-0000";
            //string ipdir = @"C:\SensorNetworks\Output\SERF\2014Apr24-020709 - Indices, OCT 2010, SERF\SERF\TaggedRecordings\SE\418b1c47-d001-4e6e-9dbe-5fe8c728a35d_101016-0000.mp3\Towsey.Acoustic";
            //string opdir = @"C:\SensorNetworks\Output\Test\Test_04May2014\SERF_SE_2010Oct16_SpectralIndices";

            //2010 Oct 17th
            //string ipFileName = "0f2720f2-0caa-460a-8410-df24b9318814_101017-0000";
            //string ipdir = @"C:\SensorNetworks\Output\SERF\2014Apr24-020709 - Indices, OCT 2010, SERF\SERF\TaggedRecordings\SE\0f2720f2-0caa-460a-8410-df24b9318814_101017-0000.mp3\Towsey.Acoustic";
            //string opdir = @"C:\SensorNetworks\Output\Test\Test_04May2014\SERF_SE_2010Oct17_SpectralIndices";

            // exclude the analysis type from file name i.e. "Indices"
            //string ipFileName = "BYR4_20131029_Towsey.Acoustic";
            //string ipdir = @"Y:\Results\2014Nov28-083415 - False Color, Mt Byron PRA, For Jason\to upload\Mt Byron\PRA\report\joined\BYR4_20131029.mp3\Towsey.Acoustic";
            //string opdir = @"C:\SensorNetworks\Output\Test\RibbonTest";

            // false-colour spectrograms
            //string ipFileName = "TEST_Farmstay_ECLIPSE3_20121114-060001+1000"; //exclude the analysis type from file name i.e. "Towsey.Acoustic.Indices"

            //string ipdir = @"C:\SensorNetworks\Output\Test\Test2\Towsey.Acoustic";
            //string opdir = @"C:\SensorNetworks\Output\Test\Test2";
            //string ipdir = @"C:\SensorNetworks\Output\QueenMaryUL\concatenated\frogmary-concatenated\20160117";
            //string opdir = @"C:\SensorNetworks\Output\QueenMaryUL\concatenated";

            // false-colour spectrograms
            //string ipdir = @"C:\SensorNetworks\Output\FalseColourSpectrograms\Farmstay_ECLIPSE3_20121114_060001TEST\Indices\Towsey.Acoustic";
            //string opdir = @"C:\SensorNetworks\Output\FalseColourSpectrograms\Farmstay_ECLIPSE3_20121114_060001TEST\Spectrograms";
            //string ipFileName = "Farmstay_ECLIPSE3_20121114_060001TEST"; //exclude the analysis type from file name i.e. "Towsey.Acoustic.Indices"
            //string ipdir = @"C:\SensorNetworks\Output\FalseColourSpectrograms\SpectrogramZoom\Towsey.Acoustic.60sppx.EclipseFarmstay";
            //string opdir = @"C:\SensorNetworks\Output\FalseColourSpectrograms\SpectrogramZoom\Towsey.Acoustic";
            //string ipFileName = "Farmstay_ECLIPSE3_20121114-060001+1000_TEST"; //exclude the analysis type from file name i.e. "Towsey.Acoustic.Indices"
            //string ipdir = @"C:\SensorNetworks\Output\FalseColourSpectrograms\SpectrogramZoom\Towsey.Acoustic.60sppx.EclipseFarmstay";
            //string opdir = @"C:\SensorNetworks\Output\FalseColourSpectrograms\SpectrogramZoom\Towsey.Acoustic";

            //2010 Oct 13th
            //var ipdir = @"C:\SensorNetworks\Output\TsheringDema\Towsey.Acoustic_OLD4";
            //var opdir = @"C:\SensorNetworks\Output\TsheringDema\Towsey.Acoustic";

            //var ipdir = @"C:\SensorNetworks\Output\LSKiwi3\Test18May2017\Towsey.Acoustic";
            //var opdir = @"C:\SensorNetworks\Output\LSKiwi3\Test18May2017";

            // PILLAGA FOREST RECORDINGS OF BRAD LAW - High Resolution analysis
            //string ipdir = @"D:\SensorNetworks\Output\BradLawData\WilliWilliNP\Towsey.Acoustic";
            //string opdir = @"D:\SensorNetworks\Output\BradLawData\WilliWilliNP";
            //spectrogramConfigFile = @"C:\Work\GitHub\audio-analysis\AudioAnalysis\AnalysisConfigFiles\SpectrogramConfigHiRes.yml";
            //indexPropertiesFile = @"C:\Work\GitHub\audio-analysis\AudioAnalysis\AnalysisConfigFiles\IndexPropertiesConfigHiRes.yml";
            string ipdir = @"D:\SensorNetworks\Output\BradLawData\WilliWilliNP\Towsey.Acoustic";
            string opdir = @"D:\SensorNetworks\Output\BradLawData\WilliWilliNP";
            spectrogramConfigFile =
                @"C:\Work\GitHub\audio-analysis\AudioAnalysis\AnalysisConfigFiles\SpectrogramConfigHiRes.yml";
            indexPropertiesFile =
                @"C:\Work\GitHub\audio-analysis\AudioAnalysis\AnalysisConfigFiles\IndexPropertiesConfigHiRes.yml";

            // USA WILD-LIFE ACOUSTICS TEST RECORDINGS OF LOSSY COMPRESSION - High Resolution analysis
            //string ipdir = @"D:\SensorNetworks\Output\WildLifeAcoustics\Towsey.Acoustic";
            //string opdir = @"D:\SensorNetworks\Output\WildLifeAcoustics";
            //spectrogramConfigFile = @"C:\Work\GitHub\audio-analysis\AudioAnalysis\AnalysisConfigFiles\SpectrogramConfigHiRes.yml";
            //indexPropertiesFile = @"C:\Work\GitHub\audio-analysis\AudioAnalysis\AnalysisConfigFiles\IndexPropertiesConfigHiRes.yml";

            // Australian WILD-LIFE ACOUSTICS RECORDING Group - from Andrew Skeoch - High Resolution analysis
            //string ipdir = @"D:\SensorNetworks\Output\BradLawData\AWARG\Towsey.Acoustic";
            //string opdir = @"D:\SensorNetworks\Output\BradLawData\AWARG";
            //spectrogramConfigFile = @"C:\Work\GitHub\audio-analysis\AudioAnalysis\AnalysisConfigFiles\SpectrogramConfigHiRes.yml";
            //indexPropertiesFile = @"C:\Work\GitHub\audio-analysis\AudioAnalysis\AnalysisConfigFiles\IndexPropertiesConfigHiRes.yml";

            // Recording from YVONNE - GYMPIE NP - night time @ 96kHz listening for bats.
            //string ipdir = @"C:\SensorNetworks\Output\Bats\Towsey.Acoustic_icd15s";
            //string opdir = @"C:\SensorNetworks\Output\Bats";
            //spectrogramConfigFile = @"C:\SensorNetworks\Output\Bats\config\SpectrogramFalseColourConfig.yml";
            //indexPropertiesFile = @"C:\Work\GitHub\audio-analysis\AudioAnalysis\AnalysisConfigFiles\IndexPropertiesConfig.yml";

            var args = new DrawLongDurationSpectrograms.Arguments
            {
                InputDataDirectory = ipdir,
                OutputDirectory = opdir,
                IndexPropertiesConfig = indexPropertiesFile,
                FalseColourSpectrogramConfig = spectrogramConfigFile,
            };
            DrawLongDurationSpectrograms.Execute(args);
        }

        /// <summary>
        /// This action item = "DrawZoomingSpectrograms".
        /// AnalysisPrograms.Draw.Zooming.DrawZoomingSpectrograms
        /// AnalysisPrograms.Draw.Zooming.Arguments
        /// Note: the path to the IndexPropertiesConfig is included in the SpectrogramZoomingConfig File.
        ///       It should be @"C:\Work\GitHub\audio-analysis\AudioAnalysis\AnalysisConfigFiles\IndexPropertiesConfig.yml".
        /// </summary>
        public static void DrawZoomingSpectrogramPyramid()
        {
            //string ipFileName = "TEST_TUITCE_20091215_220004"; //exclude the analysis type from file name i.e. "Towsey.Acoustic.Indices"
            //string ipdir = @"C:\Ecoacoustics\Output\FalseColourSpectrograms\SpectrogramFocalZoom\Towsey.Acoustic.200ms.EclipseFarmstayOLD";
            //MAP "\\Sef-bigdata-10\d$\tasmania_mez\output_zooming_indices2019\Towsey.Acoustic" to Q drive
            //string ipdir = @"Q:\TasmaniaMez";
            string ipdir = @"C:\Ecoacoustics\Output\Test\TestMezOneHourHiRes\20\Towsey.Acoustic";
            string opdir = @"C:\Ecoacoustics\Output\FalseColourSpectrograms\SpectrogramFocalZoom\TasmaniaMezTest";

            // The default zooming LDFC spectrogram config file
            //var spectrogramConfigFile = @"C:\Work\GitHub\audio-analysis\src\AnalysisConfigFiles\SpectrogramZoomingConfig.yml";
            var zoomingConfigFile = @"C:\Ecoacoustics\Output\FalseColourSpectrograms\SpectrogramFocalZoom\SpectrogramZoomingConfig.yml";

            var args = new DrawZoomingSpectrograms.Arguments
            {
                SourceDirectory = ipdir,
                Output = opdir,
                SpectrogramZoomingConfig = zoomingConfigFile,
                ZoomAction = DrawZoomingSpectrograms.Arguments.ZoomActionType.Focused,
                FocusMinute = 30,
            };
            DrawZoomingSpectrograms.Execute(args);
        }

        /// <summary>
        /// This action item = "concatenateIndexFiles".
        /// </summary>
        public static void ConcatenateIndexFilesAndSpectrograms()
        {
            // set the default values here
            var indexPropertiesConfig =
                @"C:\Work\GitHub\audio-analysis\src\AnalysisConfigFiles\IndexPropertiesConfig.yml";
            var timeSpanOffsetHint = TimeSpan.FromHours(10); // default = Brisbane time
            var drawImages = true;

            // start and end dates INCLUSIVE
            DateTimeOffset? dtoStart = null;
            DateTimeOffset? dtoEnd = null;

            // files containing output from event recognizers.
            // Used only to get Event Recognizer files - set eventDirs=null if not used
            string[] eventDirs = null;
            string eventFilePattern = string.Empty;

            // The drive: local = C; work = G; home = E
            string drive = "C"; // the default

            // SET DEFAULT COLOUR MAPS
            string colorMap1 = SpectrogramConstants.RGBMap_ACI_ENT_EVN;
<<<<<<< HEAD
            string colorMap2 = SpectrogramConstants.RGBMap_BGN_PMN_CVR;
=======
            string colorMap2 = SpectrogramConstants.RGBMap_BGN_PMN_OSC;
>>>>>>> 4462211f

            // there are three options for rendering of gaps/missing data: NoGaps, TimedGaps and EchoGaps.
            string gapRendering = "TimedGaps"; // the default
            bool concatenateEverythingYouCanLayYourHandsOn = false; // default is 24-hour blocks

            /*
            // ########################## CONCATENATION of Sarah Lowe's recordings
            // The drive: work = G; home = E
            drive = "G";
            // top level directory
            DirectoryInfo[] dataDirs =
            {
                new DirectoryInfo($"{drive}:\\SensorNetworks\\Output\\ConcatTesting\\TheData"),
            };
            string directoryFilter = "*.wav";  // this is a directory filter to locate only the required files
            string opFileStem = "SarahLowe";
            string opPath = $"{drive}:\\SensorNetworks\\Output\\ConcatTesting\\ConcatOutput";
            var falseColourSpgConfig = new FileInfo($"{drive}:\\SensorNetworks\\SoftwareTests\\TestConcatenation\\Data\\ConcatSpectrogramFalseColourConfig.yml");
            FileInfo sunriseDatafile = null;
            bool concatenateEverythingYouCanLayYourHandsOn = false; // Set false to work in 24-hour blocks only
            dtoStart = new DateTimeOffset(2017, 06, 24, 0, 0, 0, TimeSpan.Zero);
            dtoEnd = new DateTimeOffset(2017, 07, 02, 0, 0, 0, TimeSpan.Zero);

            // change PMN to POW because PMN not available in these recordings
            colorMap2 = "BGN-PMN-R3D";
            // ########################## END of Sarah Lowe's recordings
            */

            /*
            // ########################## CONCATENATION of Yvonne's recordings of SM2 and SM4
            // The drive: work = G; home = E
            drive = "G";
            // top level directory
            DirectoryInfo[] dataDirs = { new DirectoryInfo($"{drive}:\\Ecoacoustics\\WavFiles\\TestRecordings\\CompareSM2versusSM4\\MicrophoneTest_AvailaeResult111\\Old_microphone_SM2test"),
            };
            string directoryFilter = "*.wav";  // this is a directory filter to locate only the required files
            string opFileStem = "SM2WithOldMics";
            //string opFileStem = "SM4WithNewMics";
            string opPath = $"{drive}:\\Ecoacoustics\\Output\\WildLifeAcoustics\\MicrophoneTests";
            var falseColourSpgConfig = new FileInfo($"{drive}:\\Ecoacoustics\\SoftwareTests\\TestConcatenation\\Data\\ConcatSpectrogramFalseColourConfig.yml");
            FileInfo sunriseDatafile = null;
            bool concatenateEverythingYouCanLayYourHandsOn = false; // Set false to work in 24-hour blocks only
            dtoStart = new DateTimeOffset(2016, 08, 09, 0, 0, 0, TimeSpan.Zero);
            dtoEnd = new DateTimeOffset(2016, 08, 09, 0, 0, 0, TimeSpan.Zero);
            // change PMN to POW because PMN not available in these recordings
            colorMap2 = "BGN-POW-CLS";
            // ########################## END of Yvonne's recordings of SM2 and SM4
            */
            /*
            // ########################## CONCATENATION of 24-hour TEST  recordings from Liz Znidersic
            // top level directory
            string[] dataDirs =
            {
                @"C:\Ecoacoustics\Output\Test\Test24HourRecording\TasmanIslandMez",
            };
            string directoryFilter = @"Towsey.Acoustic"; // this is a directory filter to locate only the required files
            string opFileStem = "Testing";
            string opPath = @"C:\Ecoacoustics\Output\Test\Test24HourRecording\Concat3";
            var falseColourSpgConfig = $"C:\\Work\\GitHub\\audio-analysis\\src\\AnalysisConfigFiles\\SpectrogramFalseColourConfig.yml";
            concatenateEverythingYouCanLayYourHandsOn = true;

            // start and end dates INCLUSIVE
            dtoStart = new DateTimeOffset(2016, 12, 31, 0, 0, 0, TimeSpan.Zero);
            dtoEnd = new DateTimeOffset(2016, 12, 31, 0, 0, 0, TimeSpan.Zero);

            // there are three options for rendering of gaps/missing data: NoGaps, TimedGaps and EchoGaps.
            gapRendering = "TimedGaps";
            */
            // ########################## END of 24-hour TEST recordings

            /*
            // ########################## CONCATENATION of MARINA SCARPELLI recordings from Brazil
            // The drive: work = G; home = E
            /*
            drive = "C";

            // top level directory
            string[] dataDirs =
            {
                $"{drive}:\\Ecoacoustics\\Collaborations\\MarinaScarpelli\\Indices",
            };
            string directoryFilter = "LEEC02_0_20161231_*.wav"; // this is a directory filter to locate only the required files
            string opFileStem = "LEEC02_20161231_";
            string opPath = $"{drive}:\\Ecoacoustics\\Collaborations\\MarinaScarpelli\\Concat";
            var falseColourSpgConfig = $"{drive}:\\Work\\GitHub\\audio-analysis\\src\\AnalysisConfigFiles\\SpectrogramFalseColourConfig.yml";
            concatenateEverythingYouCanLayYourHandsOn = true;

            // start and end dates INCLUSIVE
            dtoStart = new DateTimeOffset(2016, 12, 31, 0, 0, 0, TimeSpan.Zero);
            dtoEnd = new DateTimeOffset(2016, 12, 31, 0, 0, 0, TimeSpan.Zero);

            // there are three options for rendering of gaps/missing data: NoGaps, TimedGaps and EchoGaps.
            gapRendering = "TimedGaps";  */

            // ######################### END OF CONCATENATION of MARINA SCARPELLI recordings from Brazil

            // ######################### START OF FIX ISSUE #170 concat crashes
            // ######################### use data from availae

            // top level directory AVAILAE JOB #
            string[] dataDirs =
            {
                //@"Y:\Results\20180608-103353 - Tshering, Towsey.Indices, #216\Tshering\WBH_Walaytar\WBH_2018\Bermo",
                @"C:\Ecoacoustics\Output\Test\Test24HourRecording\TasmanIslandMez",
            };

            string directoryFilter = "Mez*"; // this is a directory filter to locate only the required files
            string opFileStem = "TasmanIslandMez";
            string opPath = @"C:\Ecoacoustics\Output\Test\DebugIssue186";

            // there are three options for rendering of gaps/missing data: NoGaps, TimedGaps and EchoGaps.
            gapRendering = "TimedGaps";
            concatenateEverythingYouCanLayYourHandsOn = true;
            var falseColourSpgConfig = $"C:\\Work\\GitHub\\audio-analysis\\src\\AnalysisConfigFiles\\SpectrogramFalseColourConfig.yml";

            // start and end dates INCLUSIVE
            //dtoStart = new DateTimeOffset(2016, 12, 31, 0, 0, 0, TimeSpan.Zero);
            //dtoEnd = new DateTimeOffset(2016, 12, 31, 0, 0, 0, TimeSpan.Zero);

            // ########################## END of FIX ISSUE #170 concat crashes

            /*
            // ########################## CONCATENATION of Pillaga Forest recordings from Brad Law
            // The drive: work = G; home = E
            drive = "G";

            // top level directory AVAILAE JOB #181
            string[] dataDirs =
            {
                $"{drive}:\\Ecoacoustics\\Output\\BradLaw\\PillagaData",
            };
            string directoryFilter = "Pillaga*"; // this is a directory filter to locate only the required files
            string opFileStem = "PillagaForest20121125";
            string opPath = $"{drive}:\\Ecoacoustics\\Output\\BradLaw";
            var falseColourSpgConfig =
                $"{drive}:\\Ecoacoustics\\Output\\Bats\\config\\SpectrogramFalseColourConfig.yml";
            FileInfo sunriseDatafile = null;

            concatenateEverythingYouCanLayYourHandsOn = true;

            // start and end dates INCLUSIVE
            dtoStart = new DateTimeOffset(2012, 08, 08, 0, 0, 0, TimeSpan.Zero);
            dtoEnd = new DateTimeOffset(2012, 08, 08, 0, 0, 0, TimeSpan.Zero);

            // there are three options for rendering of gaps/missing data: NoGaps, TimedGaps and EchoGaps.
            gapRendering = "EchoGaps";

            // ########################## END of Pillaga Forest recordings
            */

            /*
            // ########################## CONCATENATION of Yvonne's BAT recordings
            // The drive: work = G; home = E
            drive = "G";

            // top level directory AVAILAE JOB #181
            DirectoryInfo[] dataDirs = { new DirectoryInfo($"{drive}:\\Ecoacoustics\\OutputDataSets\\YvonneBats_Gympie20170906"),
            };
            string directoryFilter = "*.wav";  // this is a directory filter to locate only the required files
            string opFileStem = "GympieBATS_2017August";
            string opPath = $"{drive}:\\Ecoacoustics\\Output\\Bats\\BatsTestTimeGaps";
            var falseColourSpgConfig = new FileInfo($"{drive}:\\Ecoacoustics\\Output\\Bats\\config\\SpectrogramFalseColourConfig.yml");
            FileInfo sunriseDatafile = null;

            // start and end dates INCLUSIVE
            dtoStart = new DateTimeOffset(2017, 08, 08, 0, 0, 0, TimeSpan.Zero);
            dtoEnd = new DateTimeOffset(2017, 08, 08, 0, 0, 0, TimeSpan.Zero);

            // there are three options for rendering of gaps/missing data: NoGaps, TimedGaps and EchoGaps.
            gapRendering = "TimedGaps";

            // ########################## END of Yvonne's BAT recordings
            */

            /*
            // ########################## CONCATENATION of Tshering's Bhutan recordings
            // The drive: work = G; home = E
            drive = "G";

            // top level directory
            DirectoryInfo[] dataDirs = { new DirectoryInfo($"{drive}:\\Ecoacoustics\\Output\\Bhutan\\DebugConcatenateSourceData"),
            };
            string directoryFilter = "*.wav";  // this is a directory filter to locate only the required files
            string opFileStem = "BhutanTest";
            string opPath = $"{drive}:\\Ecoacoustics\\Output\\Bhutan\\DebugConcatenateOutput";
            var falseColourSpgConfig = new FileInfo($"{drive}:\\Ecoacoustics\\SoftwareTests\\TestConcatenation\\Data\\ConcatSpectrogramFalseColourConfig.yml");
            FileInfo sunriseDatafile = null;
            bool concatenateEverythingYouCanLayYourHandsOn = false; // Set false to work in 24-hour blocks only
            dtoStart = new DateTimeOffset(2017, 02, 03, 0, 0, 0, TimeSpan.Zero);
            dtoEnd = new DateTimeOffset(2017, 02, 03, 0, 0, 0, TimeSpan.Zero);
            // ########################## END of Tshering's recordings
            */

            /*
            // ########################## CONCATENATION of Kerry Mengersens Data, Puma, South America
            // The drive: work = G; home = E
            drive = "G";

            // top level directory
            DirectoryInfo[] dataDirs = { new DirectoryInfo($"{drive}:\\SensorNetworks\\Output\\Mengersen\\NightsA\\Data"),
                                       };
            string directoryFilter = "*.wav";  // this is a directory filter to locate only the required files
            string opFileStem = "MengersenNightA";
            //string opFileStem = "MengersenNightB";
            string opPath = $"{drive}:\\Ecoacoustics\\Output\\Mengersen\\NightAConcatenated";
            var falseColourSpgConfig = new FileInfo($"{drive}:\\Ecoacoustics\\SoftwareTests\\Test_Concatenation\\Data\\SpectrogramFalseColourConfig.yml");
            timeSpanOffsetHint = TimeSpan.FromHours(-5);
            FileInfo sunriseDatafile = null;
            bool concatenateEverythingYouCanLayYourHandsOn = false; // Set false to work in 24-hour blocks only
            dtoStart = new DateTimeOffset(2016, 08, 20, 0, 0, 0, TimeSpan.Zero);
            dtoEnd = new DateTimeOffset(2016, 08, 20, 0, 0, 0, TimeSpan.Zero);

            //dtoStart = new DateTimeOffset(2017, 01, 17, 0, 0, 0, TimeSpan.Zero);
            //dtoEnd   = new DateTimeOffset(2017, 01, 24, 02, 23, 29, TimeSpan.Zero);
            //dtoStart = new DateTimeOffset(2016, 08, 21, 0, 0, 0, TimeSpan.Zero);
            //dtoEnd = new DateTimeOffset(2016, 08, 22, 02, 23, 29, TimeSpan.Zero);
            // colour maps for this job
            // colorMap1 = "ACI-ENT-RHZ";
            // colorMap2 = "BGN-POW-SPT";
            // ########################## END of Kerry Mengersens Data, Puma, South America
            */

            /*
            // ########################## CONCATENATION of LIZ Znidersic Recordings, Lewin's rail, Tasmania.
            // The drive: work = G; home = E
            drive = "G";
            // top level directory
            DirectoryInfo[] dataDirs = { new DirectoryInfo($"{drive}:\\SensorNetworks\\AvailaeFolders\\LizZnidersic\\Data Tasman Island Unit 2 Mez"),
                                        };
            string directoryFilter = "*.wav";  // this is a directory filter to locate only the required files
            string opFileStem = "LizZnidersic_TasmanIsU2Mez";
            string opPath = $"{drive}:\\Ecoacoustics\\AvailaeFolders\\LizZnidersic\\Test_IndexDistributions";
            //string opPath = $"{drive}:\\AvailaeFolders\\LizZnidersic\\TEST_missingData"; //was used to put results for testing missing data
            var falseColourSpgConfig = new FileInfo($"{drive}:\\Ecoacoustics\\SoftwareTests\\Test_Concatenation\\Data\\SpectrogramFalseColourConfig.yml");
            timeSpanOffsetHint = TimeSpan.FromHours(8);
            FileInfo sunriseDatafile = null;
            bool concatenateEverythingYouCanLayYourHandsOn = false; // Set false to work in 24-hour blocks only
            dtoStart = new DateTimeOffset(2015, 11, 09, 0, 0, 0, TimeSpan.Zero);
            dtoEnd   = new DateTimeOffset(2015, 11, 19, 0, 0, 0, TimeSpan.Zero);
            //dtoStart = new DateTimeOffset(2017, 01, 17, 0, 0, 0, TimeSpan.Zero);
            //dtoEnd   = new DateTimeOffset(2017, 01, 24, 02, 23, 29, TimeSpan.Zero);
            //dtoStart = new DateTimeOffset(2016, 08, 21, 0, 0, 0, TimeSpan.Zero);
            //dtoEnd = new DateTimeOffset(2016, 08, 22, 02, 23, 29, TimeSpan.Zero);
            // colour maps for this job
            colorMap1 = "ACI-ENT-RHZ";
            colorMap2 = "BGN-POW-SPT";
            // ########################## END of LIZ Znidersic ARGUMENTS
            */

            /*
            // ################################ CONCATENATE GROOTE DATA
            // This data derived from Groote recordings I brought back from JCU, July 2016.
            // top level directory
            //DirectoryInfo[] dataDirs = { new DirectoryInfo($"{drive}:\\Ecoacoustics\\Output\\Frogs\\Canetoad\\2016Oct28-174219 - Michael, Towsey.Indices, #120\\SD Card A"),
            DirectoryInfo[] dataDirs = { new DirectoryInfo($"G:\\Ecoacoustics\\OutputDataSets\\GrooteAcousticIndices_Job120\\SD Card A"),
                                                   };
            string directoryFilter = "*.wav";  // this is a directory filter to locate only the required files
            string testPath = $"{drive}:\\Ecoacoustics\\SoftwareTests\\Test_Concatenation\\ExpectedOutput";
            var falseColourSpgConfig = new FileInfo($"{drive}:\\Ecoacoustics\\SoftwareTests\\Test_Concatenation\\Data\\TEST_SpectrogramFalseColourConfig.yml");
            timeSpanOffsetHint = TimeSpan.FromHours(9.5);
            FileInfo sunriseDatafile = null;
            string opFileStem = "ConcatGrooteJCU";
            string opPath = $"{drive}:\\Ecoacoustics\\Output\\Frogs\\Canetoad\\ConcatGroote_Job120";
            bool concatenateEverythingYouCanLayYourHandsOn = false; // 24 hour blocks only
            // start and end dates INCLUSIVE
            dtoStart = new DateTimeOffset(2016, 08, 03, 0, 0, 0, TimeSpan.Zero);
            dtoEnd   = new DateTimeOffset(2016, 08, 03, 0, 0, 0, TimeSpan.Zero);

            eventDirs = new DirectoryInfo[1];
            eventDirs[0] = new DirectoryInfo(@"G:\Ecoacoustics\OutputDataSets\GrooteCaneToad_Job120\\SD Card A");
            string eventFilePattern = "*_Towsey.RhinellaMarina.Events.csv";
            */

            //// ########################## MARINE RECORDINGS
            //// top level directory
            ////DirectoryInfo[] dataDirs = { new DirectoryInfo(@"Y:\Results\2015Dec14-094058 - Michael, Towsey.Indices, ICD=30.0, #70\towsey\MarineRecordings\Cornell\2013March-April"),
            ////                           };
            //DirectoryInfo[] dataDirs = { new DirectoryInfo(@"C:\Ecoacoustics\WavFiles\MarineRecordings\Cornell\2013March-April"),
            //                           };
            //DirectoryInfo[] dataDirs = { new DirectoryInfo(@"C:\Ecoacoustics\WavFiles\MarineRecordings\Cornell\2013March-April"),
            //                           };
            //string directoryFilter = "201303";
            //string opPath = @"C:\Ecoacoustics\Output\MarineSonograms\LdFcSpectrograms2013March";
            ////string opPath = @"C:\Ecoacoustics\Output\MarineSonograms\LdFcSpectrograms2013April";
            //dtoStart = new DateTimeOffset(2013, 03, 01, 0, 0, 0, TimeSpan.Zero);
            //dtoEnd   = new DateTimeOffset(2013, 03, 31, 0, 0, 0, TimeSpan.Zero);
            //string opFileStem = "CornellMarine";
            //indexPropertiesConfig = new FileInfo(@"C:\Work\GitHub\audio-analysis\AudioAnalysis\AnalysisConfigFiles\IndexPropertiesMarineConfig.yml");

            // ########################## YVONNE'S RECORDINGS
            // top level directory
            //DirectoryInfo[] dataDirs = { new DirectoryInfo(@"Y:\Results\2015Aug06-123245 - Yvonne, Indices, ICD=60.0, #48"),
            //                             new DirectoryInfo(@"Y:\Results\2015Aug20-154235 - Yvonne, Indices, ICD=60.0, #50")
            //                           };

            //            DirectoryInfo[] dataDirs = { new DirectoryInfo(@"G:\SensorNetworks\Output\YvonneResults\DataFiles_62_93\2015Nov1"),
            //                                       };

            //below directory was to check a bug - missing 6 hours of recording
            //DirectoryInfo[] dataDirs = {
            //    new DirectoryInfo(@"Y:\Results\2015Aug06-123245 - Yvonne, Indices, ICD=60.0, #48\Yvonne\Cooloola"),
            //                           };
            //DirectoryInfo[] dataDirs = { new DirectoryInfo(@"Y:\Results\2015Aug06-123245 - Yvonne, Indices, ICD=60.0, #48\Yvonne\Cooloola\2015July26\Woondum3"),
            //                           };
            //string directoryFilter = "20150725-000000+1000.wav";

            //The recording siteName is used as filter pattern to select directories. It is also used for naming the output files
            //            string directoryFilter = "Woondum3";
            //string directoryFilter = "GympieNP";   // this is a directory filter to locate only the required files

            //            string opPath = @"G:\SensorNetworks\Output\YvonneResults\ConcatenatedFiles_62_93";
            //
            //            dtoStart = new DateTimeOffset(2015, 10, 26, 0, 0, 0, TimeSpan.Zero);
            //            dtoEnd   = new DateTimeOffset(2015, 10, 28, 0, 0, 0, TimeSpan.Zero);
            //            string opFileStem = directoryFilter;

            // string sunriseDatafile = @"C:\SensorNetworks\OutputDataSets\SunRiseSet\SunriseSet2013Brisbane.csv";

            /*
            // ########################## LENN'S RECORDINGS
            // top level directory
            DirectoryInfo[] dataDirs = { new DirectoryInfo(@"Y:\Results\2015Oct19-173501 - Lenn, Indices, ICD=60.0, #61\Berndt\Lenn\Week 1\Card1302_Box1302"),
                                       };

            // The recording siteName is used as filter pattern to select directories. It is also used for naming the output files
            string directoryFilter = "Towsey.Acoustic"; // this is a directory filter to locate only the required files
            string opFileStem = "Card1302_Box1302";
            string opPath = @"C:\SensorNetworks\Output\LennsResults";

            dtoStart = new DateTimeOffset(2015, 09, 27, 0, 0, 0, TimeSpan.Zero);
            dtoEnd = new DateTimeOffset(2015, 09, 30, 0, 0, 0, TimeSpan.Zero);
            //dtoEnd   = new DateTimeOffset(2015, 10, 11, 0, 0, 0, TimeSpan.Zero);
    */

            // ########################## STURT RECORDINGS
            // The recording siteName is used as filter pattern to select directories. It is also used for naming the output files

            //DirectoryInfo[] dataDirs = { new DirectoryInfo(@"F:\SensorNetworks\WavFiles\SturtRecordings\Thompson"), };
            //string directoryFilter = "Thompson";   // this is a directory filter to locate only the required files
            //string opFileStem = "Sturt-Thompson";
            //string opPath = @"F:\SensorNetworks\WavFiles\SturtRecordings\";

            //DirectoryInfo[] dataDirs = { new DirectoryInfo(@"F:\SensorNetworks\WavFiles\SturtRecordings\Stud"), };
            //string directoryFilter = "Stud";   // this is a directory filter to locate only the required files
            //string opFileStem = "Sturt-Stud";
            //string opPath = @"F:\SensorNetworks\WavFiles\SturtRecordings\";

            //DirectoryInfo[] dataDirs = { new DirectoryInfo(@"F:\SensorNetworks\WavFiles\SturtRecordings\Sturt1"), };
            //string directoryFilter = "Sturt1";   // this is a directory filter to locate only the required files
            //string opFileStem      = "Sturt-Sturt1";
            //string opPath = @"F:\SensorNetworks\WavFiles\SturtRecordings\";

            //DirectoryInfo[] dataDirs = { new DirectoryInfo(@"Y:\Results\2015Jul29-110950 - Jason, Towsey.Indices, ICD=60.0, #43\Sturt\2015July\Mistletoe"), };
            //string directoryFilter = "STURT2";          // this is a directory filter to locate only the required files
            //string opFileStem = "Sturt-Mistletoe";
            //string opPath = @"F:\SensorNetworks\Output\Sturt\";

            //dtoStart = new DateTimeOffset(2015, 07, 01, 0, 0, 0, TimeSpan.Zero);
            //dtoEnd = new DateTimeOffset(2015, 07, 06, 0, 0, 0, TimeSpan.Zero);

            // ########################## EDDIE GAME'S PNG RECORDINGS
            // top level directory
            //string dataPath = @"Y:\Results\2015Jul26-215038 - Eddie, Indices, ICD=60.0, #47\TheNatureConservency\BAR\Iwarame_4-7-15\BAR\BAR_32\";
            //string opFileStem = "TNC_Iwarame_20150704_BAR32";

            //string dataPath = @"Y:\Results\2015Jul26-215038 - Eddie, Indices, ICD=60.0, #47\TheNatureConservency\BAR\Iwarame_4-7-15\BAR\BAR_33\";
            //string opFileStem = "TNC_Iwarame_20150704_BAR33";

            //string dataPath = @"Y:\Results\2015Jul26-215038 - Eddie, Indices, ICD=60.0, #47\TheNatureConservency\BAR\Iwarame_4-7-15\BAR\BAR_35\";
            //string opFileStem = "TNC_Iwarame_20150704_BAR35";

            //string dataPath = @"Y:\Results\2015Jul26-215038 - Eddie, Indices, ICD=60.0, #47\TheNatureConservency\BAR\Iwarame_7-7-15\BAR\BAR_59\";
            //string opFileStem = "TNC_Iwarame_20150707_BAR59";

            //string dataPath = @"Y:\Results\2015Jul26-215038 - Eddie, Indices, ICD=60.0, #47\TheNatureConservency\BAR\Iwarame_9-7-15\BAR\BAR_79\";
            //string opFileStem = "TNC_Iwarame_20150709_BAR79";

            //string dataPath = @"Y:\Results\2015Jul26-215038 - Eddie, Indices, ICD=60.0, #47\TheNatureConservency\BAR\Yavera_8-7-15\BAR\BAR_64\";
            //string opFileStem = "TNC_Yavera_20150708_BAR64";

            //string dataPath = @"Y:\Results\2015Jul26-215038 - Eddie, Indices, ICD=60.0, #47\TheNatureConservency\BAR\Musiamunat_3-7-15\BAR\BAR_18\";
            //DirectoryInfo[] dataDirs = { new DirectoryInfo(dataPath) };
            //string opPath   = dataPath;
            //string directoryFilter = "Musimunat";  // this is a directory filter to locate only the required files
            //string opFileStem = "Musimunat_BAR18"; // this should be a unique site identifier
            //string opFileStem = "TNC_Musimunat_20150703_BAR18";

            // the default set of index properties is located in the AnalysisConfig directory.
            //IndexPropertiesConfig = @"C:\Work\GitHub\audio-analysis\AudioAnalysis\AnalysisConfigFiles\IndexPropertiesConfig.yml".ToFileInfo();
            // However the PNG data uses an older set of index properties prior to fixing a bug!
            //FileInfo indexPropertiesConfig = new FileInfo(@"Y:\Results\2015Jul26-215038 - Eddie, Indices, ICD=60.0, #47\TheNatureConservency\IndexPropertiesOLDConfig.yml");

            // ########################## GRIFFITH - SIMON/TOBY FRESH-WATER RECORDINGS
            // top level directory
            //DirectoryInfo[] dataDirs = { new DirectoryInfo(@"F:\AvailaeFolders\Griffith\Toby\20160201_FWrecordings\Site1"),
            //                           };
            //string directoryFilter = "Site2";
            //string opPath = @"F:\AvailaeFolders\Griffith\Toby\20160201_FWrecordings";
            ////string opPath = @"C:\Ecoacoustics\Output\MarineSonograms\LdFcSpectrograms2013April";
            //dtoStart = new DateTimeOffset(2015, 07, 09, 0, 0, 0, TimeSpan.Zero);
            //dtoEnd = new DateTimeOffset(2015, 07, 10, 0, 0, 0, TimeSpan.Zero);
            //string opFileStem = "Site1_20150709";
            // ########################## END of GRIFFITH - SIMON/TOBY FRESH-WATER RECORDINGS

            // DISCUSS THE FOLLOWING WITH ANTHONY
            // Anthony says we would need to serialise the class. Skip this for the moment.
            // The following location data is used only to draw the sunrise/sunset tracks on images.
            //double? latitude = null;
            //double? longitude = null;
            //var siteDescription = new SiteDescription();
            //siteDescription.SiteName = siteName;
            //siteDescription.Latitude = latitude;
            //siteDescription.Longitude = longitude;

            var args = new ConcatenateIndexFiles.Arguments
            {
                InputDataDirectories = dataDirs.Select(FileInfoExtensions.ToDirectoryInfo).ToArray(),
                OutputDirectory = opPath.ToDirectoryInfo(),
                DirectoryFilter = directoryFilter,
                FileStemName = opFileStem,
                StartDate = dtoStart,
                EndDate = dtoEnd,
                IndexPropertiesConfig = indexPropertiesConfig,
                FalseColourSpectrogramConfig = falseColourSpgConfig,
                ColorMap1 = colorMap1,
                ColorMap2 = colorMap2,
                ConcatenateEverythingYouCanLayYourHandsOn = concatenateEverythingYouCanLayYourHandsOn,
                GapRendering = (ConcatMode)Enum.Parse(typeof(ConcatMode), gapRendering),
                TimeSpanOffsetHint = timeSpanOffsetHint,
                DrawImages = drawImages,

                // following used to add in a recognizer score track
                EventDataDirectories = eventDirs,
                EventFilePattern = eventFilePattern,
            };

            ConcatenateIndexFiles.Execute(args);
        }

        /// <summary>
        /// TODO Combine the grey scale spectrograms produced by AnalysisPrograms.exe
        /// This method will be useful for comparing the response of different spectral indices to the same acoustic event.
        /// Use this when you want best acoustic features for doing ML using spectral index features.
        /// </summary>
        public static void ConcatenateGreyScaleSpectrogramImages()
        {

            var ipDirInfo = new DirectoryInfo(@"C:\Ecoacoustics\Output\Test\Test24HourRecording\TasmanIslandMez\04\Towsey.Acoustic");
            var opDirInfo = new DirectoryInfo(@"C:\Ecoacoustics\Output\Test\Test24HourRecording\TasmanIslandMez\04\Towsey.Acoustic");
            var opFileName = "SM304256_0+1_20151114_031652";

            //string[] keys = { "ACI", "BGN", "CVR", "ENT", "EVN", "OSC", "PMN", "R3D", "RHZ", "RNG", "RPS", "RVT", "SPT" };
            // the following line gets all current spectral indices, including DIF and SUM which we will want to exclude.
            var keys = SpectralIndexValues.Keys;

            //Read list of images into List
            var listOfImages = new List<Image>();

            foreach (var key in keys)
            {
                if (key == "DIF" || key == "SUM")
                {
                    continue;
                }

                // construct the path
                //var path = Path.Combine(ipDirInfo.FullName, opFileName + key + ".png");
                var path = FilenameHelpers.AnalysisResultPath(ipDirInfo, opFileName, key, "png");
                var indexImage = ImageTools.ReadImage2Bitmap(path);

                listOfImages.Add(indexImage);
            }

            var opPath = FilenameHelpers.AnalysisResultPath(opDirInfo, opFileName, "KEYS", "png");

            // check how wide combined image will be. If tracks are wider than 180 = 3 hours, then go vertical
            int imageCount = listOfImages.Count;
            if (listOfImages[0].Width * imageCount > 180 * imageCount)
            {
                var combinedImage = ImageTools.CombineImagesVertically(listOfImages);
                combinedImage?.Save(opPath);
            }
            else
            {
                var combinedImage = ImageTools.CombineImagesInLine(listOfImages);
                combinedImage?.Save(opPath);
            }
        }

        public static void ReadSpectralIndicesFromTwoFalseColourSpectrogramRibbons()
        {
            var path1 = new FileInfo(@"C:\Ecoacoustics\Output\Test\Test24HourRecording\Concat5\Testing\2015-11-14\Testing__ACI-ENT-EVN.SpectralRibbon.png");
            var path2 = new FileInfo(@"C:\Ecoacoustics\Output\Test\Test24HourRecording\Concat5\Testing\2015-11-14\Testing__BGN-PMN-SPT.SpectralRibbon.png");
            var outputPath = new FileInfo(@"C:\Ecoacoustics\Output\Test\TestReadingOfRibbonFiles\Test.csv");

            // Calling this method assumes that the ribbon spectrograms were composed using the following indicies forRGB
            //string[] colourKeys1 = { "ACI", "ENT", "EVN" };
            //string[] colourKeys2 = { "BGN", "PMN", "XXX" };
            var image1 = Image.FromFile(path1.FullName);
            var image2 = Image.FromFile(path2.FullName);

            // default time values are for complete image width.
            var matrix = LdSpectrogramRibbons.ReadSpectralIndicesFromTwoFalseColourSpectrogramRibbons(image1, image2);

            //var startTime = TimeSpan.Zero;
            //var duration = TimeSpan.FromMinutes(image1.Width);
            var startTime = TimeSpan.FromHours(2);
            var duration = TimeSpan.FromMinutes(60);
            //var matrix = LdSpectrogramRibbons.ReadSpectralIndicesFromTwoFalseColourSpectrogramRibbons(image1, image2, startTime, duration);

            //MatrixTools.WriteMatrix2File(matrix, outputPath.FullName);
            Csv.WriteMatrixToCsv(outputPath, matrix);

            // TODO: need to check that can recover ribbon image from reading this matrix.
        }

        /// <summary>
        /// read a set of Spectral index files and extract values from frequency band
        /// This work done for Liz Znidersic paper.
        /// End of the method requires access to Liz tagging info.
        /// </summary>
        public static void ExtractSpectralFeatures()
        {
            // parameters
            string dir =
                @"H:\Documents\SensorNetworks\MyPapers\2017_DavidWatson\CaseStudy1 Liz\MachineLearningExercise";
            string fileName = "LizZnidersic_TasmanIsTractor_20151111__Towsey.Acoustic";
            string[] indexNames = { "ACI", "ENT", "PMN", "SPT", "RHZ" };
            var framecount =
                1440; // could read this from first matrix but easier to declare it. Need it for reading in tagged data.
            int startOffsetMinute = 47; // 24 hours of recording starts at 12:47am. Need this as an offset.
            int bottomBin = 3;
            int topBin = 22;
            int binCount = topBin - bottomBin + 1;

            // read spectral index matrices, extract required freq band, and store sub-band in dictionary of matrices.
            var dict = new Dictionary<string, double[,]>();
            foreach (string id in indexNames)
            {
                var fileinfo = new FileInfo(Path.Combine(dir, $"{fileName}.{id}.csv"));
                var matrix = Csv.ReadMatrixFromCsv<double>(fileinfo, TwoDimensionalArray.Rotate90ClockWise);

                //framecount = matrix.GetLength(1);
                //Console.WriteLine("\n" + id);
                //Console.WriteLine(matrix[3, 0]);
                //Console.WriteLine(matrix[3, 1]);
                //Console.WriteLine(matrix[3, 2]);

                // use following line for skipping normalisation
                //var normedM = MatrixTools.Submatrix(matrix, bottomBin, 0, topBin, framecount - 1);

                // use following line to normalise
                double minPercentile = 0.01;
                double maxPercentile = 0.99;
                double minCut;
                double maxCut;
                MatrixTools.PercentileCutoffs(matrix, minPercentile, maxPercentile, out minCut, out maxCut);
                var normedM = MatrixTools.BoundMatrix(matrix, minCut, maxCut);
                normedM = MatrixTools.NormaliseMatrixValues(normedM);

                normedM = MatrixTools.Submatrix(normedM, bottomBin, 0, topBin, framecount - 1);
                dict.Add(id, normedM);
            }

            // Read in labelling info from Liz Znidersic
            string path = Path.Combine(dir, "lerafcis20151111.csv");
            var tags = ReadFileOfTagsFromLizZnidersic(path, framecount, startOffsetMinute);

            // Concatenate feature vectors, one frame at a time.
            // Then add tag at the end.
            // Then add to matrix data set.
            int featureVectorLength = indexNames.Length * binCount;
            var dataSet = new double[framecount, featureVectorLength + 1];
            for (int frame = 0; frame < framecount; frame++)
            {
                var list = new List<double>();

                // get the time-frame and conatenate
                foreach (string id in indexNames)
                {
                    var featureVector = MatrixTools.GetColumn(dict[id], frame);
                    list.AddRange(featureVector);
                }

                // add in the tag and then set row in data matrix
                list.Add(tags[frame] > 0 ? 1 : 0);

                var array = list.ToArray();
                MatrixTools.SetRow(dataSet, frame, array);
            }

            // write dataset to file
            var opFileinfo = new FileInfo(Path.Combine(dir, $"{fileName}.FeatureVectors.csv"));
            Csv.WriteMatrixToCsv(opFileinfo, dataSet);

            // save dataset as image
            dataSet = MatrixTools.SubtractValuesFromOne(dataSet);
            var image = ImageTools.DrawMatrixWithoutNormalisation(MatrixTools.MatrixRotate90Anticlockwise(dataSet));

            // add tags to image of feature vectors
            var g = Graphics.FromImage(image);
            var pen = new Pen(Color.Red);
            for (int i = 0; i < framecount; i++)
            {
                if (tags[i] == 0)
                {
                    continue;
                }

                if (tags[i] == 1)
                {
                    pen = new Pen(Color.Red);
                }

                if (tags[i] == 2)
                {
                    pen = new Pen(Color.Green);
                }

                if (tags[i] == 3)
                {
                    pen = new Pen(Color.Blue);
                }

                g.DrawLine(pen, i, 2, i, 5);
                g.DrawLine(pen, i, 20, i, 25);
                g.DrawLine(pen, i, 40, i, 45);
                g.DrawLine(pen, i, 60, i, 65);
            }

            var path3 = Path.Combine(dir, $"{fileName}.FeatureVectors.png");
            image.Save(path3);

            // add tags to false-colour spectrogram
            //string path1 = Path.Combine(dir, "LizZnidersic_TasmanIsTractor_20151111__Tagged.png");
            //var image1 = ImageTools.ReadImage2Bitmap(path1);
            //var g1 = Graphics.FromImage(image1);
            //for (int i = 0; i < framecount; i++)
            //{
            //    if (tags[i] == 0) continue;
            //    if (tags[i] == 1) pen = new Pen(Color.Red);
            //    if (tags[i] == 2) pen = new Pen(Color.Green);
            //    if (tags[i] == 3) pen = new Pen(Color.Blue);

            //    g1.DrawLine(pen, i, image1.Height - 18, i, image1.Height - 4);
            //}

            //var path2 = Path.Combine(dir, $"{fileName}.Tagged.png");
            //image1.Save(path2);

            Console.WriteLine("Finished");
            Console.ReadLine();
        }

        /// <summary>
        /// Read in labelling info from Liz Znidersic
        /// Returns an array of tags, one for each minute of the original recording.
        /// </summary>
        /// <param name="path">file to be erad</param>
        /// <param name="arraySize">size of array to return</param>
        /// <param name="startMinute">start offset in minutes for the entire 24 hour recording</param>
        public static int[] ReadFileOfTagsFromLizZnidersic(string path, int arraySize, int startMinute)
        {
            var array = new int[arraySize];
            var data = FileTools.ReadTextFile(path);
            for (int i = 1; i < data.Count; i++)
            {
                var words = data[i].Split(',');

                // get the time location of the hit
                var word = words[3];
                word = word.PadLeft(4);
                string hour = word.Remove(2);
                string min = word.Substring(2);
                int minuteCount = (int.Parse(hour) * 60) + int.Parse(min) - startMinute + 1;

                // get the difficulty of the hit
                int hitDifficulty = 1; //easy one
                if (words[5].StartsWith("difficult"))
                {
                    hitDifficulty = 2;
                }

                if (words[5].StartsWith("very d"))
                {
                    hitDifficulty = 3;
                }

                // add to the array
                array[minuteCount] = hitDifficulty;
            }

            return array;
        }

        /// <summary>
        /// this is a test to read a file of summary indices.
        /// THis could be made a unit test???
        /// </summary>
        public static void TestReadingFileOfSummaryIndices()
        {
            var summaryIndices = new List<SummaryIndexValues>();
            var file = new FileInfo(
                @"C:\SensorNetworks\SoftwareTests\TestConcatenation\20160726_073000_Towsey.Acoustic.Indices.csv");

            if (!file.Exists)
            {
                LoggedConsole.WriteErrorLine("File does not exist");
                return;
            }

            var rowsOfCsvFile = Csv.ReadFromCsv<SummaryIndexValues>(file, throwOnMissingField: false);

            // summaryIndices.AddRange(rowsOfCsvFile);

            // track the row counts
            int partialRowCount = rowsOfCsvFile.Count();
        }

        /// <summary>
        /// The following are test methods to confirm that the frequency scale code is working
        /// They are also good tests for the making of standard sonograms.
        /// Did these before I started proper unit testing
        /// </summary>
        public static void TestsOfFrequencyScales()
        {
            // FrequencyScale.TESTMETHOD_LinearFrequencyScaleDefault();
            // FrequencyScale.TESTMETHOD_LinearFrequencyScale();
            // FrequencyScale.TESTMETHOD_MelFrequencyScale();
            // FrequencyScale.TESTMETHOD_OctaveFrequencyScale1();
            // FrequencyScale.TESTMETHOD_OctaveFrequencyScale2();

            // The following test methods test various configs of concatenation
            // ConcatenateIndexFiles.TESTMETHOD_ConcatenateIndexFilesTest1();
            // ConcatenateIndexFiles.TESTMETHOD_ConcatenateIndexFilesTest2();
            // ConcatenateIndexFiles.TESTMETHOD_ConcatenateIndexFilesTest3();
            // ConcatenateIndexFiles.TESTMETHOD_ConcatenateIndexFilesTest4();
            // SpectrogramTools.AverageAnArrayOfDecibelValues(null);

            // experiments with clustering the spectra within spectrograms
            // SpectralClustering.TESTMETHOD_SpectralClustering();
            // DspFilters.TestMethod_GenerateSignal1();
            // DspFilters.TestMethod_GenerateSignal2();
            // EventStatisticsCalculate.TestCalculateEventStatistics();

            FrequencyScale.TESTMETHOD_DrawFrequencyLinesOnImage();
        }

        /// <summary>
                /// Unit test of AnalyseLongRecording() using artificial signal
                /// </summary>
                public static void TestAnalyseLongRecordingUsingArtificialSignal()
        {
            int sampleRate = 22050;
            double duration = 420; // signal duration in seconds = 7 minutes
            int[] harmonics = {500, 1000, 2000, 4000, 8000};
            var recording = DspFilters.GenerateTestRecording(sampleRate, duration, harmonics, WaveType.Cosine);
            var outputDirectory = @"C:\SensorNetworks\SoftwareTests\TestLongDurationRecordings";
            var recordingPath = Path.Combine(outputDirectory, "TemporaryRecording.wav");
            WavWriter.WriteWavFileViaFfmpeg(recordingPath.ToFileInfo(), recording.WavReader);
            var configPath = @"C:\Work\GitHub\audio-analysis\AudioAnalysis\AnalysisConfigFiles\Towsey.Acoustic.yml";

            // draw the signal as spectrogram just for debugging purposes
            /*
            var fst = FreqScaleType.Linear;
            var freqScale = new FrequencyScale(fst);
            var sonoConfig = new SonogramConfig
            {
                WindowSize = 512,
                WindowOverlap = 0.0,
                SourceFName = recording.BaseName,
                NoiseReductionType = NoiseReductionType.Standard,
                NoiseReductionParameter = 2.0,
            };
            var sonogram = new SpectrogramStandard(sonoConfig, recording.WavReader);
            var image = sonogram.GetImageFullyAnnotated(sonogram.GetImage(), "SPECTROGRAM", freqScale.GridLineLocations);
            var outputImagePath = outputDirectory.CombineFile("Signal1_LinearFreqScale.png");
            image.Save(outputImagePath.FullName, ImageFormat.Png);
            */

            var argumentsForAlr = new AnalyseLongRecording.Arguments
            {
                Source = recordingPath.ToFileInfo(),
                Config = configPath,
                Output = outputDirectory.ToDirectoryInfo(),
                MixDownToMono = true,
            };

            AnalyseLongRecording.Execute(argumentsForAlr);
            var outputDir = outputDirectory.ToDirectoryInfo();
            var resultsDirectory = outputDir.Combine("Towsey.Acoustic");
            var listOfFiles = resultsDirectory.EnumerateFiles();
            int count = listOfFiles.Count();
            var csvCount = listOfFiles.Count(f => f.Name.EndsWith(".csv"));
            var jsonCount = listOfFiles.Count(f => f.Name.EndsWith(".json"));
            var pngCount = listOfFiles.Count(f => f.Name.EndsWith(".png"));

            var twoMapsImagePath = resultsDirectory.CombineFile("TemporaryRecording__2Maps.png");
            var twoMapsImage = ImageTools.ReadImage2Bitmap(twoMapsImagePath.FullName);

            // image is 7 * 652
            int width = twoMapsImage.Width;
            int height = twoMapsImage.Height;

            // test integrity of BGN file
            var bgnFile = resultsDirectory.CombineFile("TemporaryRecording__Towsey.Acoustic.BGN.csv");
            var bgnFileSize = bgnFile.Length;

            // cannot get following line or several variants to work, so resort to the subsequent four lines
            //var bgnArray = Csv.ReadMatrixFromCsv<string[]>(bgnFile);
            var lines = FileTools.ReadTextFile(bgnFile.FullName);
            var lineCount = lines.Count;
            var secondLine = lines[1].Split(',');
            var subarray = DataTools.Subarray(secondLine, 1, secondLine.Length - 2);
            var array = DataTools.ConvertStringArrayToDoubles(subarray);
            var columnCount = array.Length;

            // draw array just to check peaks are in correct places.
            var normalisedIndex = DataTools.normalise(array);
            var image2 = GraphsAndCharts.DrawGraph("LD BGN SPECTRUM", normalisedIndex, 100);
            var ldsBgnSpectrumFile = outputDir.CombineFile("Spectrum2.png");
            image2.Save(ldsBgnSpectrumFile.FullName);
        }

        /// <summary>
        /// Tests the drawing of a histogram of BGN values dervied from data located at: 
        ///        Z:\tasmania_mez\output_zooming_indices\Towsey.Acoustic
        /// This test is by way of attending to QUTEcoacoustics Issue #186
        /// The distribution statistics are:
        /// "Minimum": -110.74302631902833,
        /// "Maximum": -44.00885043566803,
        /// "Mode": -96.9512966364672,
        /// "StandardDeviation": 4.0040505530016182,
        /// "UpperPercentile": 98,
        /// "UpperPercentileBin": 174,
        /// "Count": 221181440.
        /// </summary>
        public static void TestDrawHistogram()
        {
            int[] distribution =
            {
                1, 2, 7, 8, 73, 83, 195, 432, 682,1644,2621,4655,7813,11935,17246,24803,33591,43249,54333,65208,75729,87135,96440,104096,110214,
                121722,
                128390,
                138336,
                147016,
                156372,
                163644,
                166318,
                164770,
                163155,
                158976,
                155657,
                155933,
                156507,
                158176,
                149535,
                131686,
                103811,
                81364,
                71492,
                77750,
                102405,
                141582,
                174329,
                203910,
                239008,
                286775,
                356480,
                475234,
                639319,
                881903,
                1383086,
                2448051,
                4478415,
                7651295,
                11607067,
                15415577,
                17915490,
                18405485,
                16783249,
                13824441,
                10585914,
                7907210,
                6030484,
                4794337,
                3974758,
                3357695,
                2940875,
                2620874,
                2349632,
                2122577,
                1932630,
                1769112,
                1649037,
                1547783,
                1459096,
                1379839,
                1303302,
                1218706,
                1141774,
                1065302,
                989003,
                915842,
                849973,
                792082,
                751371,
                705448,
                673538,
                640900,
                609732,
                590720,
                570525,
                554886,
                542704,
                525214,
                511713,
                504054,
                489061,
                482371,
                477460,
                469684,
                465019,
                464784,
                463130,
                471294,
                472988,
                477931,
                487694,
                490929,
                504352,
                506022,
                514559,
                524511,
                532120,
                539667,
                549030,
                550959,
                549555,
                543018,
                533275,
                528735,
                511541,
                505002,
                503153,
                494837,
                488639,
                479920,
                468004,
                458980,
                452198,
                439419,
                427299,
                419077,
                412942,
                402728,
                392793,
                380144,
                371799,
                363792,
                355276,
                346957,
                338039,
                328357,
                324295,
                316964,
                305427,
                303147,
                296545,
                293390,
                282624,
                274414,
                268267,
                258093,
                252943,
                247530,
                238958,
                232172,
                226631,
                219153,
                211740,
                206198,
                201907,
                194437,
                189735,
                187535,
                182418,
                177998,
                171918,
                164774,
                162404,
                158788,
                154316,
                150446,
                146819,
                144324,
                143652,
                142663,
                140900,
                138487,
                135326,
                135268,
                131577,
                130240,
                130077,
                129643,
                124460,
                125488,
                122459,
                120075,
                117914,
                116033,
                112523,
                109994,
                103546,
                101266,
                97021,
                92399,
                87952,
                82482,
                78217,
                73882,
                68510,
                65289,
                60752,
                57658,
                53378,
                50235,
                47692,
                43817,
                40615,
                38038,
                32463,
                29407,
                26603,
                24261,
                21458,
                17756,
                15624,
                13682,
                11949,
                9779,
                9067,
                7517,
                6549,
                6308,
                5118,
                4441,
                3533,
                3466,
                2931,
                2529,
                1994,
                2099,
                1820,
                1388,
                1128,
                1141,
                1005,
                809,
                737,
                675,
                472,
                522,
                423,
                515,
                268,
                286,
                175,
                178,
                197,
                180,
                121,
                138,
                110,
                104,
                104,
                80,
                85,
                50,
                59,
                102,
                50,
                39,
                38,
                30,
                37,
                24,
                25,
                21,
                63,
                19,
                8,
                9,
                14,
                18,
                15,
                11,
                12,
                10,
                7,
                66,6,4,3,1,4,2,2,4,2,3,1,1,3,1,51,
            };

            string label = "Test";
            double min = -110.74302631902833;
            double max = -44.00885043566803;
            double mode = -96.9512966364672;
            double sd = 4.0040505530016182;
            // "UpperPercentile": 98,
            int upperPercentileBin = 174;
            double upperPercentileValue = -72.037;
            //int count = 221181440;
            int count = distribution.Sum();
            var dict = new Dictionary<string, double>()
            {
                { "min", min },
                { "max", max },
                { "mode", mode },
                { "sd", sd },
                { "98%", upperPercentileValue },
                { "count", count },
            };
            int imageWidth = 300;
            int imageHeight = 100;
            var dirPath = new DirectoryInfo("C:\\Temp");

            var image = GraphsAndCharts.DrawHistogram(label, distribution, upperPercentileBin, dict, imageWidth, imageHeight);
            var path = Path.Combine(dirPath.FullName, "name.png");
            image.Save(path);
        }

        /// <summary>
        /// experiments with Mitchell-Aide ARBIMON segmentation algorithm
        /// Three steps: (1) Flattening spectrogram by subtracting the median bin value from each freq bin.
        ///              (2) Recalculate the spectrogram using local range. Trim off the 5 percentiles.
        ///              (3) Set a global threshold.
        /// </summary>
        public static void TestArbimonSegmentationAlgorithm()
        {
            var outputPath = @"G:\SensorNetworks\Output\temp\AEDexperiments";
            var outputDirectory = new DirectoryInfo(outputPath);
            string recordingPath = @"G:\SensorNetworks\WavFiles\LewinsRail\BAC2_20071008-085040.wav";
            AudioRecording recording = new AudioRecording(recordingPath);
            var recordingDuration = recording.WavReader.Time;

            const int frameSize = 1024;
            double windowOverlap = 0.0;
            NoiseReductionType noiseReductionType = SNR.KeyToNoiseReductionType("FlattenAndTrim");
            var sonoConfig = new SonogramConfig
            {
                SourceFName = recording.BaseName,

                //set default values - ignore those set by user
                WindowSize = frameSize,
                WindowOverlap = windowOverlap,
                NoiseReductionType = noiseReductionType,
                NoiseReductionParameter = 0.0,
            };

            var aedConfiguration = new Aed.AedConfiguration
            {
                //AedEventColor = Color.Red;
                //AedHitColor = Color.FromArgb(128, AedEventColor),
                // This stops AED Wiener filter and noise removal.
                NoiseReductionType = noiseReductionType,

                //BgNoiseThreshold   = 3.5
                IntensityThreshold = 20.0,
                SmallAreaThreshold = 100,
            };

            double[] thresholdLevels = { 30.0, 25.0, 20.0, 15.0, 10.0, 5.0};
            var imageList = new List<Image>();

            foreach (double th in thresholdLevels)
            {
                aedConfiguration.IntensityThreshold = th;
                var sonogram = (BaseSonogram)new SpectrogramStandard(sonoConfig, recording.WavReader);
                AcousticEvent[] events = Aed.CallAed(sonogram, aedConfiguration, TimeSpan.Zero, recordingDuration);
                LoggedConsole.WriteLine("AED # events: " + events.Length);

                //cluster events
                var clusters = AcousticEvent.ClusterEvents(events);
                AcousticEvent.AssignClusterIds(clusters);

                // see line 415 of AcousticEvent.cs for drawing the cluster ID into the sonogram image.

                var image = Aed.DrawSonogram(sonogram, events);
                imageList.Add(image);
            }

            var compositeImage = ImageTools.CombineImagesVertically(imageList);
            var debugPath = FilenameHelpers.AnalysisResultPath(
                outputDirectory,
                recording.BaseName,
                "AedExperiment_ThresholdStack",
                "png");
            compositeImage.Save(debugPath);
        }

        /// <summary>
        /// construct 3Dimage of audio
        /// </summary>
        public static void TestMatrix3dClass()
        {
            //TowseyLibrary.Matrix3D.TestMatrix3dClass();
            LdSpectrogram3D.Main(null);
        }

        /// <summary>
        /// do test of SNR calculation
        /// </summary>
        public static void CubeHelixDrawTestImage()
        {
            CubeHelix.DrawTestImage();
        }

        /// <summary>
        /// TEST TO DETERMINE whether one of the signal channels has microphone problems due to rain or whatever.
        /// </summary>
        public static void TestChannelIntegrity()
        {
            ChannelIntegrity.Execute(null);
        }

        /// <summary>
        /// TEST FilterMovingAverage
        /// </summary>
        public static void TEST_FilterMovingAverage()
        {
            // do test of new moving average method
            DataTools.TEST_FilterMovingAverage();
        }

        /// <summary>
        /// Method description
        /// </summary>
        public static void TestImageProcessing()
        {
            ImageTools.TestCannyEdgeDetection();

            if (false)
            {
                // quickie to calculate entropy of some matrices - used for Yvonne acoustic transition matrices

                string dir =
                    @"H:\Documents\SensorNetworks\MyPapers\2016_EcoAcousticCongress_Abstract\TransitionMatrices";
                string filename = @"transition_matrix_BYR4_16Oct.csv";

                //string filename = @"transition_matrix_SE_13Oct.csv";
                //double[,] M = CsvTools.ReadCSVFile2Matrix(Path.Combine(dir, filename)); //DEPRACATED
                //double[] v = DataTools.Matrix2Array(M);

                // these are actual call counts for ~60 bird species calling each day at SERF - see comment at end of each line
                //double[] v = {9, 1, 4, 1, 58, 9, 28, 11, 24, 54, 1, 36, 12, 23, 12, 228, 66, 5, 15, 13, 4, 9, 21, 85, 5, 19, 1, 4, 44, 2, 47, 3, 0, 38, 62, 10, 2, 22, 384, 19, 4, 5, 629, 9, 25, 35, 141, 86, 21, 5, 16, 1, 121, 4, 3, 70, 6, 11, 1, 139, 11, 84, 1, 39, 254}; // NE 13thOct2010
                //double[] v = {5, 2, 3, 44, 40, 40, 22, 42, 30, 2, 21, 27, 249, 58, 20, 4, 18, 1, 11, 9, 67, 30, 24, 83, 34, 1, 1, 47, 5, 4, 1, 12, 415, 43, 13, 3, 428, 26, 101, 253, 72, 68, 0, 16, 1, 1, 1, 90, 1, 70, 22, 1, 1, 110, 14, 146, 1, 52, 731 }; // NE 14thOct2010
                //double[] v = { 7, 1, 14, 6, 24, 1, 8, 10, 45, 62, 2, 31, 5, 7, 216, 1, 42, 50, 66, 18, 9, 6, 10, 19, 38, 9, 20, 29, 12, 5, 17, 258, 0, 10, 31, 22, 183, 219, 3, 7, 644, 10, 94, 476, 130, 1, 9, 9, 1, 90, 6, 2, 12, 29, 1, 249, 50, 25, 1, 10, 33 }; // NW 13thOct2010
                //double[] v = { 1, 4, 2, 1, 7, 6, 14, 1, 4, 20, 36, 35, 3, 26, 4, 48, 235, 15, 52, 68, 24, 31, 7, 12, 2, 49, 60, 6, 1, 11, 12, 1, 51, 1, 282, 0, 0, 0, 8, 58, 201, 315, 3, 363, 20, 266, 506, 124, 2, 94, 2, 3, 24, 251, 53, 37, 6, 27 }; // NW 14thOct2010
                //double[] v = { 6, 5, 30, 24, 21, 111, 6, 52, 20, 68, 74, 1, 45, 2, 11, 644, 184, 32, 12, 32, 9, 39, 120, 100, 11, 30, 1, 77, 463, 12, 2, 11, 6, 73, 150, 12, 164, 132, 7, 393, 1, 946, 178, 93, 41, 15, 13, 8, 33, 520, 1, 2, 44, 1, 15, 15, 343, 10, 243, 94, 126 }; // SE 13thOct2010
                //double[] v = { 3, 7, 3, 1, 35, 34, 43, 10, 50, 3, 39, 54, 11, 22, 2, 650, 91, 20, 4, 21, 11, 17, 97, 106, 10, 1, 1, 3, 7, 389, 11, 7, 17, 42, 123, 5, 157, 174, 8, 323, 646, 135, 83, 15, 12, 15, 535, 8, 19, 3, 8, 1, 248, 11, 171, 59, 103 }; // SE 14thOct2010
                //double[] v = { 7, 18, 1, 7, 66, 1, 157, 6, 30, 28, 83, 2, 15, 29, 19, 323, 1, 56, 4, 31, 10, 1, 6, 10, 152, 13, 36, 1, 30, 1, 10, 15, 1, 333, 141, 7, 47, 1315, 2, 113, 723, 1, 33, 16, 1, 20, 2, 182, 186, 27, 20, 2, 8, 8, 18, 4, 194, 6, 105, 11, 109 }; // SW 13thOct2010
                //double[] v = { 1,4,19,6,14,45,89,2,3,24,59,3,5,4,74,19,443,1,31,9,17,9,1,3,4,150,44,2,2,47,1,3,1,20,1,22,3,397,151,19,63,810,4,114,969,2,25,34,4,2,19,202,255,8,10,1,249,9,137,10,157}; // SW 14thOct2010
                // the following lines are call counts per minute over all species.
                //double[] v = { 0,0,1,0,0,0,1,1,0,0,0,0,0,0,0,0,0,0,0,0,0,0,2,0,0,1,1,0,1,4,4,3,4,2,2,2,2,3,2,2,5,3,4,5,4,4,6,6,5,8,11,10,10,10,11,11,10,11,13,12,11,12,8,8,6,8,6,7,8,9,4,7,7,5,7,8,10,7,11,9,10,8,6,7,7,9,13,8,9,8,9,9,10,7,9,11,8,8,7,8,7,10,8,8,9,7,6,5,6,5,7,9,9,7,6,8,11,10,6,7,6,7,7,8,7,6,9,10,7,9,6,7,8,7,8,8,5,5,5,8,7,9,9,9,7,9,7,8,9,9,9,9,8,7,7,7,6,8,8,6,8,10,8,9,10,9,10,12,8,7,7,5,6,4,6,7,9,9,11,7,9,11,10,9,9,10,10,10,10,8,9,7,11,10,11,5,7,9,6,9,12,9,7,10,7,9,9,7,6,6,7,7,8,10,8,8,4,8,9,11,8,5,4,4,5,7,4,7,7,9,12,9,9,8,7,6,7,8,7,8,5,11,7,6,4,7,7,9,9,8,8,9,9,5,7,7,4,7,7,5,10,6,8,6,9,5,3,5,5,6,6,7,5,8,11,11,7,10,8,11,10,10,7,10,6,8,7,1,4,6,9,9,9,7,3,3,2,4,7,4,6,8,7,5,9,9,6,9,8,8,10,11,7,11,9,7,7,5,8,9,13,10,10,6,7,6,4,6,5,8,2,3,1,4,3,3,6,5,4,5,7,9,4,6,5,7,3,5,4,6,5,3,4,6,4,7,7,6,6,4,5,5,2,3,4,4,8,7,6,5,6,5,5,7,8,8,6,6,6,7,6,4,4,5,6,6,3,3,2,5,4,6,3,4,4,5,4,4,7,7,5,3,5,5,3,6,4,2,3,2,4,4,3,4,4,6,4,4,4,4,4,3,1,4,5,3,3,4,5,6,3,1,4,3,7,5,6,4,3,1,4,2,3,4,3,4,4,3,3,5,3,6,6,6,3,6,9,11,5,6,9,8,6,4,5,4,4,4,3,3,4,4,4,6,3,0,6,7,6,7,7,5,5,7,6,8,6,8,10,9,7,5,6,5,6,5,4,5,5,4,2,7,5,5,9,9,5,4,6,1,0,1,1,3,1,3,1,3,8,3,6,5,7,7,7,6,8,6,3,6,6,5,6,8,6,6,6,5,5,5,3,3,3,5,8,9,5,5,6,5,6,5,11,10,8,6,7,3,2,2,3,4,4,4,1,1,2,4,2,3,3,4,4,6,2,2,3,9,3,5,5,7,4,5,4,4,4,4,6,5,7,4,8,8,5,9,3,4,5,4,6,6,7,6,5,8,6,4,3,6,5,5,6,4,7,11,11,12,10,10,7,6,8,5,5,3,6,3,3,5,4,5,7,8,9,5,5,4,6,2,3,5,8,7,3,6,5,3,4,6,4,4,5,5,3,3,3,3,5,5,3,2,3,3,5,2,1,6,6,5,3,2,4,2,7,9,9,6,5,7,5,5,7,8,7,7,8,6,3,6,6,3,4,2,3,2,1,3,8,4,6,6,7,5,5,3,5,5,3,3,3,3,5,6,7,4,2,3,2,4,7,7,3,4,2,2,4,7,5,6,3,4,4,3,4,3,5,6,5,6,6,4,5,5,1,3,3,3,4,3,5,5,3,3,5,6,5,6,6,5,4,5,4,5,8,5,8,5,6,7,4,3,3,5,3,4,5,7,5,6,6,7,3,3,4,5,3,6,3,3,1,3,1,5,3,3,0,2,4,3,6,5,4,5,5,6,5,5,6,5,5,5,3,2,6,5,4,4,4,4,3,4,6,4,3,5,9,4,8,3,5,4,1,3,4,3,2,2,5,1,2,3,4,5,5,4,4,3,2,3,3,2,2,3,3,2,1,1,0,0,0,0,1,0,0,0,0,0,0,0,0,0,0,0,0,0,0,0,0,0,0 }; // SW 13thOct2010
                double[] v =
                {
                    0, 0, 0, 0, 0, 0, 1, 1, 0, 0, 0, 1, 0, 0, 0, 0, 1, 1, 0, 0, 1, 1, 0, 0, 0, 1, 1, 1, 2, 0, 2, 3, 0,
                    0, 0, 0, 0, 0, 0, 0, 0, 0, 0, 0, 3, 4, 3, 6, 4, 3, 3, 4, 4, 4, 4, 3, 4, 3, 3, 1, 7, 5, 5, 5, 8, 7,
                    6, 7, 8, 8, 7, 7, 7, 7, 7, 6, 8, 8, 9, 7, 13, 8, 10, 10, 6, 11, 6, 8, 7, 7, 9, 6, 8, 8, 7, 4, 8, 4,
                    4, 4, 6, 7, 11, 8, 8, 6, 5, 4, 5, 6, 9, 6, 8, 9, 4, 2, 5, 3, 5, 3, 4, 8, 8, 8, 9, 7, 8, 8, 7, 5, 5,
                    6, 4, 7, 9, 6, 5, 2, 6, 9, 10, 8, 5, 7, 8, 7, 7, 4, 9, 8, 7, 12, 9, 10, 14, 12, 10, 9, 12, 8, 9, 9,
                    7, 9, 9, 5, 6, 7, 10, 10, 5, 7, 8, 7, 6, 6, 6, 7, 4, 3, 7, 8, 6, 5, 5, 7, 5, 7, 5, 6, 6, 7, 7, 10,
                    8, 5, 4, 6, 9, 6, 9, 8, 5, 6, 4, 8, 10, 8, 7, 7, 6, 6, 6, 5, 6, 5, 4, 8, 7, 6, 6, 5, 6, 7, 7, 5, 5,
                    6, 6, 7, 8, 8, 7, 6, 5, 4, 4, 4, 4, 3, 5, 6, 7, 9, 8, 6, 6, 4, 7, 4, 3, 6, 7, 4, 7, 6, 3, 8, 5, 6,
                    6, 5, 4, 6, 5, 7, 4, 4, 5, 6, 7, 5, 9, 7, 4, 6, 7, 6, 5, 4, 7, 4, 4, 8, 8, 3, 6, 5, 5, 4, 5, 4, 4,
                    4, 5, 7, 8, 7, 6, 7, 3, 2, 4, 7, 9, 7, 7, 6, 6, 6, 4, 5, 3, 3, 3, 3, 7, 6, 5, 4, 4, 3, 4, 6, 5, 2,
                    3, 2, 5, 2, 3, 1, 3, 2, 5, 3, 4, 5, 6, 5, 7, 3, 8, 6, 2, 5, 5, 5, 3, 2, 4, 2, 2, 3, 4, 1, 2, 1, 2,
                    0, 1, 3, 7, 5, 2, 3, 2, 2, 6, 3, 2, 2, 2, 5, 3, 4, 2, 4, 3, 2, 2, 4, 5, 3, 3, 2, 2, 3, 4, 2, 3, 5,
                    3, 4, 3, 3, 2, 3, 5, 3, 3, 1, 1, 2, 2, 2, 5, 4, 5, 3, 3, 2, 2, 2, 3, 3, 2, 3, 3, 2, 3, 2, 4, 2, 3,
                    6, 5, 1, 3, 2, 2, 5, 4, 5, 2, 4, 5, 2, 1, 1, 2, 4, 4, 0, 3, 4, 4, 2, 1, 2, 0, 0, 0, 1, 0, 5, 3, 5,
                    5, 6, 3, 4, 2, 2, 4, 4, 5, 3, 2, 3, 1, 0, 0, 2, 2, 3, 4, 5, 5, 5, 4, 3, 4, 2, 4, 3, 3, 4, 4, 1, 3,
                    4, 6, 2, 3, 4, 2, 4, 2, 5, 3, 3, 5, 1, 4, 2, 5, 4, 2, 4, 5, 2, 2, 3, 3, 2, 4, 3, 5, 6, 7, 4, 4, 4,
                    4, 3, 6, 4, 3, 5, 3, 5, 7, 6, 5, 4, 7, 2, 2, 4, 4, 4, 4, 4, 2, 2, 2, 4, 4, 4, 4, 4, 3, 3, 4, 5, 4,
                    3, 3, 3, 2, 4, 5, 3, 4, 4, 4, 3, 1, 3, 3, 1, 2, 4, 4, 2, 3, 3, 5, 5, 3, 3, 2, 4, 3, 3, 4, 5, 5, 6,
                    6, 4, 5, 2, 2, 2, 5, 7, 2, 4, 3, 4, 3, 5, 3, 2, 2, 2, 2, 3, 5, 3, 5, 4, 4, 4, 3, 3, 3, 1, 3, 5, 5,
                    4, 4, 2, 3, 1, 1, 4, 5, 2, 2, 3, 4, 3, 2, 3, 4, 6, 5, 3, 1, 2, 3, 3, 1, 0, 2, 1, 5, 2, 1, 1, 3, 3,
                    1, 2, 2, 5, 2, 4, 1, 1, 2, 2, 2, 5, 5, 3, 1, 1, 0, 1, 0, 3, 0, 1, 1, 2, 2, 0, 2, 3, 4, 3, 2, 1, 3,
                    1, 1, 1, 3, 1, 1, 1, 1, 2, 1, 1, 1, 2, 2, 2, 2, 2, 5, 2, 3, 2, 2, 2, 2, 3, 3, 1, 2, 3, 2, 4, 3, 2,
                    2, 1, 1, 3, 4, 4, 3, 1, 1, 2, 3, 3, 2, 3, 4, 4, 3, 4, 4, 3, 4, 6, 4, 4, 6, 7, 8, 4, 4, 6, 6, 4, 4,
                    6, 3, 4, 4, 1, 4, 1, 1, 2, 6, 3, 3, 3, 1, 3, 7, 3, 3, 4, 2, 4, 3, 2, 3, 4, 4, 4, 5, 4, 4, 4, 5, 3,
                    3, 3, 4, 4, 3, 6, 4, 4, 4, 6, 4, 4, 6, 3, 2, 5, 1, 1, 1, 3, 0, 1, 3, 2, 5, 2, 3, 6, 4, 4, 4, 4, 3,
                    3, 4, 2, 2, 3, 4, 3, 3, 2, 4, 3, 2, 3, 3, 3, 3, 3, 1, 1, 2, 1, 2, 1, 2, 3, 1, 0, 1, 0, 0, 1, 1, 2,
                    1, 0, 1, 1, 0, 0, 0, 0, 0, 0, 0, 0, 0, 0, 0, 0, 0, 0, 0, 0, 0, 0, 0, 0, 0, 0, 0,
                }; // NW 13thOct2010
                double entropy = DataTools.EntropyNormalised(v);
            } // end if (true)

            // add tags to false-colour spectrogram
            //string path1 = Path.Combine(dir, "LizZnidersic_TasmanIsTractor_20151111__Tagged.png");
            //var image1 = ImageTools.ReadImage2Bitmap(path1);
            //var g1 = Graphics.FromImage(image1);
            //for (int i = 0; i < framecount; i++)
            //{
            //    if (tags[i] == 0) continue;
            //    if (tags[i] == 1) pen = new Pen(Color.Red);
            //    if (tags[i] == 2) pen = new Pen(Color.Green);
            //    if (tags[i] == 3) pen = new Pen(Color.Blue);

            //HoughTransform.Test1HoughTransform();
            HoughTransform.Test2HoughTransform();

            // call SURF image Feature extraction
            // SURFFeatures.SURF_TEST();
            SurfAnalysis.Main(null);
        }

        /// <summary>
        /// Test1StructureTensor
        /// </summary>
        public static void TestStructureTensor()
        {
            // used to test structure tensor code.
            StructureTensor.Test1StructureTensor();
            StructureTensor.Test2StructureTensor();
        }

        /// <summary>
        /// TestEigenValues
        /// </summary>
        public static void TestEigenValues()
        {
            // used to caluclate eigen values and singular valuse
            SvdAndPca.TestEigenValues();
        }

        /// <summary>
        /// TestWavelets
        /// </summary>
        public static void TestWavelets()
        {
            // test examples of wavelets
            // WaveletPacketDecomposition.ExampleOfWavelets_1();
            WaveletTransformContinuous.ExampleOfWavelets_1();
        }

        /// <summary>
        /// do 2D-FFT of an image.
        /// </summary>
        public static void TestFft2D()
        {
            FFT2D.TestFFT2D();
        }

        /// <summary>
        /// testing TERNARY PLOTS using spectral indices
        /// </summary>
        public static void TestTernaryPlots()
        {
            //string[] keys = { "BGN", "PMN", "EVN"};
            string[] keys = { "ACI", "ENT", "EVN"};

            FileInfo[] indexFiles =
            {
                new FileInfo(
                    @"Y:\Results\YvonneResults\Cooloola_ConcatenatedResults\GympieNP\20150622\GympieNP_20150622__" +
                    keys[0] + ".csv"),
                new FileInfo(
                    @"Y:\Results\YvonneResults\Cooloola_ConcatenatedResults\GympieNP\20150622\GympieNP_20150622__" +
                    keys[1] + ".csv"),
                new FileInfo(
                    @"Y:\Results\YvonneResults\Cooloola_ConcatenatedResults\GympieNP\20150622\GympieNP_20150622__" +
                    keys[2] + ".csv"),
            };
            FileInfo opImage = new FileInfo(
                @"Y:\Results\YvonneResults\Cooloola_ConcatenatedResults\GympieNP\20150622\GympieNP_20150622_TernaryPlot.png");

            var matrixDictionary = IndexMatrices.ReadSummaryIndexFiles(indexFiles, keys);

            string indexPropertiesConfigPath = @"Y:\Results\YvonneResults\Cooloola_ConcatenatedResults" +
                                               @"\IndexPropertiesConfig.yml";
            FileInfo indexPropertiesConfigFileInfo = new FileInfo(indexPropertiesConfigPath);
            Dictionary<string, IndexProperties>
                dictIP = null; //IndexProperties.GetIndexProperties(indexPropertiesConfigFileInfo);
            dictIP = InitialiseIndexProperties.FilterIndexPropertiesForSpectralOnly(dictIP);

            foreach (string key in keys)
            {
                IndexProperties indexProperties = dictIP[key];
                double min = indexProperties.NormMin;
                double max = indexProperties.NormMax;
                matrixDictionary[key] = MatrixTools.NormaliseInZeroOne(matrixDictionary[key], min, max);

                //matrix = MatrixTools.FilterBackgroundValues(matrix, this.BackgroundFilter); // to de-demphasize the background small values
            }

            Image image = TernaryPlots.DrawTernaryPlot(matrixDictionary, keys);
            image.Save(opImage.FullName);
        }

        /// <summary>
        /// testing directory search and file search
        /// </summary>
        public static void TestDirectorySearchAndFileSearch()
        {
            string[] topLevelDirs =
            {
                @"C:\temp\DirA",
                @"C:\temp\DirB",
            };

            string sitePattern = "Subdir2";
            string dayPattern = "F2*.txt";

            List<string> dirList = new List<string>();
            foreach (string dir in topLevelDirs)
            {
                string[] dirs = Directory.GetDirectories(dir, sitePattern, SearchOption.AllDirectories);
                dirList.AddRange(dirs);
            }

            List<FileInfo> fileList = new List<FileInfo>();
            foreach (string subdir in topLevelDirs)
            {
                var files = IndexMatrices.GetFilesInDirectory(subdir, dayPattern);

                fileList.AddRange(files);
            }

            Console.WriteLine("The number of directories is {0}.", dirList.Count);
            foreach (string dir in dirList)
            {
                Console.WriteLine(dir);
            }

            Console.WriteLine("The number of files is {0}.", fileList.Count);
            foreach (var file in fileList)
            {
                Console.WriteLine(file.FullName);
            }
        }

        /// <summary>
        /// Concatenate images horizontally or vertically.
        /// </summary>
        public static void ConcatenateImages()
        {
            // Concatenate three images for Dan Stowell.
            //var imageDirectory = new DirectoryInfo(@"H:\Documents\SensorNetworks\MyPapers\2016_QMUL_SchoolMagazine");
            //string fileName1 = @"TNC_Musiamunat_20150702_BAR10__ACI-ENT-EVNCropped.png";
            //string fileName2 = @"GympieNP_20150701__ACI-ENT-EVN.png";
            //string fileName3 = @"Sturt-Mistletoe_20150702__ACI-ENT-EVN - Corrected.png";
            //string opFileName = string.Format("ThreeLongDurationSpectrograms.png");

            // Concatenate two iimages for Paul Roe.
            var imageDirectory = new DirectoryInfo(@"D:\SensorNetworks\Output\WildLifeAcoustics");
            string fileName1 = @"S4A00068_20160506_063000__SummaryIndices.png";
            string fileName2 = @"S4A00068_20160506_063000_new50__SummaryIndices.png";
            string opFileName = "WildLifeAcoustics_TestLossyCompression3.png";

            var image1Path = new FileInfo(Path.Combine(imageDirectory.FullName, fileName1));
            var image2Path = new FileInfo(Path.Combine(imageDirectory.FullName, fileName2));

            //var image3Path = new FileInfo(Path.Combine(imageDirectory.FullName, fileName3));

            var imageList = new List<Image>();
            imageList.Add(Image.FromFile(image1Path.FullName));
            imageList.Add(Image.FromFile(image2Path.FullName));

            //imageList.Add(Image.FromFile(image3Path.FullName));

            Image combinedImage = ImageTools.CombineImagesVertically(imageList);

            //var combinedImage = ImageTools.CombineImagesInLine(imageList);

            combinedImage.Save(Path.Combine(imageDirectory.FullName, opFileName));
        }

        /// <summary>
        /// Concatenate twelve images for Simon and Toby
        /// </summary>
        public static void ConcatenateTwelveImages()
        {
            var imageDirectory =
                new DirectoryInfo(@"F:\AvailaeFolders\Griffith\Toby\20160201_FWrecordings\Site1Images");
            var imageFiles = imageDirectory.GetFiles();
            var imageList = new List<Image>();

            foreach (FileInfo file in imageFiles)
            {
                imageList.Add(Image.FromFile(file.FullName));
            }

            Image combinedImage = ImageTools.CombineImagesInLine(imageList);
            combinedImage.Save(Path.Combine(imageDirectory.FullName, "Site1.png"));
        }

        /// <summary>
        /// Concatenate marine spectrogram ribbons and add tidal info if available.
        /// </summary>
        public static void ConcatenateMarineImages()
        {
            DirectoryInfo[] dataDirs =
            {
                new DirectoryInfo(
                    @"C:\SensorNetworks\Output\MarineSonograms\LdFcSpectrograms2013March\CornellMarine"),
                new DirectoryInfo(
                    @"C:\SensorNetworks\Output\MarineSonograms\LdFcSpectrograms2013April\CornellMarine"),
            };

            // To CALCULATE MUTUAL INFORMATION BETWEEN SPECIES DISTRIBUTION AND FREQUENCY INFO
            // This method calculates a seperate value of MI for each frequency bin
            // See the next method for single value of MI that incorporates all freq bins combined.
            if (false)
            {
                // set up IP and OP directories
                string parentDir = @"C:\SensorNetworks\Output\BIRD50";
                string key = "RHZ"; //"RHZ";
                int valueResolution = 6;
                string miFileName = parentDir + @"\MutualInformation." + valueResolution + "catNoSkew." + key + ".txt";

                //double[] bounds = { 0.0, 3.0, 6.0 };
                //double[] bounds = { 0.0, 2.0, 4.0, 8.0 };
                double[] bounds = { 0.0, 2.0, 4.0, 6.0, 8.0, 10.0}; // noSkew

                //double[] bounds = { 0.0, 1.0, 2.0, 3.0, 4.0, 5.0, 6.0, 7.0, 8.0, 10.0 };
                //double[] bounds = { 0.0, 1.0, 2.0, 4.0, 6.0, 10.0 }; // skew left
                //double[] bounds = { 0.0, 2.0, 4.0, 5.0, 6.0, 8.0 }; // skew centre
                //double[] bounds = { 0.0, 2.0, 4.0, 6.0, 8.0, 10.0 }; // noSkew

                string inputDir = parentDir + @"\TrainingCSV";
                int speciesNumber = 50;

                string speciesCountFile = parentDir + @"\AmazonBird50_training_Counts.txt";
                var lines = FileTools.ReadTextFile(speciesCountFile);
                int[] speciesCounts = new int[speciesNumber];
                for (int i = 0; i < speciesNumber; i++)
                {
                    string[] words = lines[i].Split(',');
                    speciesCounts[i] = int.Parse(words[1]);
                }

                double Hspecies = DataTools.EntropyNormalised(speciesCounts);
                Console.WriteLine("Species Entropy = " + Hspecies);

                int freqBinCount = 256;
                int reducedBinCount = freqBinCount;

                //int reductionFactor = 1;
                //reducedBinCount = freqBinCount / reductionFactor;
                reducedBinCount = 100 + (156 / 2); // exotic style

                // data structure to contain probability info
                int[,,] probSgivenF = new int[reducedBinCount, speciesNumber, valueResolution];

                DirectoryInfo inputDirInfo = new DirectoryInfo(inputDir);
                string pattern = "*." + key + ".csv";
                FileInfo[] filePaths = inputDirInfo.GetFiles(pattern);

                // read through all the files
                int fileCount = filePaths.Length;

                //fileCount = 3;
                for (int i = 0; i < fileCount; i++)
                {
                    //ID0001_Species01.EVN.csv
                    char[] delimiters = { '.', 's'};
                    string fileName = filePaths[i].Name;
                    string[] parts = fileName.Split(delimiters);
                    int speciesId = int.Parse(parts[1]);
                    double[,] matrix = null;
                    if (filePaths[i].Exists)
                    {
                        int binCount;
                        matrix = IndexMatrices.ReadSpectrogram(filePaths[i], out binCount);

                        //string match = @"CornellMarine_*__ACI-ENT-EVN.SpectralRibbon.png";
                        //string opFileStem = "CornellMarine.ACI-ENT-EVN.SpectralRibbon.2013MarchApril";
                        // WARNING: POW was removed in December 2018
                        string match = @"CornellMarine_*__BGN-POW-EVN.SpectralRibbon.png";
                        string opFileStem = "CornellMarine.BGN-POW-EVN.SpectralRibbon.2013MarchApril";

                        FileInfo tidalDataFile = new FileInfo(@"C:\SensorNetworks\OutputDataSets\GeorgiaTides2013.txt");

                        //SunAndMoon.SunMoonTides[] tidalInfo = null;
                        SunAndMoon.SunMoonTides[] tidalInfo = SunAndMoon.ReadGeorgiaTidalInformation(tidalDataFile);

//                        ConcatenateIndexFiles.ConcatenateRibbonImages(
//                            dataDirs,
//                            match,
//                            outputDirectory,
//                            opFileStem,
//                            title,
//                            tidalInfo);
                    }
                }
            }
        }

        /// <summary>
        /// Concatenate images horizontally or vertically.
        /// </summary>
        public static void ConcatenateImages2()
        {
            // Concatenate three images for Dan Stowell.
            //var imageDirectory = new DirectoryInfo(@"H:\Documents\SensorNetworks\MyPapers\2016_QMUL_SchoolMagazine");
            //string fileName1 = @"TNC_Musiamunat_20150702_BAR10__ACI-ENT-EVNCropped.png";
            //string fileName2 = @"GympieNP_20150701__ACI-ENT-EVN.png";
            //string fileName3 = @"Sturt-Mistletoe_20150702__ACI-ENT-EVN - Corrected.png";
            //string opFileName = string.Format("ThreeLongDurationSpectrograms.png");

//                    for (int r = 0; r < speciesNumber; r++)
//                    {
//                        for (int c = 0; c < valueResolution; c++)
//                        {
//                            m[r, c] = probSgivenF[i, r, c];
//                        }
//                    }
//                    double[]  array = DataTools.Matrix2Array(m);
//                    double entropy = DataTools.EntropyNormalised(array);
//                    mi[i] = entropy;
//
//
//            var image1Path = new FileInfo(Path.Combine(imageDirectory.FullName, fileName1));
//            var image2Path = new FileInfo(Path.Combine(imageDirectory.FullName, fileName2));
            //var image3Path = new FileInfo(Path.Combine(imageDirectory.FullName, fileName3));

            //HERVE GLOTIN: This is used to analyse the BIRD50 data set.
            // In order to analyse the short recordings in BIRD50 dataset, need following change to code:
            // need to modify    AudioAnalysis.AnalysisPrograms.AcousticIndices.cs #line648
            // need to change    AnalysisMinSegmentDuration = TimeSpan.FromSeconds(20),
            // to                AnalysisMinSegmentDuration = TimeSpan.FromSeconds(1),
            HerveGlotinCollaboration.HiRes3();

            //HERVE GLOTIN: This is used to analyse the BIRD50 data set.
            // Combined audio2csv + zooming spectrogram task.
            HerveGlotinCollaboration.HiRes1();

            //HERVE GLOTIN: This is used to analyse the BIRD50 data set.
            // To produce HIres spectrogram images
            HerveGlotinCollaboration.HiRes2();

            HerveGlotinCollaboration.AnalyseBOMBYXRecordingsForSpermWhaleClicks();
        }

        /// <summary>
        /// Concatenate images for Karl-Heinz Frommolt
        /// </summary>
        public static void KarlHeinzFrommolt()
        {
            FrommoltProject.ConcatenateDays();
        }

        /// <summary>
        /// HERVE GLOTIN
        /// To produce observe feature spectra or SPECTRAL FEATURE TEMPLATES for each species
        /// This is used to analyse Herve Glotin's BIRD50 data set.
        /// </summary>
        public static void HerveGlotinMethods()
        {
            BirdClefExperiment1.Execute(null);
        }

        /// <summary>
        /// FROG DATA SET
        /// To produce observe feature spectra
        /// This is used to analyse frog recordings of Lin Schwarzkopf.
        /// </summary>
        public static void AnalyseFrogDataSet()
        {
            //HighResolutionAcousticIndices.Execute(null);
        }

        /// <summary>
        /// OTSU TRHESHOLDING FROM JIE XIE
        /// Used to threshold spectrograms to binary.
        ///  Jie uses the algorithm in his last 2016 papers.
        /// </summary>
        public static void OTSU_TRHESHOLDING()
        {
            OtsuThresholder.Execute(null);
        }

        /// <summary>
        /// This method was scavanged from Human1.cs It indicates where wav files and results may still be found
        /// </summary>
        public static void HumanVoiceRecogniser()
        {
            //string recordingPath = @"C:\SensorNetworks\WavFiles\Crows_Cassandra\Crows111216-001Mono5-7min.mp3";
            //string recordingPath = @"C:\SensorNetworks\WavFiles\Human\DM420036_min465Airplane.wav";
            //string recordingPath = @"C:\SensorNetworks\WavFiles\Human\PramukSpeech_20090615.wav";
            //string recordingPath = @"C:\SensorNetworks\WavFiles\Human\Wimmer_DM420011.wav";
            //string recordingPath = @"C:\SensorNetworks\WavFiles\Human\BAC2_20071018-143516_speech.wav";
            string recordingPath =
                @"C:\SensorNetworks\WavFiles\KoalaMale\SmallTestSet\HoneymoonBay_StBees_20080905-001000.wav";

            //string recordingPath = @"C:\SensorNetworks\WavFiles\Human\Planitz.wav";
            string configPath = @"C:\SensorNetworks\Output\Human\Human.cfg";
            string outputDir = @"C:\SensorNetworks\Output\Human\";
        }

        public static void ResourcesForRheobatrachusSilusRecogniser()
        {
            string AnalysisName = "RheobatrachusSilus";

            //string recordingPath = @"C:\SensorNetworks\WavFiles\Frogs\Rheobatrachus_silus_MONO.wav";  //POSITIVE
            //string recordingPath = @"C:\SensorNetworks\WavFiles\Frogs\Adelotus_brevis_TuskedFrog_BridgeCreek.wav";   //NEGATIVE walking on dry leaves
            //string recordingPath = @"C:\SensorNetworks\WavFiles\Rain\DM420036_min646.wav";   //NEGATIVE  rain
            //string recordingPath = @"C:\SensorNetworks\WavFiles\Rain\DM420036_min599.wav";   //NEGATIVE  rain
            //string recordingPath = @"C:\SensorNetworks\WavFiles\Rain\DM420036_min602.wav";   //NEGATIVE  rain
            //string recordingPath = @"C:\SensorNetworks\WavFiles\Noise\BAC3_20070924-153657_noise.wav";  //NEGATIVE  noise
            string recordingPath = @"C:\SensorNetworks\WavFiles\Frogs\Compilation6_Mono.mp3"; //FROG COMPILATION
            string configPath =
                @"C:\SensorNetworks\Software\AudioAnalysis\AnalysisConfigFiles\Towsey.RheobatrachusSilus.cfg";
            string outputDir = @"C:\SensorNetworks\Output\Frogs\";
        }

        public static void ResourcesForCrowCallRecognition()
        {
            string recordingPath = @"C:\SensorNetworks\WavFiles\Crows_Cassandra\Crows111216-001Mono5-7min.mp3";
            string configPath = @"C:\SensorNetworks\Output\Crow\Crow.cfg";
            string outputDir = @"C:\SensorNetworks\Output\Crow\";
            string title = "# FOR DETECTION OF CROW CALLS - version 2";
        }

        public static void ResourcesForEventPatternRecognition()
        {
            //EPR was used for ground parrot detection.
            // See EPR.cs
            // GROUND PARROT recording at
            // epr2 "C:\SensorNetworks\WavFiles\GroundParrot\Aug2010_Site1\audio\DM420013_0342m_00s__0344m_00s.mp3"
            //       C:\SensorNetworks\Output\EPR_GroundParrot\EPR_GroundParrot_Params.txt gp1
        }

        /// <summary>
        /// Experiments with noise reduction of spectrograms
        /// THIS METHOD IS JUST A CONTAINER FOR TESTING SNIPPETS OF CODE TO DO WITH NOISE REMOVAL FROM SPECTROGRAMS
        /// THE FOLLOWING CODE tests the use of the Noise Reduction types listed in the enum SNR.NoiseReductionType
        /// The enum types include NONE, STANDARD, MODAL, Binary, etc.
        /// </summary>
        public static void TestNoiseReduction()
        {
            //#######################################################################################################################################
            //string wavFilePath = @"C:\SensorNetworks\WavFiles\LewinsRail\BAC2_20071008-085040.wav";
            string wavFilePath = @"C:\SensorNetworks\WavFiles\TestRecordings\BAC\BAC2_20071008-085040.wav";
            string outputDir = @"C:\SensorNetworks\Output\Test\Test2018";
            string profileName = "Median";
            //string profileName = "Mean";
            //string profileName = "Mean";
            string imageFname = "test_" + profileName + "NoiseRemoval.png";

            string imagePath = Path.Combine(outputDir, imageFname);
            string imageViewer = @"C:\Windows\system32\mspaint.exe";

            var recording = new AudioRecording(wavFilePath);

            int nyquist = recording.Nyquist;
            int frameSize = 1024;
            int finalBinCount = 512;
            int hertzInterval = 1000;
            FreqScaleType scaleType = FreqScaleType.Linear;

            //FreqScaleType scaleType = FreqScaleType.Mel;
            var freqScale = new FrequencyScale(scaleType, nyquist, frameSize, finalBinCount, hertzInterval);

            var fst = freqScale.ScaleType;
            var config = new SonogramConfig
            {
                //NoiseReductionType = NoiseReductionType.Modal,
                //NoiseReductionType = NoiseReductionType.Mean,
                NoiseReductionType = NoiseReductionType.Median,
                WindowOverlap = 0.0,
                WindowSize = frameSize,
            };
            config.NoiseReductionParameter = 0.0; // backgroundNeighbourhood noise reduction in dB

            // DRAW SPECTROGRAM
            var spectrogram = new SpectrogramStandard(config, recording.WavReader);
            var image = spectrogram.GetImageFullyAnnotated(spectrogram.GetImage(),
                "SPECTROGRAM: " + fst + " " + profileName, freqScale.GridLineLocations);
            image.Save(imagePath, ImageFormat.Png);
            FileInfo fiImage = new FileInfo(imagePath);

            // displaying images no longer supported, line removed

            // #################################################################################################
            // THE FOLLOWING CODE tests the effect of changing the order of 1) CONVERT TO dB 2) NOISE REMOVAL
            //                                                     versus  1) NOISE REMOVAL 2) CONVERT TO dB.
            // THe results are very different. The former is GOOD. The latter is A MESS.
            //string wavFilePath = @"C:\SensorNetworks\WavFiles\LewinsRail\BAC2_20071008-085040.wav";
            //string wavFilePath = @"C:\SensorNetworks\WavFiles\SunshineCoast\DM420036_min407.wav";
            //string outputDir = @"C:\SensorNetworks\Output\Test";
            //string imageFname = "test3.png";

            //string imagePath = Path.Combine(outputDir, imageFname);
            //string imageViewer = @"C:\Windows\system32\mspaint.exe";

            //var recording = new AudioRecording(wavFilePath);
            //int frameSize = 512;
            //double windowOverlap = 0.0;
            //// i: EXTRACT ENVELOPE and FFTs
            //var results2 = DSP_Frames.ExtractEnvelopeAndFFTs(recording.GetWavReader().Samples, recording.SampleRate, frameSize, windowOverlap);

            //// get amplitude spectrogram and remove the DC column ie column zero.
            //double[,] spectrogramData = results2.Spectrogram;
            //spectrogramData = MatrixTools.Submatrix(spectrogramData, 0, 1, spectrogramData.GetLength(0) - 1, spectrogramData.GetLength(1) - 1);
            //double epsilon = Math.Pow(0.5, 16 - 1);
            //double windowPower = frameSize * 0.66; //power of a rectangular window =frameSize. Hanning is less

            //// convert spectrum to decibels BEFORE noise removal
            ////spectrogramData = Speech.DecibelSpectra(spectrogramData, windowPower, recording.SampleRate, epsilon);

            //// vi: remove background noise from the spectrogram
            //double SD_COUNT = 0.1;
            //double SpectralBgThreshold = 0.003; // SPECTRAL AMPLITUDE THRESHOLD for smoothing background
            //SNR.NoiseProfile profile = SNR.CalculateNoiseProfile(spectrogramData, SD_COUNT); //calculate noise profile - assumes a dB spectrogram.
            //double[] noiseValues = DataTools.filterMovingAverage(profile.noiseThreshold, 7);      // smooth the noise profile
            //spectrogramData = SNR.NoiseReduce_Standard(spectrogramData, noiseValues, SpectralBgThreshold);

            //// convert spectrum to decibels AFTER noise removal
            ////spectrogramData = Speech.DecibelSpectra(spectrogramData, windowPower, recording.SampleRate, epsilon);

            //spectrogramData = MatrixTools.MatrixRotate90Anticlockwise(spectrogramData);
            //ImageTools.DrawMatrix(spectrogramData, imagePath);
            //FileInfo fiImage = new FileInfo(imagePath);
            //if (fiImage.Exists) // Display the image using MsPaint.exe
            //{
            //    TowseyLib.ProcessRunner process = new TowseyLib.ProcessRunner(imageViewer);
            //    process.Run(imagePath, outputDir);
            //}
        }

        public static void TestDct(string[] args)
        {
            int dctLength = 32;
            int coeffCount = 32;

            double[,] cosines = MFCCStuff.Cosines(dctLength, coeffCount + 1); //set up the cosine coefficients

            var array = new double[dctLength];

            //linear spectrum
            // for (int i = 0; i < DCTLength; i++) if((i % 16)==0) array[i] = 10;

            //sinusoid spectrum
            int k = 4;
            double kPiOnM = k * 2 * Math.PI / dctLength;
            for (int i = 0; i < dctLength; i++)
            {
                array[i] = 10 * Math.Cos(kPiOnM * (i + 0.5)); //can also be Cos(kPiOnM * (m - 0.5)
            }

            //array = DataTools.SubtractMean(array);
            array = DataTools.normalise2UnitLength(array);

            //array = DataTools.NormaliseMatrixValues(array);
            DataTools.writeBarGraph(array);

            double[] dct = MFCCStuff.DCT(array, cosines);
            for (int i = 0; i < dct.Length; i++)
            {
                dct[i] = Math.Abs(dct[i] * 10);
            }

            dct[0] = 0.0; //dct[1] = 0.0; dct[2] = 0.0; dct[3] = 0.0;

            //int maxIndex = DataTools.GetMaxIndex(dct);
            //double max = dct[maxIndex];
            //DataTools.MinMax(dct, out min, out max);
            DataTools.writeBarGraph(dct);
            LoggedConsole.WriteLine("FINISHED");
            Console.ReadLine();
        }

        /*
        /// <summary>
        /// this code written for Manoosh to demonstrate drawing images of clusters
        /// </summary>
        public static void CodeToDrawClusterImage()
        {
            string pathToClusterCsvFile = "theFilePath";
            string pathToOutputImageFile = "theImagePath";

            List<double[,]> clusterList = new FileTools.ReadClusterDataFromFile(pathToClusterCsvFile);

            var images = new List<Image>();

            int spacerWidth = 2;
            int binCount = 128;
            Image spacer = new Bitmap(spacerWidth, binCount);
            Graphics g = Graphics.FromImage(spacer);
            g.Clear(Color.BlanchedAlmond);

            int[] sortOrder = { 14, 45, 3, 19 }; //etc

            for (int i = 0; i < sortOrder.Length; i++)
            {
                Image image = ImageTools.DrawNormalisedMatrix(clusterList[sortOrder[i]]);
                // OR
                // adapt the following method to draw matrix scaled up in size
                //Image image = ImageTools.DrawMatrix(double[,] matrix, string pathName, bool doScale);

                images.Add(image);
                images.Add(spacer);
            }

            Bitmap combinedImage = (Bitmap)ImageTools.CombineImagesInLine(images);

            // set up the mel frequency scale
            int finalBinCount = 128;
            var frequencyScale = new FrequencyScale(FreqScaleType.Mel, 11025, 512, finalBinCount, hertzGridInterval: 1000);

            FrequencyScale.DrawFrequencyLinesOnImage(combinedImage, frequencyScale.GridLineLocations, includeLabels: false);
            combinedImage.Save(pathToOutputImageFile);
        } */

        /// <summary>
        /// This code used to get LDFC spectrograms from availae
        /// It cycles through all the subdirecotries in a dir.
        /// All depends on the consistency of file naming.
        /// Check the call method for index names and bounds.
        /// </summary>
        public static void CodeToGetLdfcSpectrogramsFromAvailae()
        {
            // Lewin's Rail
            //var sourceDir = new DirectoryInfo(@"C:\SensorNetworks\Collaborations\LizZnidersic\Original concatenated index files ARU10");
            //var sourceDir = new DirectoryInfo(superDir + @"\David Watson_Liz_Tasmania_ARU10\ARU 10 27.12.2016 Data");

            // Black Rail
            //string superDir = @"Y:\Results\2017Apr13-135831 - Liz, Towsey.Indices, ICD=60.0, #154\ConcatResults";
            //var sourceDir = new DirectoryInfo(superDir + @"\David Watson_Liz_USA - South Carolina_ARU UNIT 7");
            //var sourceDir = new DirectoryInfo(superDir + @"\David Watson_Liz_USA - South Carolina_ARU UNIT 10");
            //var outputDir = new DirectoryInfo(@"C:\SensorNetworks\Collaborations\LizZnidersic\BlackRail\UnlabelledDataSets\Job154_2017Apr13_135831 SouthCarolina\ARU10_spectrograms");
            //var outputDir = new DirectoryInfo(@"C:\SensorNetworks\Collaborations\LizZnidersic\BlackRail\UnlabelledDataSets\Job154_2017Apr13_135831 SouthCarolina\ARU7_spectrograms");
            //string searchPattern = "2016*";

            // Least Bittern
            string superDir = @"Y:\Results\2017Jun26-111643- Liz, Towsey.Indices, ICD=60.0, #160\ConcatResults2\David Watson_Liz_Oak Ridge";
            //var sourceDir = new DirectoryInfo(superDir + @"\ORNL ARU 2 6.6.2017 Powerhouse trail Data");
            //var sourceDir = new DirectoryInfo(superDir + @"\ORNL ARU 2 17.5.2017 Data");
            var sourceDir = new DirectoryInfo(superDir + @"\ORNL ARU 2 28.5.2017");
            var outputDir = new DirectoryInfo(@"G:\SensorNetworks\Collaborations\LizZnidersic\LeastBittern\ARU2_ORNL_2017_LEBI_LZ_Spectrograms");
            string searchPattern = "20170*";

            if (!outputDir.Exists)
            {
                outputDir.Create();
            }

            DirectoryInfo[] dirs = sourceDir.GetDirectories(searchPattern, SearchOption.AllDirectories);
            Console.WriteLine("Dir Count = " + dirs.Length);
            foreach (DirectoryInfo dir in dirs)
            {
                // assume this file exists
                var fileinfo = dir.GetFiles("*__ACI-ENT-EVN.png");
                string site = fileinfo[0].Name.Split('_')[0];
                //string site = sourceDir.Name;
                string date = dir.Name;
                string siteAndDate = site + "_" + date;
                string opFileName = siteAndDate + "_ACI-ENT-EVN.png";

                foreach (var file in fileinfo)
                {
                    Console.WriteLine("Copying file:: " + file.Name);
                    var opFileInfo = new FileInfo(Path.Combine(outputDir.FullName, opFileName));
                    file.CopyTo(opFileInfo.FullName);
                }
            }
        }

        /// <summary>
        /// Places score tracks under a Single Image, assumed to be a spectrogram
        /// </summary>
        public static void CodeToPlaceScoreTracksUnderSingleImage()
        {
            // construct paths to files
            string dirName = @"C:\SensorNetworks\Collaborations\LizZnidersic\LeastBittern";
            //string imageName = "ORNL ARU 2 6.6.2017 Powerhouse trail Data_20170601__2Maps.png";
            //var scoreFile = new FileInfo(Path.Combine(dirName, "ARU2_ORNL_20170601_LEBI_LZ_TrainingLabels.csv"));
            string imageName = "ORNL ARU 2 6.6.2017 Powerhouse trail Data_20170604__2Maps.png";
            var scoreFile = new FileInfo(Path.Combine(dirName, "ARU2_ORNL_20170604_LEBI_LZ_ValidationLabels.csv"));

            var imageFile = new FileInfo(Path.Combine(dirName, imageName));
            var opFile = Path.Combine(dirName, imageName + "WithScores.png");

            double threshold = 3.5;
            double maxScore = 15.0;
            CodeToPlaceScoreTrackUnderImageFile(imageFile, scoreFile, opFile, maxScore, threshold);
        }

        /// <summary>
        /// This code used to get LDFC spectrograms from availae
        /// It cycles through all the subdirecotries in a dir.
        /// All depends on the consistency of file naming.
        /// Check the call method for index names and bounds.
        /// </summary>
        public static void CodeToPlaceScoreTracksUnderLdfcSpectrograms()
        {
            // Black rail directories
            //var scoreDir = new DirectoryInfo(@"C:\SensorNetworks\Collaborations\LizZnidersic\BlackRail\UnlabelledDataSets\Job154_2017Apr13_135831 SouthCarolina\ARU7_predictions");
            //var imageDir = new DirectoryInfo(@"C:\SensorNetworks\Collaborations\LizZnidersic\BlackRail\UnlabelledDataSets\Job154_2017Apr13_135831 SouthCarolina\ARU7_spectrograms");
            //var outputDir = new DirectoryInfo(@"C:\SensorNetworks\Collaborations\LizZnidersic\BlackRail\UnlabelledDataSets\Job154_2017Apr13_135831 SouthCarolina\ARU7_spectrogramsWithScores");

            // Least Bittern directories
            var scoreDir = new DirectoryInfo(@"G:\SensorNetworks\Collaborations\LizZnidersic\LeastBittern\UnlabelledDataSets_Job160_predictions");
            var imageDir = new DirectoryInfo(@"G:\SensorNetworks\Collaborations\LizZnidersic\LeastBittern\ARU2_ORNL_2017_LEBI_LZ_Spectrograms");
            var outputDir = new DirectoryInfo(@"G:\SensorNetworks\Collaborations\LizZnidersic\LeastBittern\ARU2_ORNL_2017_LEBI_LZ_SpectrogramsWithScores");

            if (!outputDir.Exists)
            {
                outputDir.Create();
            }

            var imageFiles = imageDir.GetFiles("*ACI-ENT-EVN.png");
            double threshold = 3.5;
            double maxScore = 15.0;

            Console.WriteLine("File Count= " + imageFiles.Length);
            foreach (var spImageFile in imageFiles)
            {
                // assume this file exists
                string site = spImageFile.Name.Split('_')[0];
                string date = spImageFile.Name.Split('_')[1];
                string scoreFileName = site + "_" + date + "_FeatureSet3.csv";

                // get the corresponding csv file of scores
                var scoreFile = new FileInfo(Path.Combine(scoreDir.FullName, scoreFileName));

                // construct path to output file
                var opFile = Path.Combine(outputDir.FullName, spImageFile.Name);
                CodeToPlaceScoreTrackUnderImageFile(spImageFile, scoreFile, opFile, maxScore, threshold);
            }
        }

        public static void CodeToPlaceScoreTrackUnderImageFile(FileInfo imageFile, FileInfo scoreFile, string opFile, double maxScore, double threshold)
        {
            // read in the image file - assumed to be spectrogram
            Image spectrogram = ImageTools.ReadImage2Bitmap(imageFile.FullName);

            // Cannot get the following line to work, so use the depracated method
            //var data1 = Csv.ReadMatrixFromCsv<double>(scoreFile);
            var data = CsvTools.ReadColumnOfCsvFile(scoreFile.FullName, 1, out string header);

            // create a score track
            string name = "Predictions (max=" + maxScore + ")";
            var scoreTrack = ImageTrack.GetNamedScoreTrack(data, scoreMin: 0.0, scoreMax: maxScore, scoreThreshold: threshold, name: name);

            // attach score track to the LDFC spectrogram
            var scoreImage = new Bitmap(spectrogram.Width, 40);
            scoreTrack.DrawTrack(scoreImage);
            Image[] images = { spectrogram, scoreImage };
            var combinedImage = ImageTools.CombineImagesVertically(images);

            // write image to file
            //Console.WriteLine("Copying file:: " + fileinfo.Name);
            combinedImage.Save(opFile);
        }

        /// <summary>
        /// This code can be used to extract acoustic indices for recognisers.
        /// It cycles through all the subdirecotries in a dir.
        /// All depends on the consistency of file naming.
        /// Check the call method for index names and bounds.
        /// </summary>
        public static void CodeToExtractFeatureVectorOfIndices()
        {
            /*
            // THESE ARE PATHS FOR LEWINS RAIL PROJECT
            //var sourceDir = new DirectoryInfo(@"C:\SensorNetworks\Collaborations\LizZnidersic\Original concatenated index files ARU10");
            //var sourceDir = new DirectoryInfo(superDir + @"\David Watson_Liz_Tasmania_ARU10\ARU 10 27.12.2016 Data");
            */

            /*
            // THESE ARE PATHS FOR BLACK RAIL PROJECT
            //string superDir = @"Y:\Results\2017Jun05-113313 - Liz, Towsey.Indices, ICD=60.0, #154\ConcatResults";
            string superDir = @"Y:\Results\2017Apr13-135831 - Liz, Towsey.Indices, ICD=60.0, #154\ConcatResults";
            //var sourceDir = new DirectoryInfo(superDir + @"\David Watson_Liz_USA - South Carolina_ARU UNIT 7");
            var sourceDir = new DirectoryInfo(superDir + @"\David Watson_Liz_USA - South Carolina_ARU UNIT 10");
            string searchPattern = "2016*";

            var outputDir = new DirectoryInfo(@"C:\SensorNetworks\Collaborations\LizZnidersic\BlackRail\UnlabelledDataSets\Job154_2017Apr13_135831 SouthCarolina\ARU10");
            //var outputDir = new DirectoryInfo(@"C:\SensorNetworks\Collaborations\LizZnidersic\BlackRail\UnlabelledDataSets\Job154_2017Apr13_135831 SouthCarolina\ARU7");
            */

            // THESE ARE PATHS FOR LEAST BITTERN PROJECT
            // data on Y drive
            //string superDir = @"Y:\Results\2017Jun26-111643- Liz, Towsey.Indices, ICD=60.0, #160\ConcatResults";
            //var sourceDir = new DirectoryInfo(superDir + @"\David Watson_Liz_Oak Ridge\ORNL ARU 2 6.6.2017 Powerhouse trail Data");

            // data from G drive
            string superDir = @"G:\SensorNetworks\Collaborations\LizZnidersic\LeastBittern\OriginalResultsData";
            //var sourceDir = new DirectoryInfo(superDir + @"\ORNL ARU 2 6.6.2017 Powerhouse trail Data");
            //var sourceDir = new DirectoryInfo(superDir + @"\ORNL ARU 2 17.5.2017 Data");
            var sourceDir = new DirectoryInfo(superDir + @"\ORNL ARU 2 6.6.2017 Powerhouse trail Data");

            string searchPattern = "20170*";

            var outputDir = new DirectoryInfo(@"G:\SensorNetworks\Collaborations\LizZnidersic\LeastBittern\UnlabelledDataSets_Job160");

            if (!outputDir.Exists)
            {
                outputDir.Create();
            }

            DirectoryInfo[] dirs = sourceDir.GetDirectories(searchPattern, SearchOption.AllDirectories);
            Console.WriteLine("Dir Count = " + dirs.Length);
            foreach (DirectoryInfo dir in dirs)
            {
                // assume this file exists
                var fileinfo = dir.GetFiles("*.ACI.csv");
                string site = fileinfo[0].Name.Split('_')[0];
                //string site = sourceDir.Name;
                string date = dir.Name;
                string siteAndDate = site + "_" + date;

                string filePrefix = siteAndDate + "__Towsey.Acoustic.";
                string opFileName = siteAndDate + "_FeatureSet3.csv";
                var opFileInfo = new FileInfo(Path.Combine(outputDir.FullName, opFileName));
                Console.WriteLine("Extracting dir " + dir.Name);
                ExtractFeatureVectorOfIndices(dir, filePrefix, siteAndDate, opFileInfo);
            }
        }

        /// <summary>
        /// This code used to extract acoustic indices for recognisers.
        /// </summary>
        public static void ExtractFeatureVectorOfIndices(DirectoryInfo sourceDir, string filePrefix, string siteAndDate, FileInfo opFileInfo)
        {
            // acooustic indices/features to select and the start and end frequency bins
            /*
            // BLACK RAIL
            string[] indexCodes = { "ACI", "ENT", "EVN" };
            int startBin = 22;
            int endBin = 74;
            */

            // LEAST BITTERN
            //string[] indexCodes = { "ACI", "ENT", "EVN", "R3D" };
            string[] indexCodes = { "ACI", "ENT", "EVN" };
            int startBin = 12;
            int endbin = 18;

            int indexCount = indexCodes.Length;
            int length = endbin - startBin + 1;

            // matrix of string
            var extractedLines = new List<List<string>>();

            // init a new header line showing source INDEX
            var newHeader = new StringBuilder();

            // loop through all required index files and create the header line
            for (int keyId = 0; keyId < indexCount; keyId++)
            {
                string indexKey = indexCodes[keyId];

                for (int i = 0; i < length; i++)
                {
                    int id = i + startBin;
                    newHeader.Append(indexKey + id.ToString("D4") + ",");
                }
            }

            newHeader.Append("Target");

            for (int keyId = 0; keyId < indexCount; keyId++)
            {
                string indexKey = indexCodes[keyId];
                var fileInfo = new FileInfo(Path.Combine(sourceDir.FullName, filePrefix + indexKey + ".csv"));

                // init var to hold required data columns
                var lines = new List<string>();

                // read the file, line at a time and extract the required columns from the data matrix
                using (TextReader reader = new StreamReader(fileInfo.FullName))
                {
                    // read and ignore the first line in source file which is a header.
                    string line = reader.ReadLine();

                    while ((line = reader.ReadLine()) != null)
                    {
                        //read one line at a time into an array of string
                        var words = line.Split(',');

                        // take subarray. +1 because the first column containing ID is ignored.
                        var subArray = DataTools.Subarray(words, startBin + 1, length);
                        var newLine = DataTools.Array2String(subArray);
                        lines.Add(newLine);
                    }
                } //end using

                extractedLines.Add(lines);
            }

            // prepare output file
            using (StreamWriter sw = new StreamWriter(opFileInfo.FullName))
            {
                using (TextWriter ssw = TextWriter.Synchronized(sw))
                {
                    ssw.WriteLine(newHeader.ToString());

                    // now join the lines into a feature vector
                    int lineCount = extractedLines[0].Count;
                    for (int i = 0; i < lineCount; i++)
                    {
                        string line = string.Empty;
                        for (int j = 0; j < indexCodes.Length; j++)
                        {
                            line += extractedLines[j][i];
                        }

                        // add '?' as place holder for an unknown category to be predicted
                        // line += "?";
                        // add '0' as place holder for a numeric value to be predicted
                        line += "0";
                        ssw.WriteLine(line);
                    }
                }
            }
        } // end CodeToExtractFeatureVectorOfIndices()

        /// <summary>
        /// Test of linear function.
        /// Used to test blending in ZoomCommon line 131.
        /// </summary>
        public static void TestLinearFunction()
        {
            // set up piecewise linear function to determine colour weights
            //int imageScaleInMsPerPixel = 257;
            int imageScaleInMsPerPixel = 16000;
            //int imageScaleInMsPerPixel = 32760;
            double blendWeight1;

            /*
            //Linear SCALE
            int upperResolution = 30000;
            int lowerResolution = 200;
            if (imageScaleInMsPerPixel >= upperResolution)
            {
                blendWeight1 = 1.0;
            }
            else if (imageScaleInMsPerPixel <= lowerResolution)
            {
                blendWeight1 = 0.0;
            }
            else
            {
                blendWeight1 = (imageScaleInMsPerPixel - lowerResolution) / (double)upperResolution;
            }
            */

            //LOG SCALE
            var logResolution = Math.Log(imageScaleInMsPerPixel, 2);
            double upperResolution = Math.Log(32768, 2);
            double lowerResolution = Math.Log(256, 2);
            double range = upperResolution - lowerResolution;
            if (logResolution >= upperResolution)
            {
                blendWeight1 = 1.0;
            }
            else if (logResolution <= lowerResolution)
            {
                blendWeight1 = 0.0;
            }
            else
            {
                blendWeight1 = (logResolution - lowerResolution) / range;
            }

            double blendWeight2 = 1 - blendWeight1;
        }
    }
}<|MERGE_RESOLUTION|>--- conflicted
+++ resolved
@@ -46,12 +46,9 @@
     /// snr - Calls SnrAnalysis.Execute():  Calculates signal to noise ratio.
     /// audiocutter - Cuts audio into segments of desired length and format
     /// createfoursonograms.
-<<<<<<< HEAD
     ///
     /// NOTE: In March 2019, several config files were removed because no longer used or relevant.
     /// Therefore many of the config paths below will no longer be valid.
-=======
->>>>>>> 4462211f
     /// </summary>
     // TODO: [OPENSOURCE] empty out this file
     public class Sandpit
@@ -89,11 +86,10 @@
                 //DrawLongDurationSpectrogram();
                 //DrawClusterSequence();
                 //DrawStandardSpectrograms();
-<<<<<<< HEAD
-                DrawZoomingSpectrogramPyramid();
-=======
+                //DrawZoomingSpectrogramPyramid();
+
                 //Test_DrawFourSpectrograms();
->>>>>>> 4462211f
+
 
                 //ExtractSpectralFeatures();
                 //HerveGlotinMethods();
@@ -120,14 +116,11 @@
                 //TestTernaryPlots();
                 //TestDirectorySearchAndFileSearch();
                 //TestNoiseReduction();
-                ReadSpectralIndicesFromTwoFalseColourSpectrogramRibbons();
+                //ReadSpectralIndicesFromTwoFalseColourSpectrogramRibbons();
                 //Oscillations2014.TESTMETHOD_DrawOscillationSpectrogram();
                 //Oscillations2014.TESTMETHOD_GetSpectralIndex_Osc();
-<<<<<<< HEAD
                 //Test_DrawFourSpectrograms();
                 //TestLinearFunction();
-=======
->>>>>>> 4462211f
 
                 Console.WriteLine("# Finished Sandpit Task!    Press any key to exit.");
                 return this.Ok();
@@ -352,19 +345,19 @@
             //string outputPath = @"G:\SensorNetworks\Output\BradLaw\Pillaga24";
             //string configPath = @"C:\Work\GitHub\audio-analysis\AudioAnalysis\AnalysisConfigFiles\Towsey.Acoustic.yml";
 
-<<<<<<< HEAD
+
             string recordingPath = @"C:\Ecoacoustics\WavFiles\LizZnidersic\TasmanIsland2015_Unit2_Mez\SM304256_0+1_20151114_191652+1000.wav";
             //string outputPath = @"C:\Ecoacoustics\Output\Test\Test24HourRecording\TasmanIslandMez\22";
             string outputPath = @"C:\Ecoacoustics\Output\Test\TestMezOneHourHiRes\20";
             //string configPath = @"C:\Work\GitHub\audio-analysis\src\AnalysisConfigFiles\Towsey.Acoustic.yml";
             string configPath = @"C:\Work\GitHub\audio-analysis\src\AnalysisConfigFiles\Towsey.Acoustic.Zooming.yml";
-=======
+
             // Test on STANDARD 24-HOUR RECORDING
             //string recordingPath = @"C:\Ecoacoustics\WavFiles\LizZnidersic\TasmanIsland2015_Unit2_Mez\SM304256_0+1_20151114_131652.wav";
             //string outputPath = @"C:\Ecoacoustics\Output\Test\Test24HourRecording\TasmanIslandMez\14";
             //string outputPath = @"C:\Ecoacoustics\Output\Test\Test24HourRecording\Delete";
             //string configPath = @"C:\Work\GitHub\audio-analysis\src\AnalysisConfigFiles\Towsey.Acoustic.yml";
->>>>>>> 4462211f
+
 
             // Ivan Campos recordings
             //string recordingPath = @"G:\SensorNetworks\WavFiles\Ivancampos\INCIPO01_20161031_024006_898.wav";
@@ -766,11 +759,9 @@
 
             // SET DEFAULT COLOUR MAPS
             string colorMap1 = SpectrogramConstants.RGBMap_ACI_ENT_EVN;
-<<<<<<< HEAD
             string colorMap2 = SpectrogramConstants.RGBMap_BGN_PMN_CVR;
-=======
-            string colorMap2 = SpectrogramConstants.RGBMap_BGN_PMN_OSC;
->>>>>>> 4462211f
+            //string colorMap2 = SpectrogramConstants.RGBMap_BGN_PMN_OSC;
+
 
             // there are three options for rendering of gaps/missing data: NoGaps, TimedGaps and EchoGaps.
             string gapRendering = "TimedGaps"; // the default
