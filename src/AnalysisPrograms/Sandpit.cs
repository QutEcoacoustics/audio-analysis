// <copyright file="Sandpit.cs" company="QutEcoacoustics">
// All code in this file and all associated files are the copyright and property of the QUT Ecoacoustics Research Group (formerly MQUTeR, and formerly QUT Bioacoustics Research Group).
// </copyright>

namespace AnalysisPrograms
{
    using System;
    using System.Collections.Generic;
    using System.Drawing;
    using System.Drawing.Imaging;
    using System.Globalization;
    using System.IO;
    using System.Linq;
    using System.Text;
    using System.Threading.Tasks;
    using Accord.Statistics.Kernels;
    using Acoustics.Tools.Wav;
<<<<<<< HEAD
    using AnalysisPrograms.AnalyseLongRecordings;
    using AnalysisPrograms.ContentDescription;
    using AnalysisPrograms.Production.Arguments;
=======
    using AnalyseLongRecordings;
    using AnalysisPrograms.Draw.Zooming;
>>>>>>> 701b9053
    using AudioAnalysisTools;
    using AudioAnalysisTools.ContentDescriptionTools;
    using AudioAnalysisTools.DSP;
    using AudioAnalysisTools.Indices;
    using AudioAnalysisTools.LongDurationSpectrograms;
    using AudioAnalysisTools.StandardSpectrograms;
    using AudioAnalysisTools.WavTools;
    using McMaster.Extensions.CommandLineUtils;
    using TowseyLibrary;
    using Log = TowseyLibrary.Log;

    /// <summary>
    /// Activity Code for this class:= sandpit
    ///
    /// Activity Codes for other tasks to do with spectrograms and audio files:
    /// audio2csv - Calls AnalyseLongRecording.Execute(): Outputs acoustic indices and LD false-colour spectrograms.
    /// audio2sonogram - Calls AnalysisPrograms.Audio2Sonogram.Main(): Produces a sonogram from an audio file - EITHER custom OR via SOX.Generates multiple spectrogram images and oscilllations info
    /// indicescsv2image - Calls DrawSummaryIndexTracks.Main(): Input csv file of summary indices. Outputs a tracks image.
    /// colourspectrogram - Calls DrawLongDurationSpectrograms.Execute():  Produces LD spectrograms from matrices of indices.
    /// drawzoomingspectrograms - Calls DrawZoomingSpectrograms.Execute():  Produces LD spectrograms on different time scales.
    /// differencespectrogram - Calls DifferenceSpectrogram.Execute():  Produces Long duration difference spectrograms
    ///
    /// audiofilecheck - Writes information about audio files to a csv file.
    /// snr - Calls SnrAnalysis.Execute():  Calculates signal to noise ratio.
    /// audiocutter - Cuts audio into segments of desired length and format
    /// createfoursonograms.
    /// </summary>
    public class Sandpit
    {
        public const string CommandName = "Sandpit";

        [Command(
        CommandName,
        Description = "[UNMAINTAINED] Michael's personal experimental area.",
        ShowInHelpText = false)]
        public class Arguments : SubCommandBase
        {
            public override Task<int> Execute(CommandLineApplication app)
            {
                var tStart = DateTime.Now;
                Log.Verbosity = 1;
                Log.WriteLine("# Start Time = " + tStart.ToString(CultureInfo.InvariantCulture));

                // CONTENT DESCRIPTION
                //ContentDescriptionCreateTemplates();
                //ContentDescriptionApplyTemplates();

                //AnalyseFrogDataSet();
                //Audio2CsvOverOneFile();
                //Audio2CsvOverMultipleFiles();

                // used to get files from availae for Black rail and Least Bittern papers.
                //CodeToExtractFeatureVectorOfIndices();
                //CodeToGetLdfcSpectrogramsFromAvailae();
                //CodeToPlaceScoreTracksUnderLdfcSpectrograms();
                //CodeToPlaceScoreTracksUnderSingleImage();

                //ConcatenateIndexFilesAndSpectrograms();
                //ConcatenateGreyScaleSpectrogramImages();
                //ConcatenateMarineImages();
                //ConcatenateImages();
                //ConcatenateTwelveImages();
                //CubeHelixDrawTestImage();
                //DrawLongDurationSpectrogram();
                //DrawClusterSequence();
                //DrawStandardSpectrograms();
                //DrawZoomingSpectrogramPyramid();

                //Test_DrawFourSpectrograms();


                //ExtractSpectralFeatures();
                //HerveGlotinMethods();
                //KarlHeinzFrommolt();
                //OTSU_TRHESHOLDING();
                //ResourcesForEventPatternRecognition();
                //ResourcesForRheobatrachusSilusRecogniser();
                //TestAnalyseLongRecordingUsingArtificialSignal();
                //TestArbimonSegmentationAlgorithm();
                //TestDrawHistogram();
                //TestEigenValues();
                //TestChannelIntegrity();
                //TestDct();
                //Statistics.TestGetNthPercentileBin();

                //TEST_FilterMovingAverage();
                //TestImageProcessing();
                //TestMatrix3dClass();
                //TestsOfFrequencyScales();
                //TestReadingFileOfSummaryIndices();
                //TestStructureTensor();
                //TestWavelets();
                //TestFft2D();
                //TestTernaryPlots();
                //TestDirectorySearchAndFileSearch();
                //TestNoiseReduction();
<<<<<<< HEAD
=======
                //ReadSpectralIndicesFromTwoFalseColourSpectrogramRibbons();
>>>>>>> 701b9053
                //Oscillations2014.TESTMETHOD_DrawOscillationSpectrogram();
                //Oscillations2014.TESTMETHOD_GetSpectralIndex_Osc();
                //Test_DrawFourSpectrograms();
                //TestLinearFunction();

                Console.WriteLine("# Finished Sandpit Task!    Press <enter> key to exit.");
                Console.ReadLine();
                return this.Ok();
            }
        }
    }
}<|MERGE_RESOLUTION|>--- conflicted
+++ resolved
@@ -15,14 +15,11 @@
     using System.Threading.Tasks;
     using Accord.Statistics.Kernels;
     using Acoustics.Tools.Wav;
-<<<<<<< HEAD
     using AnalysisPrograms.AnalyseLongRecordings;
     using AnalysisPrograms.ContentDescription;
     using AnalysisPrograms.Production.Arguments;
-=======
     using AnalyseLongRecordings;
     using AnalysisPrograms.Draw.Zooming;
->>>>>>> 701b9053
     using AudioAnalysisTools;
     using AudioAnalysisTools.ContentDescriptionTools;
     using AudioAnalysisTools.DSP;
@@ -119,10 +116,7 @@
                 //TestTernaryPlots();
                 //TestDirectorySearchAndFileSearch();
                 //TestNoiseReduction();
-<<<<<<< HEAD
-=======
                 //ReadSpectralIndicesFromTwoFalseColourSpectrogramRibbons();
->>>>>>> 701b9053
                 //Oscillations2014.TESTMETHOD_DrawOscillationSpectrogram();
                 //Oscillations2014.TESTMETHOD_GetSpectralIndex_Osc();
                 //Test_DrawFourSpectrograms();
