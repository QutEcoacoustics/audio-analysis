--- conflicted
+++ resolved
@@ -243,23 +243,12 @@
 
         private static SonogramConfig ParametersToSonogramConfig(CommonParameters common)
         {
-<<<<<<< HEAD
             return new SonogramConfig()
             {
                 WindowSize = (int)common.FrameSize,
                 WindowStep = (int)common.FrameStep,
 
                 //WindowOverlap = (WindowSize - WindowStep) / (double)WindowSize,
-=======
-            int window = common.FrameSize ?? 512;
-            int step = common.FrameStep ?? 512;
-            double overlap = (window - step) / (double)window;
-
-            return new SonogramConfig()
-            {
-                WindowSize = window,
-                WindowOverlap = overlap,
->>>>>>> 21f89d33
                 NoiseReductionType = NoiseReductionType.Standard,
                 NoiseReductionParameter = common.BgNoiseThreshold ?? 0.0,
             };
