<Project Sdk="Microsoft.NET.Sdk">
  <PropertyGroup>
    <ProductVersion>9.0.30729</ProductVersion>
    <OutputType>Exe</OutputType>
    <TargetFramework>netcoreapp3.1</TargetFramework>
    <StartupObject>AnalysisPrograms.MainEntry</StartupObject>
    <GenerateManifests>false</GenerateManifests>
    <LangVersion>8</LangVersion>
    <OutputPath>bin\$(Configuration)\</OutputPath>
    <GenerateAssemblyInfo>false</GenerateAssemblyInfo>

  </PropertyGroup>
  <PropertyGroup Condition=" '$(Configuration)|$(Platform)' == 'Debug|AnyCPU' ">
    <DebugType>portable</DebugType>
    <RunCodeAnalysis>false</RunCodeAnalysis>
    <UseVSHostingProcess>true</UseVSHostingProcess>
  </PropertyGroup>
  <PropertyGroup Condition=" '$(Configuration)|$(Platform)' == 'Release|AnyCPU' ">
    <DebugType>pdbonly</DebugType>
    <DocumentationFile>bin\$(Configuration)\AnalysisPrograms.XML</DocumentationFile>
  </PropertyGroup>
  <Import Project="..\AP.VersionBuild.targets" />
  <Import Project="..\AP.CopyFiles.targets" />
  <Import Project="..\AP.RequireLfsAssets.targets" />
  <ItemGroup>
    <Compile Include="..\AssemblyMetadata.Generated.cs" Link="Properties\AssemblyMetadata.Generated.cs" />
  </ItemGroup>
  <ItemGroup>
    <ProjectReference Include="..\Acoustics.Shared\Acoustics.Shared.csproj" />
    <ProjectReference Include="..\Acoustics.Tools\Acoustics.Tools.csproj" />
    <ProjectReference Include="..\AcousticWorkbench\AcousticWorkbench.csproj" />
    <ProjectReference Include="..\AED\AED.fsproj" />
    <ProjectReference Include="..\AnalysisBase\AnalysisBase.csproj" />
    <ProjectReference Include="..\AudioAnalysisTools\AudioAnalysisTools.csproj" />
    <ProjectReference Include="..\TowseyLibrary\TowseyLibrary.csproj" />
  </ItemGroup>
  <ItemGroup>
    <Content Include="..\..\build\download_ap.ps1">
      <Link>download_ap.ps1</Link>
      <CopyToOutputDirectory>PreserveNewest</CopyToOutputDirectory>
    </Content>
  </ItemGroup>
  <ItemGroup>
    <Compile Remove="AcousticFeatures.cs" />
    <Compile Remove="CanetoadOld_OBSOLETE.cs" />
    <Compile Remove="FeltTemplates_Use.cs" />
    <Compile Remove="FeltTemplate_Create.cs" />
    <Compile Remove="FeltTemplate_Edit.cs" />
    <Compile Remove="FindEventsLikeThis.cs" />
    <Compile Remove="FrogRibit_OBSOLETE.cs" />
    <Compile Remove="Frogs_OBSOLETE.cs" />
    <Compile Remove="GratingDetection_OBSOLETE.cs" />
    <Compile Remove="LewinsRail3OBSOLETE.cs" />
    <Compile Remove="LimnodynastesConvex_OBSOLETE.cs" />
    <Compile Remove="LitoriaFallax_OBSOLETE.cs" />
    <Compile Remove="LSKiwi1.cs" />
    <Compile Remove="LSKiwi2.cs" />
    <Compile Remove="Rain_OBSOLETE.cs" />
    <Compile Remove="SPR_OBSOLETE.cs" />
    <Compile Remove="XiesAnalysis.cs" />
    <Compile Remove="Recognizers\LitoriaBicolorOLD.cs" />
  </ItemGroup>
  <ItemGroup>
<<<<<<< HEAD
    <PackageReference Include="McMaster.Extensions.CommandLineUtils" Version="2.5.0" />
    
    <PackageReference Include="SixLabors.Fonts" Version="1.0.0-unstable0058" />
    <PackageReference Include="SixLabors.ImageSharp" Version="1.0.0" />
    <PackageReference Include="SixLabors.ImageSharp.Drawing" Version="1.0.0-unstable0456" />
=======
    <PackageReference Include="McMaster.Extensions.CommandLineUtils" Version="3.0.0" />
    <PackageReference Include="SixLabors.Fonts" Version="1.0.0-unstable0024" />
    <PackageReference Include="SixLabors.Fonts" Version="1.0.0-unstable0024" />
    <PackageReference Include="SixLabors.ImageSharp" Version="1.0.0-unstable0702" />
    <PackageReference Include="SixLabors.ImageSharp.Drawing" Version="1.0.0-unstable0421" />
>>>>>>> 3fd6bba1
    <PackageReference Include="StyleCop.Analyzers" Version="1.2.0-beta.164">
      <PrivateAssets>all</PrivateAssets>
      <IncludeAssets>runtime; build; native; contentfiles; analyzers; buildtransitive</IncludeAssets>
    </PackageReference>
  </ItemGroup>
</Project><|MERGE_RESOLUTION|>--- conflicted
+++ resolved
@@ -61,19 +61,10 @@
     <Compile Remove="Recognizers\LitoriaBicolorOLD.cs" />
   </ItemGroup>
   <ItemGroup>
-<<<<<<< HEAD
-    <PackageReference Include="McMaster.Extensions.CommandLineUtils" Version="2.5.0" />
-    
+    <PackageReference Include="McMaster.Extensions.CommandLineUtils" Version="3.0.0" />
     <PackageReference Include="SixLabors.Fonts" Version="1.0.0-unstable0058" />
     <PackageReference Include="SixLabors.ImageSharp" Version="1.0.0" />
     <PackageReference Include="SixLabors.ImageSharp.Drawing" Version="1.0.0-unstable0456" />
-=======
-    <PackageReference Include="McMaster.Extensions.CommandLineUtils" Version="3.0.0" />
-    <PackageReference Include="SixLabors.Fonts" Version="1.0.0-unstable0024" />
-    <PackageReference Include="SixLabors.Fonts" Version="1.0.0-unstable0024" />
-    <PackageReference Include="SixLabors.ImageSharp" Version="1.0.0-unstable0702" />
-    <PackageReference Include="SixLabors.ImageSharp.Drawing" Version="1.0.0-unstable0421" />
->>>>>>> 3fd6bba1
     <PackageReference Include="StyleCop.Analyzers" Version="1.2.0-beta.164">
       <PrivateAssets>all</PrivateAssets>
       <IncludeAssets>runtime; build; native; contentfiles; analyzers; buildtransitive</IncludeAssets>
