--- conflicted
+++ resolved
@@ -58,11 +58,7 @@
         /// Returns an array of Z-scores indicating the probability at any time or frame that the number of hits occuring
         /// in the window centered on that point could have occured by chance.
         /// </summary>
-<<<<<<< HEAD
         public static void AnalyzeClustersOfHits(int[] hits, int window, double thresholdZ, int thresholdCount,
-=======
-        public static void AnalyseClustersOfHits(int[] hits, int window, double thresholdZ, int thresholdCount,
->>>>>>> 701b9053
                                                 out double[] zScores, out double expectedHits, out double sd)
         {
             int frameCount = hits.Length;
