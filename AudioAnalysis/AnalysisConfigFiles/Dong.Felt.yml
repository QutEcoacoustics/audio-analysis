--- conflicted
+++ resolved
@@ -16,7 +16,7 @@
 
 # C:\Output
 # action # processOne or batch makeImages another
-Actions: [batch]  
+Actions: [processOne]  
 
 # configs relative path
 QueryInputDirectory: "..\\..\\Query"
@@ -55,13 +55,8 @@
 SecondToMillionSecondUnit: 1000
 
 # Euclidean distance weights
-<<<<<<< HEAD
-Weight1: 0.25
-Weight2: 0.25
-=======
 Weight1: 0.6
 Weight2: 0.2
->>>>>>> 32347005
 
 
 Rank: 100
