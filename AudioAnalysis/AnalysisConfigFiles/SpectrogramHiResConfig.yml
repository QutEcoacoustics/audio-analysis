---
UnitsOfTime: "second"
SpectralFrameDuration: 0.02
TileWidth: 300
# How to tile, valid values:
# - PanoJsTilingProfile
# - AbsoluteDateTilingProfile
TilingProfile: AbsoluteDateTilingProfile
ScaleUnits: "SecondsPerPixel"
SpectralIndexScale: 
    - 60
    - 24
    - 12
    - 6
    - 4
    - 2
    - 1
    - 0.6
    - 0.4
    - 0.2
    - 0.1
MaxTilesPerSuperTile: 12
UseDistributionsForNormalization: false
LdSpectrogramConfig:
    ColorMap1: "ACI-ENT-EVN" 
<<<<<<< HEAD
    # ColorMap2: "BGN-POW-EVN"
=======
>>>>>>> c9326460
    ColorMap2: "BGN-RHZ-RVT"
    # minutes
    XAxisTicInterval: 60
    # Hertz
    YAxisTicInterval: 1000
IndexPropertiesConfig: './HiRes.yml'
...<|MERGE_RESOLUTION|>--- conflicted
+++ resolved
@@ -22,15 +22,11 @@
 MaxTilesPerSuperTile: 12
 UseDistributionsForNormalization: false
 LdSpectrogramConfig:
-    ColorMap1: "ACI-ENT-EVN" 
-<<<<<<< HEAD
-    # ColorMap2: "BGN-POW-EVN"
-=======
->>>>>>> c9326460
+    ColorMap1: "ACI-ENT-EVN"
     ColorMap2: "BGN-RHZ-RVT"
     # minutes
     XAxisTicInterval: 60
     # Hertz
     YAxisTicInterval: 1000
-IndexPropertiesConfig: './HiRes.yml'
+IndexPropertiesConfig: './IndexPropertiesConfigHiRes.yml'
 ...