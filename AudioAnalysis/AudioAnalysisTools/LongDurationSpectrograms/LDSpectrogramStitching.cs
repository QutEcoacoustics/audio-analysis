﻿using AudioAnalysisTools.Indices;
using System;
using System.Collections.Generic;
using System.Drawing;
using System.IO;
using System.Linq;
using System.Text;
using System.Text.RegularExpressions;
using TowseyLibrary;
using AnalysisBase.ResultBases;
using Acoustics.Shared;
using Acoustics.Shared.Csv;

namespace AudioAnalysisTools.LongDurationSpectrograms
{


    /// <summary>
    /// This class used to contain only two methods:  (1) StitchPartialSpectrograms()   and    (2) ConcatenateSpectralIndexFiles()
    /// Now it contains several versions to concatenate Index files. HTis is because there are now several use cases.
    /// 
    /// 
    /// Here are the original two methods: 
    /// (1) StitchPartialSpectrograms()
    /// This method stitches together images and/or indices derived from a sequence of short recordings with gaps between them.
    /// It was written to deal with a set of recordings with protocol of Gianna Pavan (10 minutes every 30 minutes).
    /// 
    /// The following Powershell command was constructed by Anthony to do the analysis and join the sequence of images so derived:
    /// Y:\Italy_GianniPavan\Sassofratino1day | % {& "C:\Work\GitHub\audio-analysis\AudioAnalysis\AnalysisPrograms\bin\Release\AnalysisPrograms.exe" audio2csv -so ($_.FullName) -o "Y:\Italy_GianniPavan\output" -c "C:\Work\GitHub\audio-analysis\AudioAnalysis\AnalysisConfigFiles\Towsey.Acoustic.Parallel.yml" }   
    /// where:
    ///         Y:\Italy_GianniPavan\Sassofratino1day   is the directory containing recordings
    ///         | = a pipe
    ///         % = foreach{}  = perform the operation in curly brackets on each item piped from the directory.
    ///         & "C:\Work\GitHub\audio-analysis\AudioAnalysis\AnalysisPrograms\bin\Release\AnalysisPrograms.exe"  = runs an executable
    ///         audio2csv = first command line argument which determines the "activity" performed
    ///         -so ($_.FullName)  = the input file
    ///         -o "Y:\Italy_GianniPavan\output" = the output directory
    ///         -c "PATH\Towsey.Acoustic.Parallel.yml" is the config file
    /// 
    /// The following PowerShell command was used by Anthony to stitch together a sequence of spectrogam images without any gap between them.
    /// It requires ImageMagick software to be installed: i.e. C:\Program Files\ImageMagick-6.8.9-Q16\montage.exe
    /// Y:\Italy_GianniPavan\output\Towsey.Acoustic> & "C:\Program Files\ImageMagick-6.8.9-Q16\montage.exe" -mode concatenate -tile x1 *2MAP* "..\..\merge.png"
    /// 
    /// 
    /// (2) ConcatenateSpectralIndexFiles()
    /// This method was written to deal with a new recording protocol in which 24 hours of recording are made in 4 blocks of 6 hours each. 
    /// It merges all files of acoustic indices derived from a sequence of consecutive 6 hour recording, into one file. It then creates the images. 
    /// </summary>
    public static class LDSpectrogramStitching
    {

        // CONSTANT STRINGS
        public const string CsvFileExt = "csv";
        public const string ImgFileExt = "png";

        public const string SummaryIndicesStr  = "SummaryIndices";
        public const string SpectralIndicesStr = "SpectralIndices";


        public static DirectoryInfo[] GetSubDirectoriesForSiteData(DirectoryInfo[] topLevelDataDirectories, string site)
        {
            //string dateString = String.Format("{0}{1:D2}{2:D2}", dto.Year, dto.Month, dto.Day);
            string searchPattern = "*" + site + "*";

            // PATTERN SEARCH FOR CORRECT SUBDIRECTORIES
            // Assumes that the required files are subdirectories of given site. 
            List<string> dirList = new List<string>();
            foreach (DirectoryInfo dir in topLevelDataDirectories)
            {
                string[] dirs = Directory.GetDirectories(dir.FullName, searchPattern, SearchOption.AllDirectories);
                dirList.AddRange(dirs);
            }

            var dataDirectories = new List<DirectoryInfo>();
            foreach (string path in dirList)
            {
                dataDirectories.Add(new DirectoryInfo(path));
            }
            return dataDirectories.ToArray();
        }

        /// <summary>
        /// ONLY Use this concatenation method when you want to concatenate the files for a fixed single day.
        /// The files to be concatenated must be somewhere in the subdirectory structure of the passed list of data directories
        /// Read them into a dictionary
        /// </summary>
        /// <param name="directories"></param>
        /// <param name="opDir"></param>
        /// <param name="site"></param>
        /// <param name="dto"></param>
        public static Dictionary<string, double[,]> ConcatenateSpectralIndexFilesForOneDay(DirectoryInfo[] directories,
                                         DirectoryInfo opDir,
                                         string filestem,
                                         DateTimeOffset dto,
                                         TimeSpan indexCalcTimeSpan,
                                         string[] keys,
                                         bool verbose = false)
        {
            // 1. PATTERN SEARCH FOR CORRECT CSV FILES
            string analysisType = "Towsey.Acoustic";
            string dateString = String.Format("{0}{1:D2}{2:D2}", dto.Year, dto.Month, dto.Day);

            string fileStemPattern = "*" + dateString + "*__" + analysisType;
            var dictionary = IndexMatrices.GetSpectralIndexFilesAndConcatenate(directories.ToArray(), fileStemPattern, keys, indexCalcTimeSpan, verbose);

            // 2. SAVE SPECTRAL INDEX DATA as CSV file TO OUTPUT DIRECTORY
            string opFileStem = String.Format("{0}_{1}", filestem, dateString);
            //TwoDimensionalArray orient = TwoDimensionalArray.ColumnMajor;
            TwoDimensionalArray orient = TwoDimensionalArray.ColumnMajorFlipped;
            foreach (var key in keys)
            {
                var filename = FilenameHelpers.AnalysisResultName(opDir, opFileStem, key, "csv").ToFileInfo();
                Csv.WriteMatrixToCsv(filename, dictionary[key], orient);
            }

            return dictionary;
        }



        /// <summary>
        /// Do not delete this method yet. Although it is not referenced, it may be when I come to debug the Eddie Game use case.
        /// 
        /// Assumes that the required spectral index files can be found using search patterns that utilise 
        /// the filePrefix,  the passed dateTimeOffset, the analysis type and the passed keys.  
        /// </summary>
        /// <param name="topLevelDirectories"></param>
        /// <param name="filePrefix"></param>
        /// <param name="dto"></param>
        /// <param name="keys"></param>
        /// <returns></returns>
<<<<<<< HEAD
        public static Dictionary<string, double[,]> ConcatenateSpectralIndexFiles(DirectoryInfo[] topLevelDirectories, DateTimeOffset dto)
=======
        public static Dictionary<string, double[,]> ConcatenateSpectralIndexFiles(DirectoryInfo[] topLevelDirectories,
                                                         string filePrefix,
                                                         DateTimeOffset dto,
                                                         string[] keys,
                                                         bool verbose = false)
>>>>>>> 36fe384e
        {
            string analysisType = "Towsey.Acoustic";

            string colorMap1 = SpectrogramConstants.RGBMap_ACI_ENT_EVN;
            string colorMap2 = SpectrogramConstants.RGBMap_BGN_POW_EVN;
            string[] keys = LdSpectrogramConfig.GetKeys(colorMap1, colorMap2);

            string dateString = String.Format("{0}{1:D2}{2:D2}", dto.Year, dto.Month, dto.Day);
            //string opFileStem = dateString;
            //if (filePrefix != null)
            //    opFileStem = String.Format("{0}_{1}", filePrefix, dateString);

            string fileStemPattern = "*" + dateString + "*_" + analysisType;
            TimeSpan indexCalcDuration = TimeSpan.FromSeconds(60); // ASSUMPTION!!!
            var dictionary = IndexMatrices.GetSpectralIndexFilesAndConcatenate(topLevelDirectories, fileStemPattern, keys, indexCalcDuration, verbose);
            return dictionary;
        }



        /// <summary>
        /// MOST RECENT METHOD TO CONCATENATE Spectral INDEX.CSV FILES - Early September 2015.
        /// It is designed to deal with Yvonne's case where want to concatenate files distributed over arbitrary directories.
        /// It only merges files for the passed fixed date. i.e only 24 hours 
        /// </summary>
        public static void DrawSpectralIndexFiles(Dictionary<string, double[,]> dictionary,
                                                  LdSpectrogramConfig sgConfig,
                                                  IndexGenerationData indexGenerationData,
                                                  FileInfo indexPropertiesConfigFileInfo,
                                                  DirectoryInfo opDir,
                                                  SiteDescription siteDescription,
                                                  FileInfo sunriseDataFile = null,
                                                  List<ErroneousIndexSegments> segmentErrors = null,
                                                  bool Verbose = false)
        {
            // derive new indices such as sqrt(POW), NCDI etc -- main reason for this is to view what their distributions look like.
            dictionary = IndexMatrices.AddDerivedIndices(dictionary);

            // Calculate the index distribution statistics and write to a json file. Also save as png image
            DateTimeOffset dto = (DateTimeOffset)indexGenerationData.RecordingStartDate;
            string dateString = String.Format("{0}{1:D2}{2:D2}", dto.Year, dto.Month, dto.Day);
            string opFileStem = String.Format("{0}_{1}", siteDescription.SiteName, dateString);

            var indexDistributions = IndexDistributions.WriteSpectralIndexDistributionStatistics(dictionary, opDir, opFileStem);

            SummaryIndexBase[] summaryIndices = null;
            string analysisType = "Towsey.Acoustic";

            Tuple<Image, string>[] tuple = LDSpectrogramRGB.DrawSpectrogramsFromSpectralIndices(
            opDir, // topLevelDirectories[0], // this should not be required but it is - because things have gotten complicated !
            opDir,
            sgConfig,
            indexPropertiesConfigFileInfo,
            indexGenerationData,
            opFileStem,
            analysisType,
            dictionary,
            summaryIndices,
            indexDistributions,
            siteDescription,
            sunriseDataFile,
            segmentErrors,
            ImageChrome.With,
            Verbose);
        }


        // ####################################  SPECTRAL INDEX METHODS ABOVE HERE  ##################################

        // ####################################  SUMMARY  INDEX METHODS BELOW HERE  ##################################



        public static FileInfo[] GetSummaryIndexFilesForOneDay(DirectoryInfo[] directories, DateTimeOffset dto)
        {
            string pattern = "*__Towsey.Acoustic.Indices.csv";
           // LDSpectrogramStitching.IndexType, LDSpectrogramStitching.CsvFileExt

            string dateString = String.Format("{0}{1:D2}{2:D2}", dto.Year, dto.Month, dto.Day);
            //string opFileStem = String.Format("{0}_{1}", site, dateString);

            // 2. PATTERN SEARCH FOR CORRECT SUMMARY CSV FILES AND READ INTO DICTIONARY
            // Assumes that the required files are subdirectories of given site. 
            string fileStemPattern = dateString + pattern;
            FileInfo[] files = IndexMatrices.GetFilesInDirectories(directories, fileStemPattern);
            return files;
        }

        public static FileInfo[] GetSummaryIndexFilesForOneDay(SortedDictionary<DateTimeOffset, FileInfo> dict, DateTimeOffset dto)
        {
            string pattern = "Towsey.Acoustic.Indices.csv";
            // LDSpectrogramStitching.IndexType, LDSpectrogramStitching.CsvFileExt
            var keys = dict.Keys;
            var matchFiles = new List<FileInfo>();
            foreach (var key in keys)
            {
                if ((dto.Year == key.Year) && (dto.DayOfYear == key.DayOfYear))
                {
                    FileInfo file = dict[key];
                    if(file.Name.EndsWith(pattern))
                    {
                        matchFiles.Add(file);
                    }
                }
            }
            return matchFiles.ToArray();
        }

        public static SortedDictionary<DateTimeOffset, FileInfo> GetFilesForOneDay(SortedDictionary<DateTimeOffset, FileInfo> dict, DateTimeOffset dto)
        {
            var keys = dict.Keys;
            var matchFiles = new SortedDictionary<DateTimeOffset, FileInfo>();
            foreach (var key in keys)
            {
                if ((dto.Year == key.Year) && (dto.DayOfYear == key.DayOfYear))
                {
                    matchFiles.Add(key, dict[key]);
                }
            }
            return matchFiles;
        }


        public static Dictionary<string, double[]> ConcatenateSummaryIndexFiles(FileInfo[] files, DirectoryInfo opDir, FileInfo indicesCsvfile, TimeSpan indexCalcTimeSpan)
        {
            var tuple = IndexMatrices.GetSummaryIndexFilesAndConcatenateWithTimeCheck(files, indexCalcTimeSpan);

            // write out the list of file names to JSON ifle
            var fileNames = tuple.Item2;
            FileInfo path = new FileInfo(indicesCsvfile + "_FileNames.json");
            Json.Serialise(path, fileNames);

            Dictionary<string, double[]> dictionaryOfCsvColumns = tuple.Item1;
            if (dictionaryOfCsvColumns.Count == 0)
            {
                LoggedConsole.WriteErrorLine("WARNING from method LDSpectrogramStitching.ConcatenateSummaryIndexFiles() !!!");
                LoggedConsole.WriteErrorLine("        An empty dictionary of SUMMARY indices was returned !!! ");
                return null;
            }


            //serialiseFunc(indicesFile, results);
            //Csv.WriteMatrixToCsv(indicesCsvfile, summaryIndices);
            CsvTools.WriteDictionaryOfDoubles2CSV(dictionaryOfCsvColumns, indicesCsvfile);

            // insert some transformed data columns etc
            dictionaryOfCsvColumns = IndexMatrices.AddDerivedIndices(dictionaryOfCsvColumns);

            return dictionaryOfCsvColumns;
        }


        public static void DrawSummaryIndexFiles(Dictionary<string, double[]> dictionaryOfCsvColumns,
                                                IndexGenerationData indexGenerationData,
                                                FileInfo indexPropertiesConfigFileInfo,
                                                DirectoryInfo opDir,
                                                SiteDescription siteDescription,
                                                FileInfo sunriseDatafile = null,
                                                List<ErroneousIndexSegments> erroneousSegments = null, // info if have fatal errors i.e. no signal
                                                bool verbose = false
            )
        {
            DateTimeOffset dto = (DateTimeOffset)indexGenerationData.RecordingStartDate;

            string dateString = String.Format("{0}{1:D2}{2:D2}", dto.Year, dto.Month, dto.Day);
            string opFileStem = String.Format("{0}_{1}", siteDescription.SiteName, dateString);

            // Calculate the index distribution statistics and write to a json file. Also save as png image
            var indexDistributions = IndexDistributions.WriteSummaryIndexDistributionStatistics(dictionaryOfCsvColumns, opDir, opFileStem);

            TimeSpan start = ((DateTimeOffset)indexGenerationData.RecordingStartDate).TimeOfDay;
            string startTime = string.Format("{0:d2}{1:d2}h", start.Hours, start.Minutes);
            if((start.Hours == 0) && (start.Minutes == 0)) startTime = "midnight";
            string titletext = string.Format("SOURCE: \"{0}\".     Starts at {1}                       (c) QUT.EDU.AU", opFileStem, startTime);
            Bitmap tracksImage = IndexDisplay.DrawImageOfSummaryIndices(
                                 IndexProperties.GetIndexProperties(indexPropertiesConfigFileInfo),
                                 dictionaryOfCsvColumns,
                                 titletext,
                                 indexGenerationData.IndexCalculationDuration,
                                 indexGenerationData.RecordingStartDate,
                                 sunriseDatafile,
                                 erroneousSegments,
                                 verbose);
            var imagePath = FilenameHelpers.AnalysisResultName(opDir, opFileStem, SummaryIndicesStr, ImgFileExt);
            tracksImage.Save(imagePath);
        }


        // ##############################################################################################################
        // ######################### METHOD FOR STITCHING EDDIE GAME's DATA 
        // ######################### CONCATENATE EVRYTHING

        /// <summary>
        /// Use this concatenation method when you want to concatenate EVERY index file within the passed data directories
        /// Used for eddie Game recordings
        /// </summary>
        /// <param name="dataDir"></param>
        /// <param name="indexPropertiesConfigFileInfo"></param>
        /// <param name="opDir"></param>
        /// <param name="opFileStem"></param>
        public static void ConcatenateAllIndexFiles(DirectoryInfo[] dataDirs,
                                                 FileInfo indexPropertiesConfigFileInfo,
                                                 DirectoryInfo opDir,
                                                 string opFileStem,
                                                 double? latitude = null,
                                                 double? longitude = null)
        {
            LDSpectrogramStitching.ConcatenateSpectralIndexFiles(dataDirs[0], indexPropertiesConfigFileInfo, opDir, opFileStem);
            LDSpectrogramStitching.ConcatenateSummaryIndexFiles(dataDirs[0], indexPropertiesConfigFileInfo, opDir, opFileStem);
        }



        /// <summary>
        /// RECENT METHOD TO CONCATENATE Spectral INDEX.CSV FILES - August 2015.
        /// Was written to deal with  EDDIE GAME PNG data where the files to be concatenated are all in one top level directory.
        /// This method merges all files of acoustic indices derived from a sequence of consecutive 1/2 to 6 hour recordings
        /// The total length of the concatenated files can exceed 24 hours - limited by memory! 
        /// This was necessary to deal with the new regime of doing 24 hour recordings in consecutive short segments. 
        /// IMPORTANT NOTE: THIS METHOD DOES NOT CHECK FOR TEMPORAL GAPS BETWEEN THE STITCHED CSV FILES!
        ///                 SEE METHOD ABOVE WHICH DOES CHECK -- StitchPartialSpectrograms()
        /// </summary>
        public static void ConcatenateSpectralIndexFiles(DirectoryInfo topLevelDirectory,
                                                          FileInfo indexPropertiesConfigFileInfo,
                                                          DirectoryInfo opDir,
                                                          string opFileStem)
        {
            string analysisType = "Towsey.Acoustic";

            var ldSpectrogramConfig = new LdSpectrogramConfig
            {
                XAxisTicInterval = SpectrogramConstants.X_AXIS_TIC_INTERVAL,
                YAxisTicInterval = 1000,
                //ColorMap1 = "ACI-TEN-CVR",
                //ColorMap2 = "BGN-AVG-VAR",
                ColorMap1 = SpectrogramConstants.RGBMap_ACI_ENT_EVN,
                ColorMap2 = SpectrogramConstants.RGBMap_BGN_POW_EVN,
            };
            // string[] keys = { "ACI", "ENT", "EVN", "BGN", "POW" };
            string[] keys = ldSpectrogramConfig.GetKeys();
            string path = topLevelDirectory.FullName;

            // assume that the last 8 digits of the passed filename contain a date. 
            string date = opFileStem.Substring(opFileStem.Length - 8);
            string fileStemPattern = "*_" + date + "*_" + analysisType;
            var dictionary = IndexMatrices.GetSpectralIndexFilesAndConcatenate(path, fileStemPattern, keys);
            if (dictionary.Count == 0)
            {
                LoggedConsole.WriteErrorLine("WARNING from method LDSpectrogramStitching.ConcatenateSpectralIndexFiles() !!!");
                LoggedConsole.WriteErrorLine("        An empty dictionary of spectral indices was returned !!! ");
            }

            // now add in derived indices i.e. POW, NCDI etc
            dictionary = IndexMatrices.AddDerivedIndices(dictionary);

            // Calculate the index distribution statistics and write to a json file. Also save as png image
            var indexDistributions = IndexDistributions.WriteSpectralIndexDistributionStatistics(dictionary, opDir, opFileStem);


            // get first file name from sorted list
            string pattern = "*ACI.csv";
            FileInfo[] files = IndexMatrices.GetFilesInDirectory(topLevelDirectory.FullName, pattern);

            // get the IndexGenerationData file from the first directory
            IndexGenerationData indexGenerationData = IndexGenerationData.GetIndexGenerationDataAndAddStartTime(files[0].Directory, files[0].Name);

            var siteDescription = new SiteDescription();
            siteDescription.SiteName = opFileStem;

            SummaryIndexBase[] summaryIndices = null;
            List<ErroneousIndexSegments> segmentErrors = null;
            FileInfo sunriseDataFile = null;

            Tuple<Image, string>[] tuple = LDSpectrogramRGB.DrawSpectrogramsFromSpectralIndices(
            topLevelDirectory,
            opDir,
            ldSpectrogramConfig,
            indexPropertiesConfigFileInfo,
            indexGenerationData,
            opFileStem,
            analysisType,
            dictionary,
            summaryIndices,
            indexDistributions,
            siteDescription,
            sunriseDataFile,
            segmentErrors,
            ImageChrome.With);
        }


        /// <summary>
        /// MOST RECENT METHOD TO CONCATENATE SUMMARY INDEX.CSV FILES - August 2015.
        /// WRITTEN FOR EDDIE GAME's DATA
        /// This method merges ALL files of acoustic indices (in any and all subdirectories of the passed topLevelDirectory) 
        /// It is assumed you are concatneating a sequence of consecutive shorter recordings.
        /// NOTE WARNING with method call to IndexMatrices.GetSummaryIndexFilesAndConcatenateWithTimeCheck(files);
        /// </summary>
        public static void ConcatenateSummaryIndexFiles(DirectoryInfo topLevelDirectory,
                                                          FileInfo indexPropertiesConfig,
                                                          DirectoryInfo opDir,
                                                          string opFileStem)
        {
            string csvFileExt = "csv";
            string imgFileExt = "png";

            string pattern = "*__Towsey.Acoustic.Indices.csv";
            string indexType = "SummaryIndices";

            // assume that the last 8 digits of the passed filename contain a date. 
            string date = opFileStem.Substring(opFileStem.Length - 8);
            string fileStemPattern = date + pattern;
            FileInfo[] files = IndexMatrices.GetFilesInDirectory(topLevelDirectory.FullName, fileStemPattern);

            // the following method call assumes 24 hour long data i.e. trims length to 1440 minutes.
            TimeSpan indexCalcDuration = TimeSpan.FromSeconds(60); // an assumption for Eddie games recordings
            var tuple = IndexMatrices.GetSummaryIndexFilesAndConcatenateWithTimeCheck(files, indexCalcDuration);
            Dictionary<string, double[]> dictionaryOfCsvColumns = tuple.Item1;
            var arrayOfFileNames = tuple.Item2; // which source files the index values were derived from.

            string[] headers = dictionaryOfCsvColumns.Keys.ToArray();
            if (dictionaryOfCsvColumns.Count == 0)
            {
                LoggedConsole.WriteErrorLine("WARNING from method LDSpectrogramStitching.ConcatenateSummaryIndexFiles() !!!");
                LoggedConsole.WriteErrorLine("        An empty dictionary of SUMMARY indices was returned !!! ");
            }


            // now add in derived indices i.e. NCDI etc
            dictionaryOfCsvColumns = IndexMatrices.AddDerivedIndices(dictionaryOfCsvColumns);


            // Calculate the index distribution statistics and write to a json file. Also save as png image
            var indexDistributions = IndexDistributions.WriteSummaryIndexDistributionStatistics(dictionaryOfCsvColumns, opDir, opFileStem);

            var indicesFile = FilenameHelpers.AnalysisResultName(opDir, opFileStem, indexType, csvFileExt);
            var indicesCsvfile = new FileInfo(indicesFile);
            //serialiseFunc(indicesFile, results);
            //Csv.WriteMatrixToCsv(indicesCsvfile, summaryIndices);
            //CsvTools.WriteMatrix2CSV(summaryIndices, headers, indicesCsvfile);
            CsvTools.WriteDictionaryOfDoubles2CSV(dictionaryOfCsvColumns, indicesCsvfile);

            // get the IndexGenerationData file from the first directory
            IndexGenerationData indexGenerationData = IndexGenerationData.GetIndexGenerationDataAndAddStartTime(files[0].Directory, files[0].Name);
            TimeSpan start = ((DateTimeOffset)indexGenerationData.RecordingStartDate).TimeOfDay;
            string startTime = $"{start.Hours:d2}{start.Minutes:d2}h";
            string imageTitle =
                $"SOURCE: \"{opFileStem}\".     Starts at {startTime}                       (c) QUT.EDU.AU";
            Bitmap tracksImage =
                IndexDisplay.DrawImageOfSummaryIndices(
                    IndexProperties.GetIndexProperties(indexPropertiesConfig),
                    dictionaryOfCsvColumns,
                    imageTitle,
                    indexGenerationData.IndexCalculationDuration,
                    indexGenerationData.RecordingStartDate);
            var imagePath = FilenameHelpers.AnalysisResultName(opDir, opFileStem, indexType, imgFileExt);
            tracksImage.Save(imagePath);
        }




        /// <summary>
        /// There can be issues with this method because images are not at same dpi.
        /// https://msdn.microsoft.com/en-us/library/system.drawing.bitmap.setresolution(v=vs.110).aspx
        /// I.e. resolution = 96dpi rather than 120 dpi
        /// 
        /// If having resolution problems i.e. the bitmap does not draw at the correct size into the larger Graphics canvas,
        ///  then may need to comment out the line: ((Bitmap)image).SetResolution(96, 96);
        /// </summary>
        public static void ConcatenateFalsecolourSpectrograms()
        {
            DirectoryInfo dirInfo = new DirectoryInfo(@"G:\Documents\Karlina\BickertonIsSpectrograms_2013Dec-2014Jun");
            FileInfo[] files = dirInfo.GetFiles();
            FileInfo opPath = new FileInfo(@"G:\Documents\Karlina\BickertonIsSpectrograms_2013Dec-2014Jun.png");

            double verticalScaleReduction = 0.4;
            int width = 785;
            System.Drawing.Image spacer = new Bitmap(width, 8);
            // float standardresolution = 96;
            float standardresolution = ((Bitmap)spacer).VerticalResolution;
            System.Drawing.Graphics g = Graphics.FromImage(spacer);
            g.Clear(Color.LightGray);

            var imageList = new List<Image>();
            foreach (FileInfo file in files)
            {
                System.Drawing.Image image = ImageTools.ReadImage2Bitmap(file.FullName);
                float verticalresolution = ((Bitmap)image).VerticalResolution;
                float horizontalresolution = ((Bitmap)image).HorizontalResolution;
                ((Bitmap)image).SetResolution(standardresolution, (float)(verticalresolution / verticalScaleReduction)); 
                imageList.Add(image);
                imageList.Add(spacer);
            }

            double verticalScale = 0.8;
            var opImage = ImageTools.CombineImagesVertically(imageList);
            opImage.Save(opPath.FullName);
        }





        // ##############################################################################################################
        // ######################### ORIGINAL METHOD FOR STITCHING  Gianna Pavan's DATA (10 minutes every 30 minutes)

        /// <summary>
        /// This method stitches together spectrogram images derived from consecutive shorter recordings over a 24 hour period.
        /// Currently set for the recording protocol of Gianna Pavan (10 minutes every 30 minutes).
        /// 
        /// Call this method from Sandpit or where ever!
        /// 
        /// IMPORTANT NOTE: This method does NOT check to see if the images are in temporal order. 
        ///                 A SORT line should be inserted somewhere
        /// </summary>
        public static void StitchPartialSpectrograms()
        {
            //######################################################
            // ********************* set the below parameters
            var inputDirectory = new DirectoryInfo(@"Z:\Italy_GianniPavan\output4\Towsey.Acoustic");
            string opFileStem = "Sassofratino_24hours_v3";
            var outputDirectory = new DirectoryInfo(@"Z:\Italy_GianniPavan\output4\");
            // a filter to select images to be stitched
            string endString = "_000.2MAPS.png";

            // recording protocol
            int minutesBetweenRecordingStarts = 30;
            TimeSpan minOffset = TimeSpan.Zero; // assume first recording in sequence started at midnight
            // X-axis timescale
            int pixelColumnsPerHour = 60;
            int trackHeight = IndexDisplay.DefaultTrackHeight;
            // ********************* set the above parameters
            //######################################################

            string[] fileEntries = Directory.GetFiles(inputDirectory.FullName);
            List<Image> images = new List<Image>();
            bool interpolateSpacer = true;
            var imagePair = new Image[2];

            TimeSpan xAxisTicInterval = TimeSpan.FromMinutes(pixelColumnsPerHour); // assume 60 pixels per hour

            // loop through all files in the required directory 
            foreach (string path in fileEntries)
            {
                // filter files.
                if (!path.EndsWith(endString)) continue;
                var image = new Bitmap(path);
                int spacerWidth = minutesBetweenRecordingStarts - image.Width;

                if (interpolateSpacer)
                {
                    var spacer = new Bitmap(spacerWidth, image.Height);


                    imagePair[0] = image;
                    imagePair[1] = spacer;
                    image = (Bitmap)ImageTools.CombineImagesInLine(imagePair);
                }

                images.Add(image);
            }
            Image compositeBmp = ImageTools.CombineImagesInLine(images.ToArray());

            TimeSpan fullDuration = TimeSpan.FromMinutes(compositeBmp.Width);
            Bitmap timeBmp = Image_Track.DrawTimeTrack(fullDuration, minOffset, xAxisTicInterval, compositeBmp.Width, trackHeight, "hours");

            Graphics gr = Graphics.FromImage(compositeBmp);
            int halfHeight = compositeBmp.Height / 2;

            //add in the title bars
            string title = string.Format("24 hour FALSE-COLOUR SPECTROGRAM      (scale: hours x kHz)      (colour: R-G-B = {0})         (c) QUT.EDU.AU.  ", "BGN-AVG-CVR");
            Bitmap titleBmp = Image_Track.DrawTitleTrack(compositeBmp.Width, trackHeight, title);
            int offset = 0;
            gr.DrawImage(titleBmp, 0, offset); //draw in the top time scale
            title = string.Format("24 hour FALSE-COLOUR SPECTROGRAM      (scale: hours x kHz)      (colour: R-G-B = {0})         (c) QUT.EDU.AU.  ", "ACI-ENT-EVN");
            titleBmp = Image_Track.DrawTitleTrack(compositeBmp.Width, trackHeight, title);
            offset = halfHeight;
            gr.DrawImage(titleBmp, 0, offset); //draw in the top time scale

            //add in the timescale tracks
            offset = trackHeight;
            gr.DrawImage(timeBmp, 0, offset); //draw in the top time scale
            offset = compositeBmp.Height - trackHeight;
            gr.DrawImage(timeBmp, 0, offset); //draw in the top time scale
            offset = halfHeight - trackHeight;
            gr.DrawImage(timeBmp, 0, offset); //draw in the top time scale
            offset = halfHeight + trackHeight;
            gr.DrawImage(timeBmp, 0, offset); //draw in the top time scale

            compositeBmp.Save(Path.Combine(outputDirectory.FullName, opFileStem + ".png"));
        }


    }
}<|MERGE_RESOLUTION|>--- conflicted
+++ resolved
@@ -129,21 +129,18 @@
         /// <param name="dto"></param>
         /// <param name="keys"></param>
         /// <returns></returns>
-<<<<<<< HEAD
-        public static Dictionary<string, double[,]> ConcatenateSpectralIndexFiles(DirectoryInfo[] topLevelDirectories, DateTimeOffset dto)
-=======
         public static Dictionary<string, double[,]> ConcatenateSpectralIndexFiles(DirectoryInfo[] topLevelDirectories,
                                                          string filePrefix,
                                                          DateTimeOffset dto,
                                                          string[] keys,
                                                          bool verbose = false)
->>>>>>> 36fe384e
         {
             string analysisType = "Towsey.Acoustic";
 
             string colorMap1 = SpectrogramConstants.RGBMap_ACI_ENT_EVN;
             string colorMap2 = SpectrogramConstants.RGBMap_BGN_POW_EVN;
-            string[] keys = LdSpectrogramConfig.GetKeys(colorMap1, colorMap2);
+            // AT: WARNING: MERGE CONFLICT LEADS TO BELOW HACK - NOT TESTED
+            keys = keys ?? LdSpectrogramConfig.GetKeys(colorMap1, colorMap2);
 
             string dateString = String.Format("{0}{1:D2}{2:D2}", dto.Year, dto.Month, dto.Day);
             //string opFileStem = dateString;
