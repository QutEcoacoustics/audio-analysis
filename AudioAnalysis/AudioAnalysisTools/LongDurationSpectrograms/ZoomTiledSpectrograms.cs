﻿// --------------------------------------------------------------------------------------------------------------------
// <copyright company="QutBioacoustics" file="ZoomTiledSpectrograms.cs">
//   All code in this file and all associated files are the copyright of the QUT Bioacoustics Research Group (formally MQUTeR).
// </copyright>
// 
// --------------------------------------------------------------------------------------------------------------------
namespace AudioAnalysisTools.LongDurationSpectrograms
{
    using System;
    using System.Collections.Generic;
    using System.Drawing;
    using System.Drawing.Imaging;
    using System.IO;
    using System.Linq;
    using System.Reflection;

    using Acoustics.Shared;
    using Acoustics.Shared.Csv;

    using AudioAnalysisTools.Indices;
    using AudioAnalysisTools.TileImage;

    using log4net;
    using log4net.Repository.Hierarchy;

    using TowseyLibrary;

    public static class ZoomTiledSpectrograms
    {
        public static void DrawSuperTiles(
            DirectoryInfo inputDirectory, 
            DirectoryInfo outputDirectory, 
            FileInfo ldSpConfigFile, 
            FileInfo tilingConfigFile, 
            FileInfo indexPropertiesConfigFile)
        {
            const bool SaveSuperTiles = true;

            var ldSpConfig = LdSpectrogramConfig.ReadYamlToConfig(ldSpConfigFile);
            var tilingConfig = Json.Deserialise<SuperTilingConfig>(tilingConfigFile);

            string fileStem = ldSpConfig.FileName;
            string analysisType = ldSpConfig.AnalysisType;
            var namingPattern = new PanoJsTilingProfile();
            var tiler = new Tiler(
                outputDirectory, 
                namingPattern, 
                new SortedSet<double>() { 60, 24, 12, 6, 2, 1, 0.6, 0.2 }, 
                60.0, 
                1440, 
                new SortedSet<double>() { 1, 1, 1, 1, 1, 1, 1, 1 },
                1.0,
                300);

            // ####################### DERIVE ZOOMED OUT SPECTROGRAMS FROM SPECTRAL INDICES
            Dictionary<string, IndexProperties> dictIP = IndexProperties.GetIndexProperties(indexPropertiesConfigFile);
            dictIP = InitialiseIndexProperties.GetDictionaryOfSpectralIndexProperties(dictIP);
            string[] keys = dictIP.Keys.ToList<string>().ToArray();

            DateTime now1 = DateTime.Now;
            Dictionary<string, double[,]> spectra = ZoomFocusedSpectrograms.ReadCSVFiles(
                inputDirectory, 
                fileStem + "_" + analysisType, 
                keys);
            DateTime now2 = DateTime.Now;
            TimeSpan et = now2 - now1;
            LoggedConsole.WriteLine("Time to read spectral index files = " + et.TotalSeconds + " seconds");

            // scales in seconds per pixel.
            double[] imageScales = { 60, 24, 12, 6, 2, 1, 0.6, 0.2 };
            if (tilingConfig != null)
            {
                imageScales = tilingConfig.SpectralIndexScale;
            }

            // remove "Towsey.Acoustic" (i.e. 16 letters) from end of the file names
            // fileStem = "TEST_TUITCE_20091215_220004.Towsey.Acoustic" becomes "TEST_TUITCE_20091215_220004";
            int nameLength = fileStem.Length - 16;
            fileStem = fileStem.Substring(0, nameLength);

            // TOP MOST ZOOMED-OUT IMAGES 
            LoggedConsole.WriteLine("START DRAWING ZOOMED-OUT INDEX SPECTROGRAMS");
            foreach (double scale in imageScales)
            {
                TimeSpan imageScale = TimeSpan.FromSeconds(scale);
                var superTiles = DrawSuperTilesFromIndexSpectrograms(
                    ldSpConfig, 
                    dictIP, 
                    tilingConfig, 
                    imageScale, 
                    spectra);

                // below saving of images is for debugging.
                if (SaveSuperTiles)
                {
                    string outputName;
                    Image[] images = superTiles.Select(x => x.Image).ToArray();
                    if ((images != null) && (images.Length > 0))
                    {
                        for (int i = 0; i < images.Length; i++)
                        {
                            outputName = string.Format("{0}_scale-{1:f1}_supertile-{2}.png", fileStem, scale, i);
                            if (images[i] != null)
                            {
                                images[i].Save(Path.Combine(outputDirectory.FullName, outputName));
                            }
                        }
                    }

                    Image combo = ImageTools.CombineImagesInLine(images);
                    outputName = string.Format("{0}_scale-{1:f1}_Combo.png", fileStem, scale);
                    if (combo != null)
                    {
                        combo.Save(Path.Combine(outputDirectory.FullName, outputName));
                    }
                }

                // tile images as we go
                LoggedConsole.WriteLine("Writing index tiles for " + scale);

                // tiler.TileMany(superTiles);
            }

            // ####################### DRAW ZOOMED-IN SPECTROGRAMS FROM STANDARD SPECTRAL FRAMES
            LoggedConsole.WriteLine("START DRAWING ZOOMED-IN FRAME SPECTROGRAMS");

            // default scales in seconds per pixel.
            double[] imageScales2 = { 0.1, 0.04, 0.02 };
            if (tilingConfig != null)
            {
                imageScales2 = tilingConfig.SpectralFrameScale;
            }

            // Prepare index matrix. This will be used to enhance the frame spectrogram
            /* 
             * RESEARCH QUESTION:   Which is the better index to use? CVR or POW. 
             *                      Decide on CVR. It give better contrast.
             *                      Later decide on POW. It gives a less cluttered spgram.
             */
            TemporalMatrix powMatrix = new TemporalMatrix(
                "columns", 
                spectra["POW"], 
                ldSpConfig.IndexCalculationDuration);

            // double min = tilingConfig.lowerNormalisationBoundForDecibelSpectrograms;
            // double max = tilingConfig.upperNormalisationBoundForDecibelSpectrograms;
            // bounds for normaliseing the POW spectral index values
            double min = 0.0; // dB tilingConfig.lowerNormalisationBoundForDecibelSpectrograms;
            double max = 70.0;

            TimeSpan dataDuration = powMatrix.DataDuration();
            int segmentDurationInSeconds = (int)tilingConfig.SegmentDuration.TotalSeconds;

            int minuteCount = (int)Math.Ceiling(dataDuration.TotalMinutes);
            for (int minute = 0; minute < minuteCount; minute++)
            {
                double[,] powIndexMatrix = powMatrix.GetDataBlock(
                    TimeSpan.FromMinutes(minute), 
                    TimeSpan.FromSeconds(segmentDurationInSeconds));
                powIndexMatrix = MatrixTools.boundMatrix(powIndexMatrix, min, max);
                powIndexMatrix = DataTools.normalise(powIndexMatrix);

                var superTilingResults = DrawSuperTilesFromSingleFrameSpectrogram(
                    inputDirectory, 
                    ldSpConfig, 
                    indexPropertiesConfigFile, 
                    tilingConfig, 
                    minute, 
                    imageScales2, 
                    powIndexMatrix);

                if (SaveSuperTiles)
                {
                    // below saving of images is for debugging.
                    foreach (var superTile in superTilingResults)
                    {
                        string outputName = string.Format(
                            "{0}_scale-{2:f2}_supertile-minute-{1}.png", 
                            fileStem, 
                            minute, 
                            superTile.Scale.TotalSeconds);
                        superTile.Image.Save(Path.Combine(outputDirectory.FullName, outputName));
                    }
                }

                // finaly tile the output
                LoggedConsole.WriteLine("Begin tile production for minute: " + minute);

                // tiler.TileMany(superTilingResults);
            }

            LoggedConsole.WriteLine("Tiling complete");
        }

        public static SuperTile[] DrawSuperTilesFromIndexSpectrograms(
            LdSpectrogramConfig analysisConfig, 
            Dictionary<string, IndexProperties> dictIP, 
            SuperTilingConfig tilingConfig, 
            TimeSpan imageScale, 
            Dictionary<string, double[,]> spectra)
        {
            if ((spectra == null) || (spectra.Count == 0))
            {
                LoggedConsole.WriteLine("WARNING: NO SPECTRAL DATA SUPPLIED");
                return null;
            }

            // check that scalingFactor >= 1.0
            double scalingFactor = tilingConfig.ScalingFactor_SpectralIndex(imageScale.TotalSeconds);
            if (scalingFactor < 1.0)
            {
                LoggedConsole.WriteLine("WARNING: Scaling Factor < 1.0");
                return null;
            }

            // calculate source data duration from column count of abitrary matrix
            TimeSpan dataScale = analysisConfig.IndexCalculationDuration;
            var matrix = spectra["ACI"]; // assume this key will always be present!!
            TimeSpan sourceDataDuration = TimeSpan.FromSeconds(matrix.GetLength(1) * dataScale.TotalSeconds);

            int tileWidth = tilingConfig.TileWidth;
            int superTileWidth = tilingConfig.SuperTileWidthDefault();
            int superTileCount =
                (int)Math.Ceiling(tilingConfig.SuperTileCount(sourceDataDuration, imageScale.TotalSeconds));

            TimeSpan superTileDuration = TimeSpan.FromTicks(superTileWidth * imageScale.Ticks);

            // initialise the image array to return
            var imageArray = new SuperTile[superTileCount];
            TimeSpan startTime = analysisConfig.MinuteOffset; // default = zero minute of day i.e. midnight

            // start the loop
            for (int t = 0; t < superTileCount; t++)
            {
                Image image = ZoomTiledSpectrograms.DrawIndexSpectrogramAtScale(
                    analysisConfig, 
                    dictIP, 
                    startTime, 
                    dataScale, 
                    imageScale, 
                    superTileWidth, 
                    spectra);
                imageArray[t] = new SuperTile()
                                    {
                                        Scale = imageScale, 
                                        SpectrogramType = SpectrogramType.Index, 
                                        Image = image
                                    };

                startTime += superTileDuration;
                if (startTime > sourceDataDuration)
                {
                    break;
                }
            }

            return imageArray;
        }

        public static Image DrawIndexSpectrogramAtScale(
            LdSpectrogramConfig config, 
            Dictionary<string, IndexProperties> dictIP, 
            TimeSpan startTime, 
            TimeSpan dataScale, 
            TimeSpan imageScale, 
            int imageWidth, 
            Dictionary<string, double[,]> spectra)
        {
            double scalingFactor = Math.Round(imageScale.TotalMilliseconds / dataScale.TotalMilliseconds);

            TimeSpan sourceMinuteOffset = config.MinuteOffset;

            // calculate data duration from column count of abitrary matrix
            var matrix = spectra["ACI"]; // assume this key will always be present!!
            int columnCount = matrix.GetLength(1);
            TimeSpan dataDuration = TimeSpan.FromSeconds(columnCount * dataScale.TotalSeconds);

            TimeSpan offsetTime = TimeSpan.Zero;
            TimeSpan ImageDuration = TimeSpan.FromTicks(imageWidth * imageScale.Ticks);
            TimeSpan halfImageDuration = TimeSpan.FromTicks(imageWidth * imageScale.Ticks / 2);
            if (startTime < TimeSpan.Zero)
            {
                offsetTime = TimeSpan.Zero - startTime;
                startTime = TimeSpan.Zero;
            }

            TimeSpan endTime = startTime + ImageDuration;
            if (endTime > dataDuration)
            {
                endTime = dataDuration;
            }

            TimeSpan spectrogramDuration = endTime - startTime;
            int spectrogramWidth = (int)(spectrogramDuration.Ticks / imageScale.Ticks);

            int startIndex = (int)(startTime.Ticks / dataScale.Ticks);
            int endIndex = (int)(endTime.Ticks / dataScale.Ticks);
            if (endIndex >= columnCount)
            {
                endIndex = columnCount - 1;
            }

            var spectralSelection = new Dictionary<string, double[,]>();
            foreach (string key in spectra.Keys)
            {
                matrix = spectra[key];
                int rowCount = matrix.GetLength(0);
                spectralSelection[key] = MatrixTools.Submatrix(matrix, 0, startIndex, rowCount - 1, endIndex);
            }

            // compress spectrograms to correct scale
            if (scalingFactor > 1)
            {
                spectralSelection = ZoomFocusedSpectrograms.CompressIndexSpectrograms(
                    spectralSelection, 
                    imageScale, 
                    dataScale);
            }

            // These parameters define the colour maps and appearance of the false-colour spectrogram
            string colorMap1 = "ACI-ENT-EVN";
            string colorMap2 = "BGN-POW-CVR";

            double backgroundFilterCoeff = (double?)config.BackgroundFilterCoeff
                                           ?? SpectrogramConstants.BACKGROUND_FILTER_COEFF;

            // double  colourGain = (double?)configuration.ColourGain ?? SpectrogramConstants.COLOUR_GAIN;  // determines colour saturation
            var cs1 = new LDSpectrogramRGB(config, colorMap1);
            cs1.FileName = config.FileName;
            cs1.BackgroundFilter = backgroundFilterCoeff;
            cs1.SetSpectralIndexProperties(dictIP); // set the relevant dictionary of index properties
            cs1.LoadSpectrogramDictionary(spectralSelection);

            int imageScaleInMsPerPixel = (int)imageScale.TotalMilliseconds;
            double blendWt1 = 0.0;
            double blendWt2 = 1.0;

            if (imageScaleInMsPerPixel > 15000)
            {
                blendWt1 = 1.0;
                blendWt2 = 0.0;
            }
            else if (imageScaleInMsPerPixel > 5000)
            {
                blendWt1 = 0.9;
                blendWt2 = 0.1;
            }
            else if (imageScaleInMsPerPixel >= 2000)
            {
                blendWt1 = 0.7;
                blendWt2 = 0.3;
            }
            else if (imageScaleInMsPerPixel >= 1000)
            {
                blendWt1 = 0.5;
                blendWt2 = 0.5;
            }
            else if (imageScaleInMsPerPixel > 500)
            {
                blendWt1 = 0.3;
                blendWt2 = 0.7;
            }

            Image LDSpectrogram = cs1.DrawBlendedFalseColourSpectrogram(
                "NEGATIVE", 
                colorMap1, 
                colorMap2, 
                blendWt1, 
                blendWt2);
            Graphics g2 = Graphics.FromImage(LDSpectrogram);

            int nyquist = 22050 / 2;
            int herzInterval = 1000;
            string title = string.Format("ZOOM SCALE={0}s/pixel", imageScale.TotalSeconds);

            // string title = string.Format("ZOOM SCALE={0}s/pixel   Image duration={1} ",  //  (colour:R-G-B={2})
            // imageScale.TotalSeconds, spectrogramDuration);
            Image titleBar = ZoomFocusedSpectrograms.DrawTitleBarOfZoomSpectrogram(title, LDSpectrogram.Width);
            LDSpectrogram = ZoomFocusedSpectrograms.FrameZoomSpectrogram(
                LDSpectrogram, 
                titleBar, 
                startTime, 
                imageScale, 
                config.XAxisTicInterval, 
                nyquist, 
                herzInterval);

            // create the base image
            Image image = new Bitmap(imageWidth, LDSpectrogram.Height);
            Graphics g1 = Graphics.FromImage(image);
            g1.Clear(Color.DarkGray);

            int Xoffset = (int)(offsetTime.Ticks / imageScale.Ticks);
            g1.DrawImage(LDSpectrogram, Xoffset, 0);

            return image;
        }

        /// <summary>
        /// Assume that we are processing data for one minute only.
        /// From this one minute of data, we produce images at three scales.
        /// A one minute recording framed at 20ms should yield 3000 frames.
        /// But to achieve this where sr= 22050 and frameSize=512, we need an overlap of 71 samples.
        /// Consequently only 2999 frames returned per minute.
        /// Therefore have to pad end to get 3000 frames.
        /// </summary>
        /// <param name="dataDir">
        /// The data Dir.
        /// </param>
        /// <param name="analysisConfig">
        /// </param>
        /// <param name="indexPropertiesConfigFile">
        /// The index Properties Config File.
        /// </param>
        /// <param name="tilingConfig">
        /// </param>
        /// <param name="minute">
        /// </param>
        /// <param name="imageScales">
        /// </param>
        /// <param name="indexData_normalised">
        /// The index Data_normalised.
        /// </param>
        /// <returns>
        /// The <see cref="SuperTile[]"/>.
        /// </returns>
        public static SuperTile[] DrawSuperTilesFromSingleFrameSpectrogram(
            DirectoryInfo dataDir, 
            LdSpectrogramConfig analysisConfig, 
            FileInfo indexPropertiesConfigFile, 
            SuperTilingConfig tilingConfig, 
            int minute, 
            double[] imageScales, 
            double[,] indexData_normalised)
        {
            string fileStem = analysisConfig.FileName;

            // string analysisType = analysisConfig.AnalysisType;
            TimeSpan indexScale = analysisConfig.IndexCalculationDuration;
            TimeSpan frameScale = TimeSpan.FromSeconds(tilingConfig.SpectralFrameDuration);
            int expectedDataDurationInSeconds = (int)tilingConfig.SegmentDuration.TotalSeconds;
            int expectedFrameCount = (int)Math.Round(expectedDataDurationInSeconds / tilingConfig.SpectralFrameDuration);

            string fileName = fileStem + "_" + minute + "min.csv";
            string csvPath = Path.Combine(dataDir.FullName, fileName);
            bool skipHeader = true;
            bool skipFirstColumn = true;

            // read spectrogram into a list of frames 
            List<double[]> frameList = CsvTools.ReadCSVFileOfDoubles(csvPath, skipHeader, skipFirstColumn);
            if (frameList == null)
            {
                LoggedConsole.WriteErrorLine(
                    "WARNING: METHOD DrawSuperTilesFromSingleFrameSpectrogram(): NO SPECTRAL DATA SUPPLIED");
                return null;
            }
            PadEndOfListOfFrames(frameList, expectedFrameCount);

            //// frame count will be one less than expected for the recording segment because of frame overlap
            //// Therefore pad the end of the list of frames with the last frame.
            //int frameDiscrepancy = expectedFrameCount - frameList.Count;
            //if (frameDiscrepancy > 0)
            //{
            //    double[] frame = frameList[frameList.Count - 1];
            //    for (int d = 0; d < frameDiscrepancy; d++)
            //    {
            //        frameList.Add(frame);
            //    }
            //}

            TemporalMatrix frameData = new TemporalMatrix("rows", MatrixTools.ConvertList2Matrix(frameList), frameScale);
            TemporalMatrix indexData = new TemporalMatrix("columns", indexData_normalised, indexScale);
            frameData.SwapTemporalDimension(); // so the two data matrices have the same temporal dimension

            TimeSpan startTime = analysisConfig.MinuteOffset; // default = zero minute of day i.e. midnight
            TimeSpan startTimeOfData = startTime + TimeSpan.FromMinutes(minute);

            var str = new SuperTile[3];

            // make the images
            for (int scale = 0; scale < imageScales.Length; scale++)
            {
                TimeSpan imageScale = TimeSpan.FromSeconds(imageScales[scale]);
                int compressionFactor =
                    (int)Math.Round(imageScale.TotalMilliseconds / frameData.DataScale.TotalMilliseconds);
                double columnDuration = imageScale.TotalSeconds;

                // int expectedFrameCount = (int)Math.Round(expectedDataDurationInSeconds / columnDuration);

                // ############## RESEARCH CHOICE HERE >>>>  compress spectrograms to correct scale using either max or average
                // Average appears to offer better contrast.
                // double[,] data = frameData.CompressMatrixInTemporalDirectionByTakingMax(imageScale);
                double[,] data = frameData.CompressMatrixInTemporalDirectionByTakingAverage(imageScale);

                // preprocess the index data ready for combining with the frame data
                double[,] indexMatrixExpanded = indexData.ExpandSubmatrixInTemporalDirection(
                    TimeSpan.Zero, 
                    tilingConfig.SegmentDuration, 
                    imageScale);

                // double min = 0;
                // double max = 70;
                // double max = tilingConfig.upperNormalisationBoundForDecibelSpectrograms;
                // indexMatrixExpanded = MatrixTools.boundMatrix(indexMatrixExpanded, min, max);
                // indexMatrixExpanded = DataTools.normalise(indexMatrixExpanded);
                Image spectrogramImage = DrawFrameSpectrogramAtScale(
                    analysisConfig, 
                    tilingConfig, 
                    startTimeOfData, 
                    imageScale, 
                    data, 
                    indexMatrixExpanded);

                str[scale] = new SuperTile()
                                 {
                                     Scale = imageScale, 
                                     SpectrogramType = SpectrogramType.Frame, 
                                     Image = spectrogramImage
                                 };
            }

            return str;
        }

<<<<<<< HEAD
        /// <summary>
        /// THis method pads the end of a list of frames read from a csv file.
        /// The frame count will be one less than expected for the recording segment because of frame overlap
        /// Therefore pad the end of the list of frames with the last frame.
        /// </summary>
        /// <param name="frameList"></param>
        /// <param name="expectedFrameCount"></param>
        public static void PadEndOfListOfFrames(List<double[]> frameList, int expectedFrameCount)
        {
            int frameDiscrepancy = expectedFrameCount - frameList.Count;
            if (frameDiscrepancy > 0)
            {
                double[] frame = frameList[frameList.Count - 1];
                for (int d = 0; d < frameDiscrepancy; d++)
                {
                    frameList.Add(frame);
                }
            }
        }



        public static Image DrawFrameSpectrogramAtScale(LdSpectrogramConfig config, SuperTilingConfig tilingConfig, TimeSpan startTimeOfData,
                                    TimeSpan frameScale, double[,] frameData, double[,] indexData_normalised)
=======
        public static Image DrawFrameSpectrogramAtScale(
            LdSpectrogramConfig config, 
            SuperTilingConfig tilingConfig, 
            TimeSpan startTimeOfData, 
            TimeSpan frameScale, 
            double[,] frameData, 
            double[,] indexData_normalised)
>>>>>>> f29b003b
        {
            // ################### RESEARCH QUESTION:
            // I tried different means of NORMALISATION
            // double min; double max;
            // DataTools.MinMax(spectralSelection, out min, out max);
            // double range = max - min;
            // readjust min and max to create the effect of contrast stretching. It enhances the spectrogram a bit
            // double fractionalStretching = 0.2;
            // min = min + (range * fractionalStretching);
            // max = max - (range * fractionalStretching);
            // range = max - min;

            // ULTIMATELY THE BEST APPROACH APPEARED TO BE FIXED NORMALISATION BOUNDS
            double min = tilingConfig.lowerNormalisationBoundForDecibelSpectrograms;
            double max = tilingConfig.upperNormalisationBoundForDecibelSpectrograms;
            frameData = MatrixTools.boundMatrix(frameData, min, max);
            frameData = DataTools.normalise(frameData);

            // at this point moderate the frame data using the index data
            int msScale = frameScale.Milliseconds;
            double frameWt = 0.9;
            double indexWt = 0.1;

            // adjust combination weights to the scale, so as to decrease influence of index data.
            if (msScale == 100)
            {
                frameWt = 0.5;
                indexWt = 0.5;
            }
            else if (msScale == 40)
            {
                frameWt = 0.7;
                indexWt = 0.3;
            }

            CombineFrameDataWithIndexData(frameData, indexData_normalised, frameWt, indexWt);

            var cch = CubeHelix.GetCubeHelix();
            Image spectrogramImage = cch.DrawMatrixWithoutNormalisation(frameData);

            int nyquist = config.SampleRate / 2;
            int herzInterval = 1000;
            string title = string.Format("ZOOM SCALE={0}ms/pixel ", frameScale.TotalMilliseconds);
            Image titleBar = ZoomFocusedSpectrograms.DrawTitleBarOfZoomSpectrogram(title, spectrogramImage.Width);
            spectrogramImage = ZoomFocusedSpectrograms.FrameZoomSpectrogram(
                spectrogramImage, 
                titleBar, 
                startTimeOfData, 
                frameScale, 
                config.XAxisTicInterval, 
                nyquist, 
                herzInterval);
            return spectrogramImage;
        }

        /// <summary>
        /// THis method is a way of getting the acoustic index data at 0.2 second resolution to have some influence on the frame spectrograms at 0.02s resolution.
        /// We cannot assume that the two matrices will have the same number of columns i.e. same temporal duration.
        /// The frame data has been padded to one minute duration. But the last index matrix will probably NOT be the full one minute duration.
        /// Therefore assume that indexData matrix will be shorter and take its column count.
        /// </summary>
        /// <param name="frameData">
        /// </param>
        /// <param name="indexData">
        /// </param>
        /// <param name="frameWt">
        /// The frame Wt.
        /// </param>
        /// <param name="indexWt">
        /// The index Wt.
        /// </param>
        public static void CombineFrameDataWithIndexData(
            double[,] frameData, 
            double[,] indexData, 
            double frameWt, 
            double indexWt)
        {
            int rowCount = frameData.GetLength(0); // number of rows should be same in both matrices
            int colCount = indexData.GetLength(1); // number of column will possibly be fewer in the indexData matrix.
            for (int c = 0; c < colCount; c++)
            {
                for (int r = 0; r < rowCount; r++)
                {
                    frameData[r, c] = (indexWt * indexData[r, c]) + (frameWt * Math.Sqrt(frameData[r, c]));
                }
            }
 // end all rows
        }
    } // class

    public class SuperTilingConfig
    {
        public TimeSpan SegmentDuration = TimeSpan.FromSeconds(60);

        public string UnitsOfTime { get; set; } // should be "seconds"

        public string ScaleUnits { get; set; } // should be "SecondsPerPixel"

        public double IndexCalculationDuration { get; set; } // : 0.2,

        public double SpectralFrameDuration { get; set; } // "SpectralFrameDuration": 0.02,

        public int TileWidth { get; set; } // "TileWidth": 300,

        public int MaxTilesPerSuperTile { get; set; } // should be about 12

        public double[] SpectralIndexScale { get; set; }

        public double[] SpectralFrameScale { get; set; }

        public double lowerNormalisationBoundForDecibelSpectrograms = -100;

        public double LowerNormalisationBoundForDecibelSpectrograms { get; set; }

        public double upperNormalisationBoundForDecibelSpectrograms = -30;

        public double UpperNormalisationBoundForDecibelSpectrograms { get; set; }

        public int ScalingFactor_SpectralIndex(double scaleValue_secondsPerPixel)
        {
            int scaleFactor = (int)Math.Round(scaleValue_secondsPerPixel / IndexCalculationDuration);
            return scaleFactor;
        }

        public int ScalingFactor_SpectralFrame(double scaleValue_secondsPerPixel)
        {
            int scaleFactor = (int)Math.Round(scaleValue_secondsPerPixel / SpectralFrameDuration);
            return scaleFactor;
        }

        public TimeSpan TimePerTile(double scaleValue_secondsPerPixel)
        {
            return TimeSpan.FromSeconds(TileWidth * scaleValue_secondsPerPixel);
        }

        /// <summary>
        /// returns fractional tile count generated by a recording at any one scale
        /// </summary>
        /// <param name="recordingDuration">
        /// </param>
        /// <param name="scaleValue_secondsPerPixel">
        /// </param>
        /// <returns>
        /// The <see cref="double"/>.
        /// </returns>
        public double TileCount(TimeSpan recordingDuration, double scaleValue_secondsPerPixel)
        {
            TimeSpan tileDuration = TimeSpan.FromSeconds(TileWidth * scaleValue_secondsPerPixel);
            double count = recordingDuration.TotalMilliseconds / tileDuration.TotalMilliseconds;
            return count;
        }

        public TimeSpan TimePerSuperTile(double scaleValue_secondsPerPixel)
        {
            return TimeSpan.FromSeconds(TileWidth * scaleValue_secondsPerPixel * MaxTilesPerSuperTile);
        }

        public int SuperTileWidthDefault()
        {
            return TileWidth * MaxTilesPerSuperTile;
        }

        public double SuperTileCount(TimeSpan recordingDuration, double scaleValue_secondsPerPixel)
        {
            TimeSpan supertileDuration =
                TimeSpan.FromSeconds(TileWidth * scaleValue_secondsPerPixel * MaxTilesPerSuperTile);
            double count = recordingDuration.TotalMilliseconds / supertileDuration.TotalMilliseconds;
            return count;
        }
    }

    public enum SpectrogramType
    {
        Frame, 
        Index
    }

    public class SuperTile : ISuperTile
    {
        public TimeSpan TimeOffset { get; set; }

        public TimeSpan Scale { get; set; }

        public int OffsetX
        {
            get
            {
                // TODO: this needs to be in units of the layer... need to normalise and multiply by scale
                return (int)this.TimeOffset.TotalSeconds;
            }
        }

        public int OffsetY
        {
            get
            {
                return 0;
            }
        }

        public SpectrogramType SpectrogramType { get; set; }

        public Image Image { get; set; }

        double ISuperTile.Scale
        {
            get
            {
                return this.Scale.TotalSeconds;
            }
        }
    }

    // public class SuperTilingResults
    // {
    // //public string UnitsOfTime { get; set; } // should be "seconds"
    // //public string ScaleUnits { get; set; }  // should be "SecondsPerPixel"
    // //public double IndexCalculationDuration { get; set; } //: 0.2,
    // //public double SpectralFrameDuration { get; set; } //"SpectralFrameDuration": 0.02,
    // //public int TileWidth { get; set; }                  //"TileWidth": 300,
    // public Image[] SupertilesFromSpectralIndices { get; set; }
    // public Image[] SuperTilesFromFrameData { get; set; }
    // public Image SuperTileScale1 { get; set; }
    // public Image SuperTileScale2 { get; set; }
    // public Image SuperTileScale5 { get; set; }
    // }
}<|MERGE_RESOLUTION|>--- conflicted
+++ resolved
@@ -522,7 +522,6 @@
             return str;
         }
 
-<<<<<<< HEAD
         /// <summary>
         /// THis method pads the end of a list of frames read from a csv file.
         /// The frame count will be one less than expected for the recording segment because of frame overlap
@@ -543,19 +542,8 @@
             }
         }
 
-
-
         public static Image DrawFrameSpectrogramAtScale(LdSpectrogramConfig config, SuperTilingConfig tilingConfig, TimeSpan startTimeOfData,
                                     TimeSpan frameScale, double[,] frameData, double[,] indexData_normalised)
-=======
-        public static Image DrawFrameSpectrogramAtScale(
-            LdSpectrogramConfig config, 
-            SuperTilingConfig tilingConfig, 
-            TimeSpan startTimeOfData, 
-            TimeSpan frameScale, 
-            double[,] frameData, 
-            double[,] indexData_normalised)
->>>>>>> f29b003b
         {
             // ################### RESEARCH QUESTION:
             // I tried different means of NORMALISATION
