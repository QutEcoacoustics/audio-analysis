--- conflicted
+++ resolved
@@ -40,10 +40,7 @@
         {
             var zoomConfig = common.SpectrogramZoomingConfig;
             LdSpectrogramConfig ldsConfig = common.SpectrogramZoomingConfig.LdSpectrogramConfig;
-<<<<<<< HEAD
-
-=======
->>>>>>> 03013da6
+
             var distributions = common.IndexDistributions;
             var indexGeneration = common.IndexGenerationData;
             var indexProperties = common.IndexProperties;
@@ -53,19 +50,11 @@
             TimeSpan dataScale = indexGeneration.IndexCalculationDuration;
 
             // ####################### DERIVE ZOOMED OUT SPECTROGRAMS FROM SPECTRAL INDICES
-<<<<<<< HEAD
 
             string[] keys = { "ACI", "BGN", "CVR", "DIF", "ENT", "EVN", "PMN", "POW", "RHZ", "RVT", "RPS", "RNG", "SUM", "SPT" };
             indexProperties = InitialiseIndexProperties.FilterIndexPropertiesForSpectralOnly(indexProperties);
             Dictionary<string, double[,]> spectra = IndexMatrices.ReadSpectralIndices(inputDirectory, fileStem, analysisType, keys);
 
-=======
-
-            string[] keys = { "ACI", "POW", "BGN", "CVR", "DIF", "ENT", "EVN", "RHZ", "RVT", "RPS", "RNG", "SUM", "SPT" };
-            indexProperties = InitialiseIndexProperties.FilterIndexPropertiesForSpectralOnly(indexProperties);
-            Dictionary<string, double[,]> spectra = IndexMatrices.ReadSpectralIndices(inputDirectory, fileStem, analysisType, keys);
-
->>>>>>> 03013da6
             Stopwatch sw = Stopwatch.StartNew();
 
             // standard scales in seconds per pixel.
@@ -449,11 +438,7 @@
                 {
                     for (int c = 0; c < colCount - scalingFactor; c += step)
                     {
-<<<<<<< HEAD
                         var colIndex = c / scalingFactor;
-=======
-                        colIndex = c / scalingFactor;
->>>>>>> 03013da6
                         for (int i = 0; i < scalingFactor; i++)
                         {
                             tempArray[i] = matrix[r, c + i];
@@ -500,10 +485,6 @@
             double ridgeThreshold = 2.5;
             double[,] matrix = dbSpectrogramData;
 
-<<<<<<< HEAD
-=======
-            //double[,] matrix = ImageTools.WienerFilter(dbSpectrogramData, 3);
->>>>>>> 03013da6
             byte[,] hits = RidgeDetection.Sobel5X5RidgeDetectionExperiment(matrix, ridgeThreshold);
 
             // ################### RESEARCH QUESTION:
@@ -528,23 +509,13 @@
 
             // nr = noise reduced
             double[,] nrSpectrogramNorm = SpectrogramTools.NormaliseSpectrogramMatrix(nrSpectrogramData, truncateMin, truncateMax, filterCoefficient);
-<<<<<<< HEAD
-=======
-
-            //nrSpectrogramNorm = DataTools.NormaliseMatrixValues(nrSpectrogramNorm);
->>>>>>> 03013da6
+
             nrSpectrogramNorm = MatrixTools.BoundMatrix(nrSpectrogramNorm, 0.0, 0.9);
             nrSpectrogramNorm = MatrixTools.SquareRootOfValues(nrSpectrogramNorm);
             nrSpectrogramNorm = DataTools.normalise(nrSpectrogramNorm);
 
             // create image from normalised data
-<<<<<<< HEAD
             var image = SpectrogramTools.CreateFalseColourDecibelSpectrogramForZooming(dbSpectrogramNorm, nrSpectrogramNorm, hits);
-=======
-            Image image = SpectrogramTools.CreateFalseColourDecibelSpectrogramForZooming(dbSpectrogramNorm, nrSpectrogramNorm, hits);
-
-            //image.Save(@"C:\SensorNetworks\Output\Sonograms\TEST3.png", ImageFormat.Png);
->>>>>>> 03013da6
 
             return image;
         }
@@ -557,25 +528,12 @@
             Graphics g = Graphics.FromImage(bmp);
             g.Clear(Color.Black);
             Font stringFont = new Font("Arial", 9);
-<<<<<<< HEAD
-=======
-
-            //Font stringFont = new Font("Tahoma", 9);
-            SizeF stringSize = new SizeF();
->>>>>>> 03013da6
 
             int x1 = 4;
             g.DrawString(title, stringFont, Brushes.Wheat, new PointF(x1, 3));
 
-<<<<<<< HEAD
             SizeF stringSize = g.MeasureString(title, stringFont);
             x1 += stringSize.ToSize().Width + 70;
-=======
-            stringSize = g.MeasureString(title, stringFont);
-            X += (stringSize.ToSize().Width + 70);
-
-            //g.DrawString(text, stringFont, Brushes.Wheat, new PointF(X, 3));
->>>>>>> 03013da6
 
             //g.DrawString(text, stringFont, Brushes.Wheat, new PointF(X, 3));
             //stringSize = g.MeasureString(text, stringFont);
@@ -584,17 +542,10 @@
 
             string text = Meta.OrganizationTag;
             stringSize = g.MeasureString(text, stringFont);
-<<<<<<< HEAD
             int x2 = width - stringSize.ToSize().Width - 2;
             if (x2 > x1)
             {
                 g.DrawString(text, stringFont, Brushes.Wheat, new PointF(x2, 3));
-=======
-            int X2 = width - stringSize.ToSize().Width - 2;
-            if (X2 > X)
-            {
-                g.DrawString(text, stringFont, Brushes.Wheat, new PointF(X2, 3));
->>>>>>> 03013da6
             }
 
             g.DrawLine(new Pen(Color.LightGray), 0, 0, width, 0); //draw upper boundary
@@ -618,10 +569,7 @@
             // put start offset into a datetime object.
             var dto = default(DateTimeOffset);
             dto = dto + startOffset;
-<<<<<<< HEAD
-
-=======
->>>>>>> 03013da6
+
             Bitmap timeBmp = ImageTrack.DrawTimeTrack(fullDuration, dto, bmp1.Width, trackHeight);
             int imageHt = bmp1.Height + titleBar.Height + trackHeight +1;
 
@@ -636,9 +584,5 @@
             gr.DrawImage(timeBmp, 0, offset); //draw
             return compositeBmp;
         }
-<<<<<<< HEAD
-=======
-
->>>>>>> 03013da6
     }
 }