--- conflicted
+++ resolved
@@ -212,7 +212,6 @@
             // set the X and Y axis scales for the spectrograms
             IndexCalculationDuration = indexGenerationData.IndexCalculationDuration;
             XTicInterval = config.XAxisTicInterval;
-<<<<<<< HEAD
             if (config.FreqScale.Equals("Linear"))
             {
                 int nyquist = indexGenerationData.SampleRateResampled / 2;
@@ -225,8 +224,7 @@
                 var fst = DSP.FreqScaleType.Linear125Octaves7Tones28Nyquist32000;
                 FreqScale = new FrequencyScale(fst);
             }
-=======
->>>>>>> 996495f3
+
             ColorMap = colourMap;
         }
 
@@ -269,15 +267,9 @@
 
 
 
-<<<<<<< HEAD
         public bool ReadCsvFiles(DirectoryInfo ipdir, string fileName)
-        {            
+        {
             return ReadCsvFiles(ipdir, fileName, this.SpectrogramKeys);
-=======
-        public bool ReadCSVFiles(DirectoryInfo ipdir, string fileName)
-        {
-            return this.ReadCSVFiles(ipdir, fileName, this.SpectrogramKeys);
->>>>>>> 996495f3
         }
 
 
@@ -509,22 +501,11 @@
                 return null;
             }
 
-<<<<<<< HEAD
             var bmp = ImageTools.DrawReversedMatrixWithoutNormalisation(matrix);
             var xAxisPixelDuration = this.IndexCalculationDuration;
             var fullDuration = TimeSpan.FromTicks(xAxisPixelDuration.Ticks * bmp.Width);
 
             SpectrogramTools.DrawGridLinesOnImage((Bitmap)bmp, this.StartOffset, fullDuration, xAxisPixelDuration, this.FreqScale);
-=======
-            Image bmp = ImageTools.DrawReversedMatrixWithoutNormalisation(matrix);
-            TimeSpan xAxisPixelDuration = this.IndexCalculationDuration;
-            TimeSpan fullDuration = TimeSpan.FromTicks(xAxisPixelDuration.Ticks * bmp.Width);
-            int nyquist = this.SampleRate / 2;
-            int herzInterval = 1000;
-            //double secondsDuration = xAxisPixelDuration.TotalSeconds * bmp.Width;
-            //TimeSpan fullDuration = TimeSpan.FromSeconds(secondsDuration);
-            SpectrogramTools.DrawGridLinesOnImage((Bitmap)bmp, this.StartOffset, fullDuration, xAxisPixelDuration, nyquist, herzInterval);
->>>>>>> 996495f3
             const int trackHeight = 20;
             var timeBmp = Image_Track.DrawTimeTrack(fullDuration, this.RecordingStartDate, bmp.Width, trackHeight);
             var array = new Image[2];
@@ -587,36 +568,15 @@
             // now add in image patches for possible erroneous index segments
             if ((this.ErroneousSegments != null) && (this.ErroneousSegments.Count > 0))
             {
-<<<<<<< HEAD
                 var verticalText = false;
                 var g = Graphics.FromImage(bmp);
-                foreach (ErroneousIndexSegments errorsegment in ErroneousSegments)
-=======
-                Graphics g = Graphics.FromImage(bmp);
                 foreach (ErroneousIndexSegments errorSegment in ErroneousSegments)
->>>>>>> 996495f3
                 {
                     Bitmap errorPatch = errorSegment.DrawErrorPatch(bmp.Height, true);
                     g.DrawImage(errorPatch, errorSegment.StartPosition, 1);
                 }
             }
-<<<<<<< HEAD
-=======
-
-            if (!withChrome)
-            {
-                return bmp;
-            }
-
-            var xAxisPixelDuration = this.IndexCalculationDuration; // TimeSpan.FromSeconds(60);
-            int herzInterval = 1000;
-            int nyquist = this.SampleRate / 2;
-            if (nyquist < 5000) herzInterval = 500;
-            if (nyquist < 2000) herzInterval = 200;
-            double secondsDuration = xAxisPixelDuration.TotalSeconds * bmp.Width;
-            var fullDuration = TimeSpan.FromSeconds(secondsDuration);
-            SpectrogramTools.DrawGridLinesOnImage((Bitmap)bmp, this.StartOffset, fullDuration, this.XTicInterval, nyquist, herzInterval);
->>>>>>> 996495f3
+
             return bmp;
         }
 
@@ -1002,7 +962,7 @@
         //========================================================================================================================================================
 
         /// <summary>
-        /// Frames a false-colourspectrogram. 
+        /// Frames a false-colourspectrogram.
         /// That is, it creates the title bar and the time scale. Also adds frequency grid lines to the image.
         /// Note that to call this method, the field cs.Freqscale MUST NOT = null.
         /// </summary>
@@ -1022,7 +982,7 @@
 
 
         /// <summary>
-        /// Frames a false-colourspectrogram. 
+        /// Frames a false-colourspectrogram.
         /// Creates the title bar and the time scale. Also adds frequency grid lines to the image.
         /// Note that the 'nyquist' and 'herzInterval' arguments are used ONLY if the cs.Freqscale field==null.
         /// Also note that in this case, the frequency scale will be linear.
@@ -1405,27 +1365,17 @@
             // If index distribution statistics has not been passed, then read from json file.
             if (indexStatistics == null)
             {
-<<<<<<< HEAD
-                indexDistributions = IndexDistributions.ReadSpectralIndexDistributionStatistics(inputDirectory, fileStem);
-                Log.Warn("A .json file of Index Distribution Statistics was not found in dir: <" + outputDirectory.FullName + ">");
-                Log.Warn("        This is not required in most cases. Only required if doing \"difference\" spectrograms.");
-
-                //cs.IndexStats = IndexDistributions.WriteIndexDistributionStatistics(cs.spectrogramMatrices, ipDir, fileStem);
-                //if (indexDistributions == null)
-                //{
-                //    //throw new InvalidOperationException("Cannot proceed without index distribution data");
-                //}
-=======
                 indexStatistics = IndexDistributions.ReadSpectralIndexDistributionStatistics(inputDirectory, fileStem);
 
                 if (indexStatistics == null)
                 {
-                    // Index Distribution Stats are only required if drawing "difference" spectrograms etc.
-                    Log.Warn("\tA .json file of Index Distribution Statistics was not found in dir: <" + outputDirectory.FullName + ">");
-                    Log.Warn("\t\tThis is only required if drawing \"difference\" spectrograms.");
-                }
->>>>>>> 996495f3
-            }
+                    Log.Warn("A .json file of Index Distribution Statistics was not found in dir: <" + outputDirectory.FullName + ">");
+                    Log.Warn("        This is not required in most cases. Only required if doing \"difference\" spectrograms.");
+
+                    //throw new InvalidOperationException("Cannot proceed without index distribution data");
+                }
+            }
+
             cs1.IndexStats = indexStatistics;
 
             // draw gray scale spectrogram for each index.
@@ -1434,7 +1384,7 @@
             keys = colorMap2.Split('-');
             cs1.DrawGreyScaleSpectrograms(outputDirectory, fileStem, keys);
 
-            // create and save first false-colour spectrogram image 
+            // create and save first false-colour spectrogram image
             Image image1NoChrome = CreateSpectrogramFromSpectralIndices(cs1, colorMap1);
             Image image1 = null;
             if (image1NoChrome == null)
@@ -1447,7 +1397,7 @@
                 image1.Save(outputPath1);
             }
 
-            // create and save second false-colour spectrogram image 
+            // create and save second false-colour spectrogram image
             Image image2NoChrome = CreateSpectrogramFromSpectralIndices(cs1, colorMap2);
             Image image2 = null;
             if (image2NoChrome == null)
@@ -1506,19 +1456,6 @@
                        : null;
         }
 
-<<<<<<< HEAD
-=======
-        private static Tuple<Image, Image> CreateSpectrogramFromSpectralIndices(LDSpectrogramRGB cs1, string colorMap,
-                                                                                ImageChrome imageChrome,
-                                                                                DirectoryInfo outputDirectory)
-        {
-            const int hertzInterval = 1000;
-            //if (cs1.YInterval != null) cs1.YInterval = hertzInterval;
-            int nyquist = cs1.SampleRate / 2;
-
-            bool errorsExist = (cs1.ErroneousSegments != null) && (cs1.ErroneousSegments.Count > 0);
->>>>>>> 996495f3
-
         /// <summary>
         /// Draw a chromeless false colour spectrogram.
         /// Chromeless means WITHOUT all the trimmings, such sa title bar axis labels, grid lines etc.
@@ -1564,21 +1501,11 @@
             string startTime = string.Format("{0:d2}{1:d2}h", cs.StartOffset.Hours, cs.StartOffset.Minutes);
 
             // then pass that image into chromer
-<<<<<<< HEAD
             int nyquist = cs.SampleRate / 2;
             string title = $"<{cs.ColorMap}> SPECTROGRAM  of \"{cs.FileName}\".   Starts at {startTime}; Nyquist={nyquist}";
             var titleBar = DrawTitleBarOfFalseColourSpectrogram(title, imageSansChrome.Width);
             var image = FrameFalseColourSpectrogram(imageSansChrome, titleBar, cs);
             return image;
-=======
-            string title = string.Format("<{0}> SPECTROGRAM  of \"{1}\".   Starts at {2}; Nyquist={3}",
-                                                                                      colorMap, cs1.FileName, startTime, nyquist);
-            Image titleBar = LDSpectrogramRGB.DrawTitleBarOfFalseColourSpectrogram(title, image.Width);
-            image = LDSpectrogramRGB.FrameLDSpectrogram(image, titleBar, cs1, nyquist, hertzInterval);
-            var outputPath = FilenameHelpers.AnalysisResultPath(outputDirectory, cs1.FileName, colorMap, "png");
-            image.Save(outputPath);
-            return Tuple.Create(image, imageNoChrome);
->>>>>>> 996495f3
         }
 
         private static void CreateTwoMapsImage(DirectoryInfo outputDirectory, string fileStem, Image image1, Image imageX, Image image2)
