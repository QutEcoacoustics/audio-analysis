﻿namespace AudioAnalysisTools.DSP
{
    using System;
    using System.Collections.Generic;
    using System.Text;
    using TowseyLibrary;

    public class MFCCStuff
    {

        public static void Main(string[] args)
        {
            int DCTLength = 32;
            int coeffCount = 32;

            double[,] cosines = MFCCStuff.Cosines(DCTLength, coeffCount + 1); //set up the cosine coefficients

            var array = new double[DCTLength];

            //linear spectrum
//            for (int i = 0; i < DCTLength; i++) if((i % 16)==0) array[i] = 10;
            //sinusoid spectrum
            int k = 4;
            double kPiOnM = k * 2 * Math.PI / DCTLength;
            for (int i = 0; i < DCTLength; i++) // spectral bin
            {
                array[i] = 10 * Math.Cos(kPiOnM * (i + 0.5)); //can also be Cos(kPiOnM * (m - 0.5)
            }



            //array = DataTools.SubtractMean(array);
            array = DataTools.normalise2UnitLength(array);
            //array = DataTools.normalise(array);
            DataTools.writeBarGraph(array);


            double[] dct = MFCCStuff.DCT(array, cosines);
            for (int i = 0; i < dct.Length; i++) dct[i] = Math.Abs(dct[i]*10);
            dct[0] = 0.0; //dct[1] = 0.0; dct[2] = 0.0; dct[3] = 0.0;
            //int maxIndex = DataTools.GetMaxIndex(dct);
            //double max = dct[maxIndex];
            //DataTools.MinMax(dct, out min, out max);
            DataTools.writeBarGraph(dct);
            LoggedConsole.WriteLine("FINISHED");
            Console.ReadLine();
        }


        /// <summary>
        /// Converts spectral amplitudes directly to dB, normalising for window power and sample rate.
        /// NOTE 1: The window contributes power to the signal which must subsequently be removed from the spectral power.
        /// NOTE 2: Spectral power must be normaliesd for sample rate. Effectively calculate freq power per sample.
        /// NOTE 3: The power in all freq bins except f=0 must be doubled because the power spectrum is an even function about f=0;
        ///         This is due to the fact that the spectrum actually consists of 512 + 1 values, the centre value being for f=0.
        /// NOTE 4: The decibels value is a ratio. Here the ratio is implied.
        ///         dB = 10*log(amplitude ^2) but in this method adjust power to account for power of Hamming window and SR.
<<<<<<< HEAD
        /// NOTE 5: THIS METHOD ASSUMES THAT THE LAST BIN IS THE NYQUIST FREQ BIN        
        /// NOTE 6: THIS METHOD ASSUMES THAT THE FIRST BIN IS THE MEAN or DC FREQ BIN        
=======
        /// NOTE 5: THIS METHOD ASSUMES THAT THE LAST BIN IS THE NYQUIST FREQ BIN
>>>>>>> 136f23f6
        /// </summary>
        /// <param name="amplitudeM"> the amplitude spectra </param>
        /// <param name="windowPower">value for window power normalisation</param>
        /// <param name="sampleRate">to normalise for the sampling rate</param>
        /// <param name="epsilon">small value to avoid log of zero.</param>
        /// <returns></returns>
        public static double[,] DecibelSpectra(double[,] amplitudeM, double windowPower, int sampleRate, double epsilon)
        {
            int frameCount = amplitudeM.GetLength(0);
            int binCount = amplitudeM.GetLength(1);
            double minDb  = 10 * Math.Log10(epsilon * epsilon     / windowPower / sampleRate);
            double min2Db = 10 * Math.Log10(epsilon * epsilon * 2 / windowPower / sampleRate);

            double[,] spectra = new double[frameCount, binCount];

            //calculate power of the DC value - first column of matrix
            for (int i = 0; i < frameCount; i++)//foreach time step or frame
            {
                if (amplitudeM[i, 0] < epsilon)
                {
                    spectra[i, 0] = minDb;

                }
                else
                {
                    spectra[i, 0] = 10 * Math.Log10(amplitudeM[i, 0] * amplitudeM[i, 0] / windowPower / sampleRate);
                    
                }
            }

            //calculate power in frequency bins - must multiply by 2 to accomodate two spectral components, ie positive and neg freq.
            for (int j = 1; j < binCount-1; j++)
            {
                for (int i = 0; i < frameCount; i++)//foreach time step or frame
                {
                    if (amplitudeM[i, j] < epsilon)
<<<<<<< HEAD
                    {
                        spectra[i, j] = min2Db;

                    }
=======
                        spectra[i, j] = min2DB;
>>>>>>> 136f23f6
                    else
                    {
                        spectra[i, j] = 10 * Math.Log10(amplitudeM[i, j] * amplitudeM[i, j] *2 / windowPower / sampleRate);
                        
                    }
                }//end of all frames
            } //end of all freq bins

            //calculate power of the Nyquist freq bin - last column of matrix
            for (int i = 0; i < frameCount; i++) //foreach time step or frame
            {
                //calculate power of the DC value
                if (amplitudeM[i, binCount - 1] < epsilon)
                {
                    spectra[i, binCount - 1] = minDb;

                }
                else
                {
                    spectra[i, binCount - 1] = 10 * Math.Log10(amplitudeM[i, binCount - 1] * amplitudeM[i, binCount - 1] / windowPower / sampleRate);
                    
                }
            }

            return spectra;
        }


        public static int[] VocalizationDetection(double[] decibels, double lowerDbThreshold, double upperDbThreshold, int k1_k2delay, int syllableGap, int minPulse, int[] zeroCrossings)
        {
            int L = decibels.Length;
            int[] state = new int[L];
            int lowEnergyId = 0;
            int hiEnergyId = -k1_k2delay; //to prevent setting early frames to state=2
            for (int i = 0; i < L; i++)//foreach time step
            {
                if (decibels[i] < lowerDbThreshold)
                {
                    lowEnergyId = i;
                    int delay = i - hiEnergyId;
                    if (delay < k1_k2delay) for (int j = 1; j < delay; j++) state[i - j] = 2;
                    state[i] = 0;
                }
                if (decibels[i] > upperDbThreshold)
                {
                    hiEnergyId = i;
                    int delay = i - lowEnergyId;
                    if (delay < k1_k2delay) for (int j = 1; j < delay; j++) state[i - j] = 2;
                    state[i] = 2;
                }
            } //end  foreach time step

            // fill in probable inter-syllable gaps
            bool sig = true;
            int count = syllableGap; //do not want silence before first vocal frame to be treated as gap
            for (int i = 1; i < decibels.Length; i++) //foreach time step
            {
                if (state[i] == 0)
                {
                    sig = false;
                    count++;
                }
                else
                    if (state[i] == 2)
                    {
                        //LoggedConsole.WriteLine("count["+i+"]="+count);
                        if ((sig == false) && (count < syllableGap))
                            for (int j = 1; j <= count; j++) state[i - j] = 1;//fill gap with state = 1;
                        sig = true;
                        count = 0;
                    }
            }
            return state;
        }


        public static double LinearInterpolate(double x0, double x1, double y0, double y1, double x2)
        {
            double dX = x1 - x0;
            double dY = y1 - y0;
            double ratio = (x2-x0) / dX;
            double y2 = y0 + (ratio * dY);
            return y2;
        }
        public static double LinearIntegral(double x0, double x1, double y0, double y1)
        {
            double dX = x1 - x0;
            double dY = y1 - y0;
            double area = (dX * y0) + (dX * dY * 0.5);
            return area;
        }
        public static double LinearIntegral(int x0, int x1, double y0, double y1)
        {
            double dX = x1 - x0;
            double dY = y1 - y0;
            double area = (dX * y0) + (dX * dY * 0.5);
            return area;
        }

        public static double MelIntegral(double f0, double f1, double y0, double y1)
        {
            //double p = 2595.0 / Math.Log(10.0);
            const double p = 1127.01048;
            const double q = 700.0;
            double dF = f0 - f1;// if reverse this, image intensity is reversed
            double x = dF / (q + f1);
            double x1 = Math.Log(x + 1.0);
            if (Math.Abs(x1 - x) > 1.0e-10)
                 return p * ((y1 - y0) + (y0 - y1 * (x + 1.0)) * (x1 / x));
            else return 0.0;
        }

        /// <summary>
        /// Returns a Mel value for the passed Herz value
        /// NOTE: According to Wikipedia there is no single objective mel(ody) scale conversion.
        /// Mel scale is based on just-noticeable difference in pitch by the ear with ascend pitch. I.E> THis is psycho-acoustic phenomenon.
        /// 1000Hz is used as the common reference point i.e. 1000Hz = 1000Mel.  
        /// In speech processing, typically use a linear conversion below 1000Hz.
        /// </summary>
        /// <param name="f"></param>
        /// <returns></returns>
        public static double Mel(double f)
        {
            if (f <= 1000) return f; //linear below 1 kHz
            return 2595.0 * Math.Log10(1.0 + f / 700.0);
        }

        public static double InverseMel(double m)
        {
            if (m <= 1000) return m; //linear below 1 kHz
            return (Math.Pow(10.0, m / 2595.0) - 1.0) * 700.0;
        }

        public static double HerzTranform(double f, double C, double div )
        {
            return C * Math.Log10(1.0 + f / div);
        }

        public static double InverseHerzTranform(double m, double C, double div)
        {
            return (Math.Pow(10.0, m / C) - 1.0) * div;
        }




        /// <summary>
        /// Does linear filterbank conversion for sonogram for any frequency band given by minFreq and maxFreq.
        /// Performs linear integral as opposed to Mel integral
        /// The first step is to calculate the number of filters for the required frequency sub-band.
        /// </summary>
        /// <param name="matrix">the sonogram</param>
        /// <param name="filterBankCount">number of filters over full freq range 0 Hz - Nyquist</param>
        /// <param name="Nyquist">max frequency in original spectra</param>
        /// <param name="minFreq">min freq in passed sonogram matrix</param>
        /// <param name="maxFreq">max freq in passed sonogram matrix</param>
        /// <returns></returns>
        public static double[,] LinearFilterBank(double[,] matrix, int filterBankCount, double Nyquist, int minFreq, int maxFreq)
        {

            int freqRange = maxFreq - minFreq;
            if (freqRange <= 0)
            {
                Log.WriteLine("Speech.LinearFilterBank(): WARNING!!!! Freq range = zero");
                throw new Exception("Speech.LinearFilterBank(): WARNING!!!! Freq range = zero. Check values of min & max freq.");
            }

            double fraction = freqRange / Nyquist;
            filterBankCount = (int)Math.Ceiling(filterBankCount * fraction);

            int M = matrix.GetLength(0); //number of spectra or time steps
            int N = matrix.GetLength(1); //number of bins in freq band
            double[,] outData = new double[M, filterBankCount];
            double ipBand = freqRange / (double)N;                //width of input freq band
            double opBand = freqRange / (double)filterBankCount;  //width of output freq band
            //LoggedConsole.WriteLine(" NCount=" + N + " filterCount=" + filterBankCount + " freqRange=" + freqRange + " ipBand=" + ipBand.ToString("F1") + " opBand=" + opBand.ToString("F1"));

            for (int i = 0; i < M; i++) //for all spectra or time steps
                for (int j = 0; j < filterBankCount; j++) //for all output bands in the frequency range
                {
                    // find top and bottom input bin id's corresponding to the output interval
                    double opA = (j * opBand) + minFreq;
                    double opB = ((j + 1) * opBand) + minFreq;
                    double ipA = (opA - minFreq) / ipBand;   //location of lower f in Hz bin units
                    double ipB = (opB - minFreq) / ipBand;   //location of upper f in Hz bin units
                    int ipAint = (int)Math.Ceiling(ipA);
                    int ipBint = (int)Math.Floor(ipB);
                    double sum = 0.0;
                    //if (i < 2) LoggedConsole.WriteLine("i=" + i + " j=" + j + ": ai=" + ipAint + " bi=" + ipBint + " b-a=" + (ipBint - ipAint));

                    if (ipAint > 0)
                    {
                        double ya = MFCCStuff.LinearInterpolate((double)(ipAint - 1), (double)ipAint, matrix[i, ipAint - 1], matrix[i, ipAint], ipA);
                        sum += MFCCStuff.LinearIntegral(ipA * ipBand, ipAint * ipBand, ya, matrix[i, ipAint]);
                    }

                    for (int k = ipAint; k < ipBint; k++)
                    {
                        if ((k + 1) >= N) break;  //to prevent out of range index
                        sum += MFCCStuff.LinearIntegral(k * ipBand, (k + 1) * ipBand, matrix[i, k], matrix[i, k + 1]);
                    }

                    if (ipBint < N)
                    {
                        double yb = MFCCStuff.LinearInterpolate((double)ipBint, (double)(ipBint + 1), matrix[i, ipBint], matrix[i, ipBint + 1], ipB);
                        sum += MFCCStuff.LinearIntegral(ipBint * ipBand, ipB * ipBand, matrix[i, ipBint], yb);
                    }

                    double width = ipB - ipA;
                    outData[i, j] = sum / width; //to obtain power per Hz
                    if (outData[i, j] < 0.0001) outData[i, j] = 0.0001;
                } //end of for all freq bands
            //implicit end of for all spectra or time steps

            return outData;
        }






        /// <summary>
        /// Does MelFilterBank for passed sonogram matrix.
        /// IMPORTANT !!!!! Assumes that min freq of passed sonogram matrix = 0 Hz and maxFreq = Nyquist.
        /// Uses Greg's MelIntegral
        /// </summary>
        /// <param name="matrix">the sonogram</param>
        /// <param name="filterBankCount">number of filters over full freq range 0 Hz - Nyquist</param>
        /// <param name="Nyquist">max frequency in original spectra</param>
        /// <returns></returns>
        public static double[,] MelFilterBank(double[,] matrix, int filterBankCount, double Nyquist)
        {
            int M = matrix.GetLength(0); //number of spectra or time steps
            int N = matrix.GetLength(1); //number of Hz bands = 2^N +1
            double[,] outData = new double[M, filterBankCount];
            double linBand = Nyquist / (double)N;
            double melBand = MFCCStuff.Mel(Nyquist) / (double)filterBankCount;  //width of mel band
            //LoggedConsole.WriteLine(" linBand=" + linBand + " melBand=" + melBand);

            for (int i = 0; i < M; i++) //for all spectra or time steps
                for (int j = 0; j < filterBankCount; j++) //for all mel bands
                {
                    double a = MFCCStuff.InverseMel(j * melBand) / linBand;       //location of lower f in Hz bin units
                    double b = MFCCStuff.InverseMel((j + 1) * melBand) / linBand; //location of upper f in Hz bin units
                    int ai = (int)Math.Ceiling(a);
                    int bi = (int)Math.Floor(b);

                    double sum = 0.0;

                    if (bi < ai) //a and b are in same Hz band
                    {
                        ai = (int)Math.Floor(a);
                        bi = (int)Math.Ceiling(b);
                        double ya = MFCCStuff.LinearInterpolate((double)ai, bi, matrix[i, ai], matrix[i, bi], a);
                        double yb = MFCCStuff.LinearInterpolate((double)ai, bi, matrix[i, ai], matrix[i, bi], b);
                        sum = MFCCStuff.MelIntegral(a * linBand, b * linBand, ya, yb);
                    }
                    else
                    {
                        if (ai > 0)
                        {
                            double ya = MFCCStuff.LinearInterpolate((double)(ai - 1), (double)ai, matrix[i, ai - 1], matrix[i, ai], a);
                            sum += MFCCStuff.MelIntegral(a * linBand, ai * linBand, ya, matrix[i, ai]);
                        }
                        for (int k = ai; k < bi; k++)
                        {
                            if ((k + 1) >= N) break;//to prevent out of range index with Koala recording
                            sum += MFCCStuff.MelIntegral(k * linBand, (k + 1) * linBand, matrix[i, k], matrix[i, k + 1]);
                        }
                        if (bi < N)
                        {
                            double yb = MFCCStuff.LinearInterpolate((double)bi, (double)(bi + 1), matrix[i, bi], matrix[i, bi + 1], b);
                            sum += MFCCStuff.MelIntegral(bi * linBand, b * linBand, matrix[i, bi], yb);
                        }
                    }

                    outData[i, j] = sum / melBand; //to obtain power per mel
                } //end of for all mel bands
            //implicit end of for all spectra or time steps

            return outData;
        }


        /// <summary>
        /// Does mel conversion for sonogram for any frequency band given by minFreq and maxFreq.
        /// Uses Greg's MelIntegral
        /// The first step is to calculate the number of filters for the required frequency sub-band.
        /// </summary>
        /// <param name="matrix">the sonogram</param>
        /// <param name="filterBankCount">number of filters over full freq range 0 Hz - Nyquist</param>
        /// <param name="Nyquist">max frequency in original spectra</param>
        /// <param name="minFreq">min freq in the passed sonogram matrix</param>
        /// <param name="maxFreq">max freq in the passed sonogram matrix</param>
        /// <returns></returns>
        public static double[,] MelFilterBank(double[,] matrix, int filterBankCount, double Nyquist, int minFreq, int maxFreq)
        {

            double freqRange  = maxFreq - minFreq;
            if (freqRange <= 0)
            {
                Log.WriteLine("Speech.MelFilterBank(): WARNING!!!! Freq range = zero");
                throw new Exception("Speech.LinearFilterBank(): WARNING!!!! Freq range = zero. Check values of min & max freq.");
            }

            double melNyquist = MFCCStuff.Mel(Nyquist);
            double minMel     = MFCCStuff.Mel(minFreq);
            double maxMel     = MFCCStuff.Mel(maxFreq);
            double melRange   = maxMel - minMel;
            double fraction   = melRange / melNyquist;
            filterBankCount   = (int)Math.Ceiling(filterBankCount * fraction);

            int M = matrix.GetLength(0); //number of spectra or time steps
            int N = matrix.GetLength(1); //number of bins in freq band
            double[,] outData = new double[M, filterBankCount];
            double linBand = freqRange / (N-1); //(N-1) because have additional DC band
            double melBand = melRange / (double)filterBankCount;  //width of mel band
            //LoggedConsole.WriteLine(" N     Count=" + N + " freqRange=" + freqRange.ToString("F1") + " linBand=" + linBand.ToString("F3"));
            //LoggedConsole.WriteLine(" filterCount=" + filterBankCount + " melRange=" + melRange.ToString("F1") + " melBand=" + melBand.ToString("F3"));

            for (int i = 0; i < M; i++) //for all spectra or time steps
                for (int j = 0; j < filterBankCount; j++) //for all mel bands in the frequency range
                {
                    // find top and bottom freq bin id's corresponding to the mel interval
                    double melA = (j * melBand) + minMel;
                    double melB = ((j + 1) * melBand) + minMel;
                    double ipA = (MFCCStuff.InverseMel(melA) - minFreq) / linBand;   //location of lower f in Hz bin units
                    double ipB = (MFCCStuff.InverseMel(melB) - minFreq) / linBand;   //location of upper f in Hz bin units
                    int ai = (int)Math.Ceiling(ipA);
                    int bi = (int)Math.Floor(ipB);
                    //if (i < 2) LoggedConsole.WriteLine("i="+i+" j="+j+": a=" + a.ToString("F1") + " b=" + b.ToString("F1") + " ai=" + ai + " bi=" + bi);
                    double sum = 0.0;

                    if (bi < ai) //a and b are in same Hz band
                    {
                        ai = (int)Math.Floor(ipA);
                        bi = (int)Math.Ceiling(ipB);
                        double ya = MFCCStuff.LinearInterpolate((double)ai, bi, matrix[i, ai], matrix[i, bi], ipA);
                        double yb = MFCCStuff.LinearInterpolate((double)ai, bi, matrix[i, ai], matrix[i, bi], ipB);
                        sum = MFCCStuff.MelIntegral(ipA * linBand, ipB * linBand, ya, yb);
                    }
                    else
                    {
                        if (ai > 0)
                        {
                            double ya = MFCCStuff.LinearInterpolate((double)(ai - 1), (double)ai, matrix[i, ai - 1], matrix[i, ai], ipA);
                            sum += MFCCStuff.MelIntegral(ipA * linBand, ai * linBand, ya, matrix[i, ai]);
                        }
                        for (int k = ai; k < bi; k++)
                        {
                            //if ((k + 1) >= N) LoggedConsole.WriteLine("k=" + k + "  N=" + N);
                            if ((k + 1) > N) break;//to prevent out of range index
                            sum += MFCCStuff.MelIntegral(k * linBand, (k + 1) * linBand, matrix[i, k], matrix[i, k + 1]);
                        }
                        if (bi < (N-1))
                        {
                            double yb = MFCCStuff.LinearInterpolate((double)bi, (double)(bi + 1), matrix[i, bi], matrix[i, bi + 1], ipB);
                            sum += MFCCStuff.MelIntegral(bi * linBand, ipB * linBand, matrix[i, bi], yb);
                        }
                    }

                    //double melAi = Speech.Mel(ai + minFreq);
                    //double melBi = Speech.Mel(bi + minFreq);
                    //double width = melBi - melAi;
                    outData[i, j] = sum / melBand; //to obtain power per mel
                } //end of for all mel bands
            //implicit end of for all spectra or time steps

            return outData;
        }


        // Following two commented methods were an attempt to emulate the MATLAB code for performing the Mel Converison
        //In the end decided to stick with the INTEGRATION APPROACH.

        //public static double[,] MelFilterbank(double[,] matrix, int filterBankCount, double Nyquist)
        //{
        //    LoggedConsole.WriteLine(" MelFilterbank(double[,] matrix, int filterBankCount, double Nyquist) -- uses the Matlab algorithm");
        //    int M = matrix.GetLength(0); //number of spectra or time steps
        //    int N = matrix.GetLength(1); //number of Hz bands = 2^N +1
        //    int FFTbins = N - 1;
        //    double[,] filterBank = CreateMelFilterBank(filterBankCount, FFTbins, Nyquist);
        //    //string fPath = @"C:\SensorNetworks\Sonograms\filterbank.bmp";
        //    //ImageTools.DrawMatrix(filterBank, fPath);


        //    double[,] outData = new double[M, filterBankCount];

        //    for (int i = 0; i < M; i++) //for all spectra or time steps
        //    {
        //        double sum = 0.0;
        //        for (int j = 0; j < filterBankCount; j++) //for all mel bands
        //        {
        //            for (int f = 0; f < filterBankCount; f++) sum += (filterBank[j,f] * matrix[i,f]);
        //            outData[i, j] = sum; //
        //        } //end of for all mel bands
        //    }//end of for all spectra or time steps

        //    return outData;
        //}

        //public static double[,] CreateMelFilterBank(int filterBankCount, int FFTbins, double Nyquist)
        //{
        //    double hzGap = Nyquist / FFTbins;
        //    double melGap = Speech.Mel(Nyquist) / (double)(filterBankCount);  //mel gap between filter centres
        //    //LoggedConsole.WriteLine(" melNyquist=" + Speech.Mel(Nyquist) + " melGap=" + melGap);

        //    double[] filterCentres = new double[filterBankCount + 2]; //+2 for outside edges
        //    for (int i = 1; i <= filterBankCount+1; i++) filterCentres[i] = Speech.InverseMel(i * melGap);
        //    //DataTools.writeArray(filterCentres);

        //    double[] filterBases   = new double[filterBankCount + 2]; //excludes outside edges
        //    for (int i = 1; i <= filterBankCount; i++) filterBases[i] = filterCentres[i+1] - filterCentres[i-1];
        //    //DataTools.writeArray(filterBases);

        //    double[] filterHeights = new double[filterBankCount + 2]; //excludes outside edges which have zero height
        //    for (int i = 1; i <= filterBankCount; i++) filterHeights[i] = 2 / filterBases[i];
        //    //DataTools.writeArray(filterHeights);

        //    double[,] filters = new double[filterBankCount, FFTbins];
        //    for (int i = 1; i < filterBankCount; i++)
        //    {
        //        int lowerIndex  = (int)Math.Truncate(filterCentres[i - 1] / hzGap);
        //        int centreIndex = (int)Math.Round(filterCentres[i] / hzGap);
        //        int upperIndex  = (int)Math.Ceiling(filterCentres[i + 1] / hzGap);
        //        //set up ascending side of triangle
        //        int halfBase = centreIndex - lowerIndex;
        //        for (int j = lowerIndex; j < centreIndex; j++)
        //        {
        //            filters[i, j] = filterHeights[i] * (j - lowerIndex) / (double)halfBase;
        //            //LoggedConsole.WriteLine(i + "  " + j + "  " + filters[i, j]);
        //        }
        //        //set up decending side of triangle
        //        halfBase = upperIndex - centreIndex;
        //        for (int j = centreIndex; j < upperIndex; j++)
        //        {
        //            filters[i, j] = filterHeights[i] * (upperIndex - j) / (double)halfBase;
        //            //LoggedConsole.WriteLine(i + "  " + j + "  " + filters[i, j]);
        //        }

        //    }//end over all filters
        //    //following two lines write matrix of cos values for checking.
        //    //string fPath = @"C:\SensorNetworks\Sonograms\filterBank.txt";
        //    //FileTools.WriteMatrix2File_Formatted(filters, fPath, "F3");

        //    return filters;
        //}


        //********************************************************************************************************************
        //********************************************************************************************************************
        //********************************************************************************************************************
        //******************************* CEPTRA COEFFICIENTS USING DCT AND COSINES

        public static double[,] Cepstra(double[,] spectra, int coeffCount)
        {
            int frameCount = spectra.GetLength(0);  //number of frames
            int binCount   = spectra.GetLength(1);  //number of filters in filter bank

            //set up the cosine coefficients. Need one extra to compensate for DC coeff.
            double[,] cosines = MFCCStuff.Cosines(binCount, coeffCount + 1);
            //following two lines write matrix of cos values for checking.
            //string fPath = @"C:\SensorNetworks\Sonograms\cosines.txt";
            //FileTools.WriteMatrix2File_Formatted(cosines, fPath, "F3");

            //following two lines write bmp image of cos values for checking.
            //string fPath = @"C:\SensorNetworks\Sonograms\cosines.bmp";
            //ImageTools.DrawMatrix(cosines, fPath);

            double[,] OP = new double[frameCount, coeffCount];
            for (int i = 0; i < frameCount; i++)//foreach time step
            {
                double[] spectrum = DataTools.GetRow(spectra, i); //transfer matrix row=i to vector
                double[] cepstrum = DCT(spectrum, cosines);

                for (int j = 0; j < coeffCount; j++) OP[i, j] = cepstrum[j+1]; //+1 in order to skip first DC value
            } //end of all frames
            return OP;
        }
        /// <summary>
        /// use this version when want to make matrix of Cosines only one time.
        /// </summary>
        /// <param name="spectra"></param>
        /// <param name="coeffCount"></param>
        /// <param name="cosines"></param>
        /// <returns></returns>
        public static double[,] Cepstra(double[,] spectra, int coeffCount, double[,] cosines)
        {
            int frameCount = spectra.GetLength(0);  //number of frames
            //int binCoun = spectra.GetLength(1);    // number of filters in filter bank
            double[,] OP = new double[frameCount, coeffCount];
            for (int i = 0; i < frameCount; i++)//foreach time step
            {
                double[] spectrum = DataTools.GetRow(spectra, i); //transfer matrix row=i to vector
                double[] cepstrum = DCT(spectrum, cosines);

                for (int j = 0; j < coeffCount; j++) OP[i, j] = cepstrum[j + 1]; //+1 in order to skip first DC value
            } //end of all frames
            return OP;
        }




        public static double[,] DCT_2D(double[,] spectra, int coeffCount)
        {
            int frameCount = spectra.GetLength(0);  //number of frames
            int binCount = spectra.GetLength(1);    // number of filters in filter bank

            double[,] OP = Cepstra(spectra, coeffCount);
            return OP;
        }



        /// <summary>
        ///
        /// </summary>
        /// <param name="spectrumLength">Same as bin count or filter bank count ie length of spectrum = N</param>
        /// <param name="coeffCount"></param>
        /// <returns></returns>
        public static double[,] Cosines(int spectrumLength, int coeffCount)
        {
            double[,] cosines = new double[coeffCount + 1, spectrumLength]; //get an extra coefficient because do not want DC coeff
            for (int k = 0; k < coeffCount + 1; k++)//foreach coeff
            {
                double kPiOnM = k * Math.PI / spectrumLength;
                for (int m = 0; m < spectrumLength; m++) // spectral bin
                {
                    cosines[k, m] = Math.Cos(kPiOnM * (m + 0.5)); //can also be Cos(kPiOnM * (m - 0.5)
                }
            }
            return cosines;
        }



        public static double[] DCT(double[] spectrum, double[,] cosines)
        {
            int length = spectrum.Length;
            int coeffCount = cosines.GetLength(0);

            double k0Factor = 1 / Math.Sqrt(length);
            double kLFactor = Math.Sqrt(2/(double)length);
            double[] cepstrum = new double[coeffCount];
            for (int k = 0; k < coeffCount; k++)//foreach coeff
            {
                double factor = kLFactor;
                if (k == 0) factor = k0Factor;
                double sum = 0.0;
                for (int m = 0; m < length; m++) // over all spectral bins
                {
                    sum += (spectrum[m] * cosines[k,m]);
                }
                cepstrum[k] = factor*sum;
            }
            return cepstrum;
        }


        public static int[,] Zigzag12X12 = {
        {  1,  2,  6,  7, 15, 16, 28, 29, 45, 46, 66, 67},
        {  3,  5,  8, 14, 17, 27, 30, 44, 47, 65, 68, 89},
        {  4,  9, 13, 18, 26, 31, 43, 48, 64, 69, 88, 90},
        { 10, 12, 19, 25, 32, 42, 49, 63, 70, 87, 91,108},
        { 11, 20, 24, 33, 41, 50, 62, 71, 86, 92,107,109},
        { 21, 23, 34, 40, 51, 61, 72, 85, 93,106,110,123},
        { 22, 35, 39, 52, 60, 73, 84, 94,105,111,122,124},
        { 36, 38, 53, 59, 74, 83, 95,104,112,121,125,134},
        { 37, 54, 58, 75, 82, 96,103,113,120,126,133,135},
        { 55, 57, 76, 81, 97,102,114,119,127,132,136,141},
        { 56, 77, 80, 98,101,115,118,128,131,137,140,142},
        { 78, 79, 99,100,116,117,129,130,138,139,143,144},
        };



        //********************************************************************************************************************
        //********************************************************************************************************************
        //********************************************************************************************************************
        //*********************************************** GET ACOUSTIC VECTORS


        /// <summary>
        /// This method assumes that the supplied mfcc matrix contains dB values in column one.
        /// These are added in from the supplied dB array.
        /// </summary>
        /// <param name="mfcc"></param>
        /// <param name="includeDelta"></param>
        /// <param name="includeDoubleDelta"></param>
        /// <returns></returns>
        public static double[,] AcousticVectors(double[,] mfcc, bool includeDelta, bool includeDoubleDelta)
        {
            //both the matrix of mfcc's and the array of decibels have been normed in 0-1.
            int frameCount = mfcc.GetLength(0); //number of frames
            int coeffcount = mfcc.GetLength(1); //number of MFCCs + 1 for energy
            int dim = coeffcount; //
            if (includeDelta) dim += coeffcount;
            if (includeDoubleDelta) dim += coeffcount;

            double[,] acousticM = new double[frameCount, dim];
            for (int t = 0; t < frameCount; t++) //for all spectra or time steps
            {
                double[] fv = GetFeatureVector(mfcc, t, includeDelta, includeDoubleDelta);//get feature vector for frame (t)
                for (int i = 0; i < dim; i++) acousticM[t, i] = fv[i];  //transfer feature vector to acoustic matrix.
            }
            return acousticM;
        } //AcousticVectors()


        /// <summary>
        /// This method assumes that the supplied mfcc matrix DOES NOT contain dB values in column one.
        /// These are added in from the supplied dB array.
        /// </summary>
        /// <param name="mfcc"></param>
        /// <param name="dBNormed"></param>
        /// <param name="includeDelta"></param>
        /// <param name="includeDoubleDelta"></param>
        /// <returns></returns>
        public static double[,] AcousticVectors(double[,] mfcc, double[] dBNormed, bool includeDelta, bool includeDoubleDelta)
        {
            //both the matrix of mfcc's and the array of decibels have been normed in 0-1.
            int frameCount = mfcc.GetLength(0); //number of frames
            int mfccCount  = mfcc.GetLength(1); //number of MFCCs
            int coeffcount = mfccCount + 1; //number of MFCCs + 1 for energy
            int dim = coeffcount; //
            if (includeDelta)       dim += coeffcount;
            if (includeDoubleDelta) dim += coeffcount;
            //LoggedConsole.WriteLine(" mfccCount=" + mfccCount + " coeffcount=" + coeffcount + " dim=" + dim);

            double[,] acousticM = new double[frameCount, dim];
            for (int t = 0; t < frameCount; t++) //for all spectra or time steps
            {
                double[] fv = GetFeatureVector(dBNormed, mfcc, t, includeDelta, includeDoubleDelta);//get feature vector for frame (t)
                for (int i = 0; i < dim; i++) acousticM[t, i] = fv[i];  //transfer feature vector to acoustic matrix.
            }
            return acousticM;
        } //AcousticVectors()



        public static double[] AcousticVector(int index, double[,] mfcc, double[] dB, bool includeDelta, bool includeDoubleDelta)
        {
            //both the matrix of mfcc's and the array of decibels have been normed in 0-1.
            int mfccCount = mfcc.GetLength(1); //number of MFCCs
            int coeffcount = mfccCount + 1; //number of MFCCs + 1 for energy
            int dim = coeffcount; //
            if (includeDelta) dim += coeffcount;
            if (includeDoubleDelta) dim += coeffcount;
            //LoggedConsole.WriteLine(" mfccCount=" + mfccCount + " coeffcount=" + coeffcount + " dim=" + dim);

            double[] acousticV = new double[dim];
            double[] fv = GetFeatureVector(dB, mfcc, index, includeDelta, includeDoubleDelta);//get feature vector for frame (t)
            for (int i = 0; i < dim; i++) acousticV[i] = fv[i];  //transfer feature vector to acoustic Vector.
            return acousticV;
        } //AcousticVectors()



        /// <summary>
        /// returns full feature vector from the passed matrix of energy+cepstral+delta+deltaDelta coefficients
        /// </summary>
        /// <param name="cepstralM"></param>
        /// <param name="timeID"></param>
        /// <returns></returns>
        public static double[] GetTriAcousticVector(double[,] cepstralM, int timeID, int deltaT)
        {
            int frameCount = cepstralM.GetLength(0); //number of frames
            int coeffcount = cepstralM.GetLength(1); //number of MFCC deltas etcs
            int featureCount = coeffcount;
            if (deltaT > 0) featureCount *= 3;
            //LoggedConsole.WriteLine("frameCount=" + frameCount + " coeffcount=" + coeffcount + " featureCount=" + featureCount + " deltaT=" + deltaT);
            double[] fv = new double[featureCount];

            if (deltaT == 0)
            {
                for (int i = 0; i < coeffcount; i++) fv[i] = cepstralM[timeID, i];
                return fv;
            }
            //else extract tri-acoustic vector
            for (int i = 0; i < coeffcount; i++) fv[i] = cepstralM[timeID - deltaT, i];
            for (int i = 0; i < coeffcount; i++) fv[coeffcount+i] = cepstralM[timeID, i];
            for (int i = 0; i < coeffcount; i++) fv[coeffcount + coeffcount+ i] = cepstralM[timeID + deltaT, i];

            return fv;
        }


        public static double[] GetFeatureVector(double[,] M, int timeID, bool includeDelta, bool includeDoubleDelta)
        {
            int frameCount = M.GetLength(0); //number of frames
            int coeffcount = M.GetLength(1); //number of MFCCs + 1 for energy
            int dim = coeffcount; //
            if (includeDelta)       dim += coeffcount;
            if (includeDoubleDelta) dim += coeffcount;
            double[] fv = new double[dim];

            //add in the CEPSTRAL coefficients
            for (int i = 0; i < coeffcount; i++) fv[i] = M[timeID, i];

            //add in the DELTA coefficients
            int offset = coeffcount;
            if (includeDelta)
            {
                if (((timeID + 1) >= frameCount) || ((timeID - 1) < 0)) //deal with edge effects
                {
                    for (int i = offset; i < dim; i++) fv[i] = 0.5;
                    return fv;
                }
                for (int i = 0; i < coeffcount; i++) fv[offset + i] = M[timeID + 1, i] - M[timeID - 1, i];

                for (int i = offset; i < offset + coeffcount; i++)
                {
                    fv[i] = (fv[i] + 1) / 2;   //normalise values that potentially range from -1 to +1
                    //if (fv[i] < 0.0) fv[i] = 0.0;
                    //if (fv[i] > 1.0) fv[i] = 1.0;
                }
            }

            //add in the DOUBLE DELTA coefficients
            if (includeDoubleDelta)
            {
                offset += coeffcount;
                if (((timeID + 2) >= frameCount) || ((timeID - 2) < 0)) //deal with edge effects
                {
                    for (int i = offset; i < dim; i++) fv[i] = 0.5;
                    return fv;
                }
                for (int i = 0; i < coeffcount; i++)
                {
                    fv[offset + i] = (M[timeID + 2, i] - M[timeID, i]) - (M[timeID, i] - M[timeID - 2, i]);
                }
                for (int i = offset; i < offset + coeffcount; i++)
                {
                    fv[i] = (fv[i] + 2) / 4;   //normalise values that potentially range from -2 to +2
                    //if (fv[i] < 0.0) fv[i] = 0.0;
                    //if (fv[i] > 1.0) fv[i] = 1.0;
                }
            }

            return fv;
        }



        public static double[] GetFeatureVector(double[] dB, double[,] M, int timeID, bool includeDelta, bool includeDoubleDelta)
        {
            //the dB array has been normalised in 0-1.
            int frameCount = M.GetLength(0); //number of frames
            int mfccCount = M.GetLength(1);  //number of MFCCs
            int coeffcount = mfccCount + 1;  //number of MFCCs + 1 for energy
            int dim = coeffcount; //
            if (includeDelta) dim += coeffcount;
            if (includeDoubleDelta) dim += coeffcount;
            double[] fv = new double[dim];

            //add in the CEPSTRAL coefficients
            fv[0] = dB[timeID];
            for (int i = 0; i < mfccCount; i++) fv[1 + i] = M[timeID, i];

            //add in the DELTA coefficients
            int offset = coeffcount;
            if (includeDelta)
            {
                if (((timeID + 1) >= frameCount) || ((timeID - 1) < 0)) //deal with edge effects
                {
                    for (int i = offset; i < dim; i++) fv[i] = 0.5;
                    return fv;
                }
                fv[offset] = dB[timeID + 1] - dB[timeID - 1];
                for (int i = 0; i < mfccCount; i++)
                {
                    fv[1 + offset + i] = M[timeID + 1, i] - M[timeID - 1, i];
                }
                for (int i = offset; i < offset + mfccCount + 1; i++)
                    fv[i] = (fv[i] + 1) / 2;    //normalise values that potentially range from -1 to +1
            }

            //add in the DOUBLE DELTA coefficients
            if (includeDoubleDelta)
            {
                offset += coeffcount;
                if (((timeID + 2) >= frameCount) || ((timeID - 2) < 0)) //deal with edge effects
                {
                    for (int i = offset; i < dim; i++) fv[i] = 0.5;
                    return fv;
                }
                fv[offset] = (dB[timeID + 2] - dB[timeID]) - (dB[timeID] - dB[timeID - 2]);
                for (int i = 0; i < mfccCount; i++)
                {
                    fv[1 + offset + i] = (M[timeID + 2, i] - M[timeID, i]) - (M[timeID, i] - M[timeID - 2, i]);
                }
                for (int i = offset; i < offset + mfccCount + 1; i++)
                {
                    fv[i] = (fv[i] + 2) / 4;   //normalise values that potentially range from -2 to +2
                    //if (fv[i] < 0.0) fv[i] = 0.0;
                    //if (fv[i] > 1.0) fv[i] = 1.0;
                }
            }

            return fv;
        }



    }//end of class Speech
}<|MERGE_RESOLUTION|>--- conflicted
+++ resolved
@@ -55,12 +55,8 @@
         ///         This is due to the fact that the spectrum actually consists of 512 + 1 values, the centre value being for f=0.
         /// NOTE 4: The decibels value is a ratio. Here the ratio is implied.
         ///         dB = 10*log(amplitude ^2) but in this method adjust power to account for power of Hamming window and SR.
-<<<<<<< HEAD
-        /// NOTE 5: THIS METHOD ASSUMES THAT THE LAST BIN IS THE NYQUIST FREQ BIN        
-        /// NOTE 6: THIS METHOD ASSUMES THAT THE FIRST BIN IS THE MEAN or DC FREQ BIN        
-=======
         /// NOTE 5: THIS METHOD ASSUMES THAT THE LAST BIN IS THE NYQUIST FREQ BIN
->>>>>>> 136f23f6
+        ///  NOTE 6: THIS METHOD ASSUMES THAT THE FIRST BIN IS THE MEAN or DC FREQ BIN
         /// </summary>
         /// <param name="amplitudeM"> the amplitude spectra </param>
         /// <param name="windowPower">value for window power normalisation</param>
@@ -97,14 +93,10 @@
                 for (int i = 0; i < frameCount; i++)//foreach time step or frame
                 {
                     if (amplitudeM[i, j] < epsilon)
-<<<<<<< HEAD
                     {
                         spectra[i, j] = min2Db;
 
                     }
-=======
-                        spectra[i, j] = min2DB;
->>>>>>> 136f23f6
                     else
                     {
                         spectra[i, j] = 10 * Math.Log10(amplitudeM[i, j] * amplitudeM[i, j] *2 / windowPower / sampleRate);
