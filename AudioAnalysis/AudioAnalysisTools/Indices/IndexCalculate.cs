﻿// --------------------------------------------------------------------------------------------------------------------
// <copyright file="IndexCalculate.cs" company="QutBioacoustics">
//   All code in this file and all associated files are the copyright of the QUT Bioacoustics Research Group (formally MQUTeR).
// </copyright>
// <summary>
//   Defines the AcousticFeatures type.
// </summary>
// --------------------------------------------------------------------------------------------------------------------

namespace AudioAnalysisTools.Indices
{
    using System;
    using System.Collections.Generic;
    using System.Data;
    using System.Diagnostics.CodeAnalysis;
    using System.Drawing;
    using System.IO;
    using System.Linq;
    using System.Reflection;
    using System.Text;

    using AnalysisBase;

    using AudioAnalysisTools.DSP;
    using AudioAnalysisTools.StandardSpectrograms;
    using AudioAnalysisTools.WavTools;

    using log4net;

    using TowseyLibrary;
    using Acoustics.Shared;

    /// <summary>
    /// Core class that calculates indices.
    /// </summary>
    public class IndexCalculate
    {
        // EXTRACT INDICES: IF (frameLength = 128 AND sample rate = 22050) THEN frame duration = 5.805ms.
        // EXTRACT INDICES: IF (frameLength = 256 AND sample rate = 22050) THEN frame duration = 11.61ms.
        // EXTRACT INDICES: IF (frameLength = 512 AND sample rate = 22050) THEN frame duration = 23.22ms.
        // EXTRACT INDICES: IF (frameLength = 128 AND sample rate = 11025) THEN frame duration = 11.61ms.
        // EXTRACT INDICES: IF (frameLength = 256 AND sample rate = 11025) THEN frame duration = 23.22ms.
        // EXTRACT INDICES: IF (frameLength = 256 AND sample rate = 17640) THEN frame duration = 18.576ms.
        public const int DefaultWindowSize = 256;

        // semi-arbitrary bounds between lf, mf and hf bands of the spectrum
        // The midband, 1000Hz to 8000Hz, covers the bird-band in SERF & Gympie recordings.
        public static int DefaultLowFreqBound = 1000;

        public static int DefaultMidFreqBound = 8000;

        public static int DefaultHighFreqBound = 11000;

        private static readonly ILog Logger = LogManager.GetLogger(MethodBase.GetCurrentMethod().DeclaringType);

        private static bool warned = false;

        /// <summary>
        /// a set of parameters derived from ini file.
        /// </summary>
        public class Parameters
        {
            public int FrameLength { get; set;}

            public int ResampleRate { get; set; }

            public int LowFreqBound { get; set; }

            public int SegmentOverlap { get; set; }

            public double SegmentDuration { get; set; }

            public double FrameOverlap { get; set; }

            public Parameters(
                double segmentDuration,
                int segmentOverlap,
                int resampleRate,
                int frameLength,
                int frameOverlap,
                int lowFreqBound,
                int drawSonograms,
                string fileFormat)
            {
                this.SegmentDuration = segmentDuration;
                this.SegmentOverlap = segmentOverlap;
                this.ResampleRate = resampleRate;
                this.FrameLength = frameLength;
                this.FrameOverlap = frameOverlap;
                this.LowFreqBound = lowFreqBound;

                // DRAW_SONOGRAMS  = _DRAW_SONOGRAMS; // av length of clusters > 1 frame.
                // reportFormat    = _fileFormat;
            }
        }

        /// <summary>
        /// Extracts summary and spectral acoustic indices from the entire segment of the passed recording or a subsegment of it.
        /// </summary>
        /// <param name="recording">an audio recording</param>
        /// <param name="analysisSettings"></param>
        /// <param name="subsegmentOffsetTimeSpan">
        ///     The start time of the required subsegment relative to start of SOURCE audio recording. 
        ///     i.e. SegmentStartOffset + time duration from Segment start to subsegment start.
        /// </param>
        /// <param name="indexCalculationDuration"></param>
        /// <param name="bgNoiseNeighborhood"></param>
        /// <param name="indicesPropertiesConfig"></param>
        /// <param name="offset"></param>
        /// <param name="int frameSize">number of signal samples in frame. Default = 256</param>
        /// <param name="int LowFreqBound">Do not include freq bins below this bound in estimation of indices. Default = 500 Herz.
        ///                                      This is to exclude machine noise, traffic etc which can dominate the spectrum.</param>
        /// <param name="frameSize">samples per frame</param>
        /// <returns></returns>
        [SuppressMessage("StyleCop.CSharp.NamingRules", "SA1305:FieldNamesMustNotUseHungarianNotation", Justification = "Reviewed. Suppression is OK here.")]
        public static IndexCalculateResult Analysis(AudioRecording recording, AnalysisSettings analysisSettings, 
            TimeSpan subsegmentOffsetTimeSpan, TimeSpan indexCalculationDuration, TimeSpan bgNoiseNeighborhood, 
            FileInfo indicesPropertiesConfig)
        {
            string recordingFileName = recording.FileName;
            double epsilon   = Math.Pow(0.5, recording.BitsPerSample - 1);
            int signalLength = recording.WavReader.GetChannel(0).Length;
            int sampleRate   = recording.WavReader.SampleRate; 
            TimeSpan recordingSegmentDuration = TimeSpan.FromSeconds(recording.WavReader.Time.TotalSeconds);

            var config = analysisSettings.Configuration;
            var indexProperties = IndexProperties.GetIndexProperties(indicesPropertiesConfig);

            // get frame parameters for the analysis
            int frameSize = (int?)config[AnalysisKeys.FrameLength] ?? IndexCalculate.DefaultWindowSize;
            int frameStep = frameSize; // this default = zero overlap
            //WARNING: DO NOT USE Frame Overlap when calculating acoustic indices. 
            //          It yields ACI, BGN, AVG and EVN results that are significantly different from the default.
            //          I have not had time to check if the difference is meaningful. Best to avoid.
            //double windowOverlap = 0.0;

            double frameStepDuration = frameStep / (double)sampleRate; // fraction of a second
            TimeSpan frameStepTimeSpan = TimeSpan.FromTicks((long)(frameStepDuration * TimeSpan.TicksPerSecond));

            // get frequency parameters for the analysis
            int freqBinCount = frameSize / 2;
            double freqBinWidth = recording.Nyquist / (double)freqBinCount;
            int LowFreqBound = (int?)config[AnalysisKeys.LowFreqBound] ?? IndexCalculate.DefaultLowFreqBound;
            int MidFreqBound = (int?)config[AnalysisKeys.MidFreqBound] ?? IndexCalculate.DefaultMidFreqBound;
            int HihFreqBound = (int?)config[AnalysisKeys.HighFreqBound] ?? IndexCalculate.DefaultHighFreqBound;

            // get TimeSpans and durations
            TimeSpan subsegmentTimeSpan = indexCalculationDuration;
            double subsegmentSecondsDuration = subsegmentTimeSpan.TotalSeconds;
            TimeSpan ts = subsegmentOffsetTimeSpan;
            double subsegmentOffset = ts.TotalSeconds;
            ts = (TimeSpan)analysisSettings.SegmentStartOffset;
            double segmentOffset = ts.TotalSeconds;
            double localOffsetInSeconds = subsegmentOffset - segmentOffset;
            ts = bgNoiseNeighborhood;
            double BGNoiseNeighbourhood = ts.TotalSeconds;

            // calculate start and end samples of the subsegment and noise segment
            int sampleStart = (int)(localOffsetInSeconds * sampleRate);
            //calculate the number of samples in the exact subsegment duration
            int subsegmentSampleCount = (int)(subsegmentSecondsDuration * sampleRate);
            //calculate the exact number of frames in the exact subsegment duration
            double frameCount = subsegmentSampleCount / (double)frameStep;
            //In order not to lose the last fracional frame, round up the frame number 
            // and get the exact number of samples in the integer number of frames.
            subsegmentSampleCount = (int)Math.Ceiling(frameCount) * frameStep;
            int sampleEnd   = sampleStart + subsegmentSampleCount - 1;

            // GET the SUBSEGMENT FOR NOISE calculation.
            // Set the duration of SUBSEGMENT used to calculate BACKGROUND NOISE = total segment duration if its length >= 60 seconds
            // If the index calculation duration is much shorter than 1 minute, then need to calculate
            // BGN noise from a longer length of recording - i.e. add noiseBuffer either side. Typical noiseBuffer value = 5 seconds
            // If the index calculation duration = 60 seconds, then caluclate BGN from the full 60 seconds of recording.
            int noiseBuffer    = (int)(BGNoiseNeighbourhood * sampleRate);
            AudioRecording bgnRecording = GetRecordingSubsegment(recording, sampleStart, sampleEnd, noiseBuffer);


            // GET SUB-SEGMENT for RIDGE calculation AND EXTRACT ENVELOPE and SPECTROGRAM FROM SUBSEGMENT
            int bufferFrameCount = 2; // 2 because need to allow for edge effects when using 5x5 grid to find ridges.
            int ridgeBuffer = frameSize * bufferFrameCount;
            AudioRecording ridgeRecording = GetRecordingSubsegment(recording, sampleStart, sampleEnd, ridgeBuffer);





            // minimum samples needed to calculate data
            // this value was chosen somewhat arbitrarily
            int minimumViableDuration = frameSize * 8;
            
            // set the SUBSEGMENT recording = total segment if its length >= 60 seconds
            AudioRecording subsegmentRecording = recording;
            if (indexCalculationDuration < recordingSegmentDuration)
            {
                var end = sampleStart + subsegmentSampleCount;

                // if completely outside of available audio
                // or if end falls outside of audio
                if (sampleStart > signalLength ||
                    (end > signalLength && (signalLength - sampleStart) < minimumViableDuration))
                {
                    // back track so at least we can fill a whole result
                    // this is equivalent to setting overlap for only one frame.
                    // this is an effectively silent correction
                    var oldStart = sampleStart;
                    sampleStart = signalLength - subsegmentSampleCount;
                    
                    Logger.Trace("Backtracking to fill missing data from imperfect audio cuts because not enough samples available. " + (oldStart - sampleStart) + " samples overlap.");
                }

                double[] subsamples = DataTools.Subarray(recording.WavReader.Samples, sampleStart, subsegmentSampleCount);
                var wr = new Acoustics.Tools.Wav.WavReader(subsamples, 1, 16, sampleRate);
                subsegmentRecording = new AudioRecording(wr);
            }

            // EXTRACT ENVELOPE and SPECTROGRAM FROM SUBSEGMENT
            var dspOutput1 = DSP_Frames.ExtractEnvelopeAndFFTs(subsegmentRecording, frameSize, frameStep);




            // EXTRACT ENVELOPE and SPECTROGRAM FROM BACKGROUND NOISE SUBSEGMENT
            var dspOutput2 = DSP_Frames.ExtractEnvelopeAndFFTs(bgnRecording, frameSize, frameStep);
            // i. convert signal to dB and subtract background noise. Noise SDs to calculate threshold = ZERO by default
            double signalBGN = NoiseRemoval_Modal.CalculateBackgroundNoise(dspOutput2.Envelope);
            // ii.: calculate the noise profile from the amplitude sepctrogram
            double[] spectralAmplitudeBGN = NoiseProfile.CalculateBackgroundNoise(dspOutput2.amplitudeSpectrogram);
            // iii: generate deciBel spectrogram and calculate the dB noise profile
            double[,] deciBelSpectrogram = MFCCStuff.DecibelSpectra(dspOutput2.amplitudeSpectrogram, dspOutput2.WindowPower, sampleRate, epsilon);
            double[] spectralDecibelBGN = NoiseProfile.CalculateBackgroundNoise(deciBelSpectrogram);



            // ################################## BEGIN CALCULATION OF INDICES ##################################

            // INITIALISE DATA STRUCTURES TO STORE RESULTS
            // initialize a result object in which to store SummaryIndexValues and SpectralIndexValues etc.
            var result = new IndexCalculateResult(freqBinCount, indexProperties, indexCalculationDuration, subsegmentOffsetTimeSpan);

            // set up DATA STORAGE struct and class in which to return all summary indices and other data.
            // total duration of recording
            SummaryIndexValues summaryIndices = result.SummaryIndexValues;

            // set up DATA STORAGE for SPECTRAL INDICES
            SpectralIndexValues spectralIndices = result.SpectralIndexValues;

            // (A) ################################## EXTRACT SUMMARY INDICES FROM THE SIGNAL WAVEFORM ##################################
            // average absolute value over the minute recording
            // double[] avAbsolute = dspOutput1.Average; 
            double[] signalEnvelope  = dspOutput1.Envelope;
            double avgSignalEnvelope = signalEnvelope.Average();


            // average high ampl rate per second
            summaryIndices.HighAmplitudeIndex = dspOutput1.MaxAmplitudeCount / subsegmentSecondsDuration;
			
            // average clip rate per second
            result.SummaryIndexValues.ClippingIndex = dspOutput1.ClipCount / subsegmentSecondsDuration;

            // Following deals with case where the signal waveform is continuous flat with values < 0.001. Has happened!! 
            // Although signal appears zero, this condition is required
            if (avgSignalEnvelope < 0.001)
            {
                Logger.Debug("Segment skipped because avSignalEnvelope is < 0.001!");

                return result;
            }

            // i: FRAME ENERGIES - convert signal to decibels and subtract background noise.
            double[] dBSignal = SNR.Signal2Decibels(dspOutput1.Envelope);
            double[] dBArray  = SNR.SubtractAndTruncate2Zero(dBSignal, signalBGN);

            // 10 times log of amplitude squared     
            summaryIndices.AvgSignalAmplitude = 20 * Math.Log10(avgSignalEnvelope);

            // bg noise in dB
            summaryIndices.BackgroundNoise = signalBGN;

            // SNR
            summaryIndices.Snr = dBArray.Max(); 

            // ii: ACTIVITY and EVENT STATISTICS for NOISE REDUCED ARRAY
            var activity = ActivityAndCover.CalculateActivity(dBArray, frameStepTimeSpan);

            // fraction of frames having acoustic activity 
            summaryIndices.Activity = activity.fractionOfActiveFrames;

            // snr calculated from active frames only
            summaryIndices.AvgSnrOfActiveFrames = activity.activeAvDB;

            // ENTROPY of ENERGY ENVELOPE -- 1-Ht because want measure of concentration of acoustic energy.
            double entropy = DataTools.Entropy_normalised(DataTools.SquareValues(signalEnvelope));
            summaryIndices.TemporalEntropy = 1 - entropy;

            // average number of events per second whose duration > one frame
            summaryIndices.EventsPerSecond = activity.eventCount / subsegmentSecondsDuration;

            // average event duration in milliseconds - no longer calculated
            //summaryIndices.AvgEventDuration = activity.avEventDuration;

            // Note that the spectrogram has had the DC bin removed. i.e. has only 256 columns.
            double[,] amplitudeSpectrogram = dspOutput1.amplitudeSpectrogram; // get amplitude spectrogram.
            int nyquistBin = dspOutput1.NyquistBin;

            // (A2) ################## CALCULATE  NDSI (Normalised difference soundscape Index) FROM THE AMPLITUDE SPECTROGRAM #################
            var tuple3 = SpectrogramTools.CalculateAvgSpectrumAndVarianceSpectrumFromAmplitudeSpectrogram(amplitudeSpectrogram);
            // get item 1 which the Power Spectral Density.
            summaryIndices.NDSI = SpectrogramTools.CalculateNDSI(tuple3.Item1, sampleRate, 1000, 2000, 8000);


            // (B) ################################## EXTRACT SPECTRAL INDICES FROM THE AMPLITUDE SPECTROGRAM ################################## 

            // i: CALCULATE SPECTRUM OF THE SUM OF FREQ BIN AMPLITUDES - used for later calculation of ACI 
            spectralIndices.SUM = MatrixTools.SumColumns(amplitudeSpectrogram);

            // calculate bin id of boundary between low & mid frequency bands. This is to avoid low freq bins that likely contain anthropogenic noise.
            int lowerBinBound = (int)Math.Ceiling(LowFreqBound / dspOutput1.FreqBinWidth);
            // calculate bin id of upper boundary of bird-band. This is to avoid high freq artefacts due to mp3 compression.
            int upperBinBound = (int)Math.Ceiling(MidFreqBound / dspOutput1.FreqBinWidth);
            // calculate number of freq bins in the reduced bird-band.
            //int reducedFreqBinCount = amplitudeSpectrogram.GetLength(1) - lowerBinBound;
            int midBandBinCount = upperBinBound - lowerBinBound + 1;

            // IFF there has been UP-SAMPLING, calculate bin of the original audio nyquist. this will be less than 17640/2.
            // original sample rate can be anything 11.0-44.1 kHz.
            int originalNyquistFreq = (int)analysisSettings.SampleRateOfOriginalAudioFile / 2;

            // i.e. upsampling has been done
            if (dspOutput1.NyquistFreq > originalNyquistFreq)
            {
                dspOutput1.NyquistFreq = originalNyquistFreq;
                dspOutput1.NyquistBin  = (int)Math.Floor(originalNyquistFreq / dspOutput1.FreqBinWidth); // note that binwidth does not change
            }

            // ii: CALCULATE THE ACOUSTIC COMPLEXITY INDEX
            spectralIndices.DIF = AcousticComplexityIndex.SumOfAmplitudeDifferences(amplitudeSpectrogram);
            
            double[] aciSpectrum = AcousticComplexityIndex.CalculateACI(amplitudeSpectrogram);           
            spectralIndices.ACI = aciSpectrum;

            // remove low freq band of ACI spectrum and store average ACI value
            double[] reducedAciSpectrum = DataTools.Subarray(aciSpectrum, lowerBinBound, midBandBinCount);
            result.SummaryIndexValues.AcousticComplexity = reducedAciSpectrum.Average();

            // iii: CALCULATE the H(t) or Temporal ENTROPY Spectrum and then reverse the values i.e. calculate 1-Ht for energy concentration
            double[] temporalEntropySpectrum = AcousticEntropy.CalculateTemporalEntropySpectrum(amplitudeSpectrogram);
            for (int i = 0; i < temporalEntropySpectrum.Length; i++)
            {
                temporalEntropySpectrum[i] = 1 - temporalEntropySpectrum[i];
            }

            spectralIndices.ENT = temporalEntropySpectrum;


            // iv: remove background noise from the amplitude spectrogram
            amplitudeSpectrogram = SNR.TruncateBgNoiseFromSpectrogram(amplitudeSpectrogram, spectralAmplitudeBGN);
            double nhAmplThreshold = 0.015; // AMPLITUDE THRESHOLD for smoothing background
            // Assuming a background noise ranges around -40dB, this value corresponds to approximately 6dB above backgorund.
            amplitudeSpectrogram = SNR.RemoveNeighbourhoodBackgroundNoise(amplitudeSpectrogram, nhAmplThreshold);
            ////ImageTools.DrawMatrix(spectrogramData, @"C:\SensorNetworks\WavFiles\Crows\image.png", false);
            ////DataTools.writeBarGraph(modalValues);


            // v: ENTROPY OF AVERAGE SPECTRUM & VARIANCE SPECTRUM - at this point the spectrogram is a noise reduced amplitude spectrogram
            var tuple = AcousticEntropy.CalculateSpectralEntropies(amplitudeSpectrogram, lowerBinBound, midBandBinCount);
            // ENTROPY of spectral averages - Reverse the values i.e. calculate 1-Hs and 1-Hv, and 1-Hcov for energy concentration
            summaryIndices.EntropyOfAverageSpectrum = 1 - tuple.Item1;
            // ENTROPY of spectrum of Variance values
            summaryIndices.EntropyOfVarianceSpectrum = 1 - tuple.Item2;
            // ENTROPY of spectrum of Coefficient of Variation values
            summaryIndices.EntropyOfCoVSpectrum = 1 - tuple.Item3;
   


            // vi: ENTROPY OF DISTRIBUTION of maximum SPECTRAL PEAKS.
            //     First extract High band SPECTROGRAM which is now noise reduced
            double entropyOfPeaksSpectrum = AcousticEntropy.CalculateEntropyOfSpectralPeaks(amplitudeSpectrogram, lowerBinBound, upperBinBound);
            summaryIndices.EntropyOfPeaksSpectrum = 1 - entropyOfPeaksSpectrum;

<<<<<<< HEAD

            // vii: calculate RAIN and CICADA indices.  //################ NO LONGER USED - NO WARNING REQUIRED
=======
            // vii: calculate RAIN and CICADA indices.
>>>>>>> 36fe384e
            //if (!warned)
            //{
            //    Logger.Warn("Rain and cicada index calculation is disabled");
            //    warned = true;
            //}

            ////Dictionary<string, double> dict = RainIndices.GetIndices(signalEnvelope, subsegmentTimeSpan, frameStepTimeSpan, amplitudeSpectrogram, LowFreqBound, MidFreqBound, freqBinWidth);

            ////summaryIndices.RainIndex = dict[InitialiseIndexProperties.keyRAIN];
            ////summaryIndices.CicadaIndex = dict[InitialiseIndexProperties.keyCICADA];


            // (C) ################################## EXTRACT SPECTRAL INDICES FROM THE DECIBEL SPECTROGRAM ##################################           
                        
            // i: generate the SUBSEGMENT deciBel spectrogram from the SUBSEGMENT amplitude spectrogram
            deciBelSpectrogram = MFCCStuff.DecibelSpectra(dspOutput1.amplitudeSpectrogram, dspOutput1.WindowPower, sampleRate, epsilon);

            // ii: Calculate background noise spectrum in decibels
            spectralIndices.BGN = spectralDecibelBGN;
            //DataTools.writeBarGraph(spectralDecibelBGN);

            // iii: CALCULATE noise reduced AVERAGE DECIBEL POWER SPECTRUM 
            deciBelSpectrogram = SNR.TruncateBgNoiseFromSpectrogram(deciBelSpectrogram, spectralDecibelBGN);
            double nhDecibelThreshold = 2.0; // SPECTRAL dB THRESHOLD for smoothing background
            deciBelSpectrogram = SNR.RemoveNeighbourhoodBackgroundNoise(deciBelSpectrogram, nhDecibelThreshold);
            spectralIndices.POW = SpectrogramTools.CalculateAvgSpectrumFromSpectrogram(deciBelSpectrogram);


            // iv: CALCULATE SPECTRAL COVER. NOTE: spectrogram is a noise reduced decibel spectrogram
            double dBThreshold = ActivityAndCover.DefaultActivityThresholdDb; // dB THRESHOLD for calculating spectral coverage
            var spActivity = ActivityAndCover.CalculateSpectralEvents(deciBelSpectrogram, dBThreshold, frameStepTimeSpan, LowFreqBound, MidFreqBound, freqBinWidth);
            spectralIndices.CVR = spActivity.coverSpectrum;
            spectralIndices.EVN = spActivity.eventSpectrum;

            summaryIndices.HighFreqCover = spActivity.highFreqBandCover;
            summaryIndices.MidFreqCover  = spActivity.midFreqBandCover;
            summaryIndices.LowFreqCover  = spActivity.lowFreqBandCover;


            // vii: CALCULATE SPECTRAL PEAK TRACKS. NOTE: spectrogram is a noise reduced decibel spectrogram
            // FreqBinWidth can be accessed, if required, through dspOutput1.FreqBinWidth,
            var dspOutput3 = DSP_Frames.ExtractEnvelopeAndFFTs(ridgeRecording, frameSize, frameStep);
            // Generate the ridge SUBSEGMENT deciBel spectrogram from the SUBSEGMENT amplitude spectrogram
            double[,] ridgeSpectrogram = MFCCStuff.DecibelSpectra(dspOutput3.amplitudeSpectrogram, dspOutput3.WindowPower, sampleRate, epsilon);
            ridgeSpectrogram = SNR.TruncateBgNoiseFromSpectrogram(ridgeSpectrogram, spectralDecibelBGN);
            ridgeSpectrogram = SNR.RemoveNeighbourhoodBackgroundNoise(ridgeSpectrogram, nhDecibelThreshold);

            // thresholds in decibels
            var sptInfo = new SpectralPeakTracks(ridgeSpectrogram, frameStepTimeSpan);
            spectralIndices.SPT = sptInfo.SptSpectrum;
            spectralIndices.RHZ = sptInfo.RhzSpectrum;
            spectralIndices.RVT = sptInfo.RvtSpectrum;
            spectralIndices.RPS = sptInfo.RpsSpectrum;
            spectralIndices.RNG = sptInfo.RngSpectrum;

            //images for debugging
            //ImageTools.DrawMatrix(dspOutput3.amplitudeSpectrogram, @"C:\SensorNetworks\Output\BAC\HiResRidge\dspOutput3.amplitudeSpectrogram.png");
            //ImageTools.DrawMatrix(ridgeSpectrogram,                @"C:\SensorNetworks\Output\BAC\HiResRidge\ridgeSpectrogram.png");
            //ImageTools.DrawMatrix(sptInfo.RvtSpectrum,             @"C:\SensorNetworks\Output\BAC\HiResRidge\ridgeSpectrum.png");

            summaryIndices.SptDensity = sptInfo.TrackDensity;
            //summaryIndices.AvgSptDuration = sptInfo.AvTrackDuration;
            //summaryIndices.SptPerSecond = sptInfo.TotalTrackCount / subsegmentSecondsDuration;

            // #V#####################################################################################################################################################
            // iv:  set up other info to return
            BaseSonogram sonogram = null;
            double[,] hits = sptInfo.Peaks;
            var scores = new List<Plot>();

            bool returnSonogramInfo = analysisSettings.ImageFile != null;
            returnSonogramInfo = false; // TEMPORARY ################################
            if (returnSonogramInfo)
            {
                SonogramConfig sonoConfig = new SonogramConfig(); // default values config
                sonoConfig.SourceFName = recordingFileName;
                sonoConfig.WindowSize = (int?)config[AnalysisKeys.FrameLength] ?? 1024; // the default
                sonoConfig.WindowOverlap = (double?)config[AnalysisKeys.FrameOverlap] ?? 0.0; // the default

                sonoConfig.NoiseReductionType = NoiseReductionType.NONE; // the default
                bool doNoiseReduction = (bool?)config[AnalysisKeys.NoiseDoReduction] ?? false;  // the default

                if (doNoiseReduction)
                {
                    sonoConfig.NoiseReductionType = NoiseReductionType.STANDARD;
                }

                // init sonogram
                sonogram = new SpectrogramStandard(sonoConfig, recording.WavReader);

                // remove the DC row of the spectrogram
                sonogram.Data = MatrixTools.Submatrix(sonogram.Data, 0, 1, sonogram.Data.GetLength(0) - 1, sonogram.Data.GetLength(1) - 1);
                scores.Add(new Plot("Decibels", DataTools.normalise(dBArray), ActivityAndCover.DefaultActivityThresholdDb));
                scores.Add(new Plot("Active Frames", DataTools.Bool2Binary(activity.activeFrames), 0.0));

                // convert spectral peaks to frequency
                var tuple_DecibelPeaks = SpectrogramTools.HistogramOfSpectralPeaks(deciBelSpectrogram);
                int[] peaksBins = tuple_DecibelPeaks.Item2;
                double[] freqPeaks = new double[peaksBins.Length];
                int binCount = sonogram.Data.GetLength(1);
                for (int i = 1; i < peaksBins.Length; i++) freqPeaks[i] = (lowerBinBound + peaksBins[i]) / (double)nyquistBin;
                scores.Add(new Plot("Max Frequency", freqPeaks, 0.0));  // location of peaks for spectral images
            }


            // ######################################################################################################################################################
            // return if (activeFrameCount too small || segmentCount == 0 || short index calc duration) because no point doing clustering
            if ((activity.activeFrameCount <= 2) || (activity.eventCount == 0) || (indexCalculationDuration.TotalSeconds < 10))
            {
                result.Sg = sonogram;
                result.Hits = hits;
                result.TrackScores = scores;

                // IN ADDITION return if indexCalculationDuration < 10 seconds because no point doing clustering on short time segment
                // NOTE: Activity was calculated with 3dB threshold AFTER backgroundnoise removal.
                summaryIndices.ClusterCount = 0;
                //summaryIndices.AvgClusterDuration = TimeSpan.Zero;
                summaryIndices.ThreeGramCount = 0;
                //spectralIndices.CLS = new double[freqBinCount];
                return result;
            }

            // #######################################################################################################################################################
            // xiv: CLUSTERING - to determine spectral diversity and spectral persistence. Only use midband AMPLITDUE SPECTRUM
            //                   In June 2016, the mid-band (i.e. the bird-band) was set to lowerBound=1000Hz, upperBound=8000hz.

            // SET CLUSTERING VERBOSITY.
            //SpectralClustering.Verbose = true;

            // NOTE: The midBandAmplSpectrogram is derived from the amplitudeSpectrogram by removing low freq band AND high freq band.
            // NOTE: The amplitudeSpectrogram is already noise reduced at this stage.
            // Set threshold for deriving binary spectrogram - DEFAULT=0.06 prior to June2016
            const double BinaryThreshold = 0.12;

            // ACTIVITY THRESHOLD - require activity in at least N freq bins to include the spectrum for training
            //                      DEFAULT was N=2 prior to June 2016. You can increase threshold to reduce cluster count due to noise.
            const double RowSumThreshold = 2.0;
            var midBandAmplSpectrogram = MatrixTools.Submatrix(amplitudeSpectrogram, 0, lowerBinBound, amplitudeSpectrogram.GetLength(0) - 1, upperBinBound);
            var parameters = new SpectralClustering.ClusteringParameters(lowerBinBound, midBandAmplSpectrogram.GetLength(1), BinaryThreshold, RowSumThreshold);

            SpectralClustering.TrainingDataInfo data = SpectralClustering.GetTrainingDataForClustering(midBandAmplSpectrogram, parameters);

            SpectralClustering.ClusterInfo clusterInfo;
            clusterInfo.clusterCount = 0; // init just in case

            // cluster pruning parameters
            const double WtThreshold = RowSumThreshold; // used to remove wt vectors whose sum of wts <= threshold
            const int HitThreshold = 3; // used to remove wt vectors which have fewer than the threshold hits

            // Skip clustering if not enough suitable training data
            if (data.trainingData.Count <= 8)     
            {
                clusterInfo.clusterHits2 = null;
                summaryIndices.ClusterCount = 0;
                //summaryIndices.AvgClusterDuration = TimeSpan.Zero;
                summaryIndices.ThreeGramCount = 0;
            }
            else
            {
                clusterInfo = SpectralClustering.ClusterAnalysis(data.trainingData, WtThreshold, HitThreshold, data.selectedFrames);
                summaryIndices.ClusterCount = clusterInfo.clusterCount;
                //summaryIndices.AvgClusterDuration = TimeSpan.FromSeconds(clusterInfo.av2 * frameTimeSpan.TotalSeconds); // av cluster duration
                summaryIndices.ThreeGramCount = clusterInfo.triGramUniqueCount;

                double[] clusterSpectrum = clusterInfo.clusterSpectrum;
                spectralIndices.CLS = SpectralClustering.RestoreFullLengthSpectrum(clusterSpectrum, freqBinCount, data.lowBinBound, data.reductionFactor);
            }

            // xv: STORE CLUSTERING IMAGES
            if (returnSonogramInfo)
            {
                //bool[] selectedFrames = tuple_Clustering.Item3;
                //scores.Add(DataTools.Bool2Binary(selectedFrames));
                //List<double[]> clusterWts = tuple_Clustering.Item4;
                int[] clusterHits = clusterInfo.clusterHits2;
                string label = string.Format(clusterInfo.clusterCount + " Clusters");
                if (clusterHits == null)
                {
                    clusterHits = new int[dBArray.Length]; // array of zeroes
                }

                scores.Add(new Plot(label, DataTools.normalise(clusterHits), 0.0)); // location of cluster hits
            }
           


            result.Sg = sonogram;
            result.Hits = hits;
            result.TrackScores = scores;
            //result.Tracks = sptInfo.listOfSPTracks; // not calculated but could be 
            return result;
        } // end of method Analysis()






        // ########################################################################################################################################################################
        //  OTHER METHODS
        // ########################################################################################################################################################################


        /// <summary>
        /// returns a subsample of a recording with buffer on either side.
        /// Main complication is dealing with edge effects.
        /// </summary>
        /// <param name="recording"></param>
        /// <param name="sampleStart"></param>
        /// <param name="sampleEnd"></param>
        /// <param name="sampleBuffer"></param>
        /// <returns></returns>
        public static AudioRecording GetRecordingSubsegment(AudioRecording recording, int sampleStart, int sampleEnd, int sampleBuffer)
        {
            int signalLength = recording.WavReader.Samples.Length;
            int subsampleStart = sampleStart - sampleBuffer;
            int subsampleEnd   = sampleEnd + sampleBuffer;
            int subsampleDuration = sampleEnd - sampleStart + 1 + (2 * sampleBuffer);
            if (subsampleStart < 0)
            {
                subsampleStart = 0;
                subsampleEnd = subsampleDuration - 1;
            }
            if (subsampleEnd >= signalLength)
            {
                subsampleEnd = signalLength - 1;
                subsampleStart = signalLength - subsampleDuration;
            }
            // catch case where subsampleDuration < recording length.
            if (subsampleStart < 0)
            {
                subsampleStart = 0;
            }
            int subsegmentSampleCount = subsampleEnd - subsampleStart + 1;
            AudioRecording subsegmentRecording = recording;
            if (subsegmentSampleCount <= signalLength)
            {
                double[] subsamples = DataTools.Subarray(recording.WavReader.Samples, subsampleStart, subsegmentSampleCount);
                var wr = new Acoustics.Tools.Wav.WavReader(subsamples, 1, 16, recording.SampleRate);
                subsegmentRecording = new AudioRecording(wr);
            }
            return subsegmentRecording;
        }

        public static double[] GetArrayOfWeightedAcousticIndices(DataTable dt, double[] weightArray)
        {
            if (weightArray.Length > dt.Columns.Count)
            {
                // weights do not match data table
                return null;
            }

            List<double[]> columns = new List<double[]>();
            List<double> weights = new List<double>();
            for (int i = 0; i < weightArray.Length; i++)
            {
                if (weightArray[i] != 0.0)
                {
                    weights.Add(weightArray[i]);
                    string colName = dt.Columns[i].ColumnName;
                    double[] array = DataTableTools.Column2ArrayOfDouble(dt, colName);
                    columns.Add(DataTools.NormaliseArea(array)); // normalize the arrays prior to obtaining weighted index.
                }
            }

            int arrayLength = columns[0].Length; // assume all columns are of same length 
            double[] weightedIndices = new double[arrayLength];
            for (int i = 0; i < arrayLength; i++)
            {
                double combo = 0.0;
                for (int c = 0; c < columns.Count; c++)
                {
                    combo += weights[c] * columns[c][i];
                }
                weightedIndices[i] = combo * combo; // square the index for display purposes only. Does not change ranking.
            }

            //Add in weighted bias for chorus and backgorund noise
            //IMPORTANT: this only works if DataTable is ordered correctly before this point.
            //for (int i = 0; i < wtIndices.Length; i++)
            //{
            //if((i>=290) && (i<=470)) wtIndices[i] *= 1.1;  //morning chorus bias
            //background noise bias
            //if (bg_dB[i - 1] > -35.0) wtIndices[i] *= 0.8;
            //else
            //if (bg_dB[i - 1] > -30.0) wtIndices[i] *= 0.6;
            //}

            weightedIndices = DataTools.normalise(weightedIndices); //normalise final array in [0,1]
            return weightedIndices;
        }

        //public static double[] CalculateComboWeights()
        //{
        //    Dictionary<string, IndexProperties> indexProperties = InitialiseIndexProperties.InitialisePropertiesOfIndices();
        //    //var items = AcousticIndicesStore.InitOutputTableColumns();
        //    //return items.Item4; // COMBO_WEIGHTS;
        //    return InitialiseIndexProperties.GetArrayOfComboWeights(indexProperties);
        //}
    }
}<|MERGE_RESOLUTION|>--- conflicted
+++ resolved
@@ -377,12 +377,7 @@
             double entropyOfPeaksSpectrum = AcousticEntropy.CalculateEntropyOfSpectralPeaks(amplitudeSpectrogram, lowerBinBound, upperBinBound);
             summaryIndices.EntropyOfPeaksSpectrum = 1 - entropyOfPeaksSpectrum;
 
-<<<<<<< HEAD
-
             // vii: calculate RAIN and CICADA indices.  //################ NO LONGER USED - NO WARNING REQUIRED
-=======
-            // vii: calculate RAIN and CICADA indices.
->>>>>>> 36fe384e
             //if (!warned)
             //{
             //    Logger.Warn("Rain and cicada index calculation is disabled");
