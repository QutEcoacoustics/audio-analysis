--- conflicted
+++ resolved
@@ -412,29 +412,17 @@
             summaryIndices.EntropyOfPeaksSpectrum = 1 - entropyOfPeaksSpectrum;
 
 
-<<<<<<< HEAD
             // ######################################################################################################################################################
             // (C) ################################## EXTRACT SPECTRAL INDICES FROM THE DECIBEL SPECTROGRAM ##################################           
 
                 deciBelSpectrogram = MFCCStuff.DecibelSpectra(dspOutput1.AmplitudeSpectrogram, dspOutput1.WindowPower, sampleRate, epsilon);
-=======
-            // (C) ################################## EXTRACT SPECTRAL INDICES FROM THE DECIBEL SPECTROGRAM ##################################
-
-            // i: generate the SUBSEGMENT deciBel spectrogram from the SUBSEGMENT amplitude spectrogram
-            deciBelSpectrogram = MFCCStuff.DecibelSpectra(dspOutput1.amplitudeSpectrogram, dspOutput1.WindowPower, sampleRate, epsilon);
->>>>>>> 996495f3
 
             // ii: Calculate background noise spectrum in decibels
             spectralIndices.BGN = spectralDecibelBgn;
             //DataTools.writeBarGraph(spectralDecibelBGN);
 
-<<<<<<< HEAD
             // iii: CALCULATE noise reduced AVERAGE DECIBEL POWER SPECTRUM 
             deciBelSpectrogram = SNR.TruncateBgNoiseFromSpectrogram(deciBelSpectrogram, spectralDecibelBgn);
-=======
-            // iii: CALCULATE noise reduced AVERAGE DECIBEL POWER SPECTRUM
-            deciBelSpectrogram = SNR.TruncateBgNoiseFromSpectrogram(deciBelSpectrogram, spectralDecibelBGN);
->>>>>>> 996495f3
             double nhDecibelThreshold = 2.0; // SPECTRAL dB THRESHOLD for smoothing background
             deciBelSpectrogram = SNR.RemoveNeighbourhoodBackgroundNoise(deciBelSpectrogram, nhDecibelThreshold);
             spectralIndices.POW = SpectrogramTools.CalculateAvgSpectrumFromSpectrogram(deciBelSpectrogram);
@@ -685,14 +673,7 @@
                 var freqScale = new FrequencyScale(FreqScaleType.Linear125Octaves7Tones28Nyquist32000);
                 decibelSpectrogram = OctaveFreqScale.DecibelSpectra(dspOutput.AmplitudeSpectrogram, dspOutput.WindowPower, sampleRate, epsilon, freqScale);
             }
-<<<<<<< HEAD
             else
-=======
-
-            int arrayLength = columns[0].Length; // assume all columns are of same length
-            double[] weightedIndices = new double[arrayLength];
-            for (int i = 0; i < arrayLength; i++)
->>>>>>> 996495f3
             {
                 decibelSpectrogram = MFCCStuff.DecibelSpectra(dspOutput.AmplitudeSpectrogram, dspOutput.WindowPower, sampleRate, epsilon);
             }
