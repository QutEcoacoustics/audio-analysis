﻿// --------------------------------------------------------------------------------------------------------------------
// <copyright file="IndexCalculate.cs" company="QutBioacoustics">
//   All code in this file and all associated files are the copyright of the QUT Bioacoustics Research Group (formally MQUTeR).
// </copyright>
// <summary>
//   Defines the AcousticFeatures type.
// </summary>
// --------------------------------------------------------------------------------------------------------------------

namespace AudioAnalysisTools.Indices
{
    using System;
    using System.Collections.Generic;
    using System.Data;
    using System.Diagnostics.CodeAnalysis;
    using System.Drawing;
    using System.IO;
    using System.Linq;
    using System.Reflection;
    using System.Text;

    using AnalysisBase;

    using AudioAnalysisTools.DSP;
    using AudioAnalysisTools.StandardSpectrograms;
    using AudioAnalysisTools.WavTools;

    using log4net;

    using TowseyLibrary;
    using Acoustics.Shared;

    /// <summary>
    /// Core class that calculates indices.
    /// </summary>
    public class IndexCalculate
    {
        // EXTRACT INDICES: IF (frameLength = 128 AND sample rate = 22050) THEN frame duration = 5.805ms.
        // EXTRACT INDICES: IF (frameLength = 256 AND sample rate = 22050) THEN frame duration = 11.61ms.
        // EXTRACT INDICES: IF (frameLength = 512 AND sample rate = 22050) THEN frame duration = 23.22ms.
        // EXTRACT INDICES: IF (frameLength = 128 AND sample rate = 11025) THEN frame duration = 11.61ms.
        // EXTRACT INDICES: IF (frameLength = 256 AND sample rate = 11025) THEN frame duration = 23.22ms.
        // EXTRACT INDICES: IF (frameLength = 256 AND sample rate = 17640) THEN frame duration = 18.576ms.
        public const int DefaultWindowSize = 256;

        // semi-arbitrary bounds between lf, mf and hf bands of the spectrum
        public static int DefaultLowFreqBound = 500;

        public static int DefaultMidFreqBound = 4000;

        public static int DefaultHighFreqBound = 8010;

        private static readonly ILog Logger = LogManager.GetLogger(MethodBase.GetCurrentMethod().DeclaringType);

        private static bool warned = false;

        /// <summary>
        /// a set of parameters derived from ini file.
        /// </summary>
        public class Parameters
        {
            public int FrameLength { get; set;}

            public int ResampleRate { get; set; }

            public int LowFreqBound { get; set; }

            public int SegmentOverlap { get; set; }

            public double SegmentDuration { get; set; }

            public double FrameOverlap { get; set; }

            public Parameters(
                double segmentDuration,
                int segmentOverlap,
                int resampleRate,
                int frameLength,
                int frameOverlap,
                int lowFreqBound,
                int drawSonograms,
                string fileFormat)
            {
                this.SegmentDuration = segmentDuration;
                this.SegmentOverlap = segmentOverlap;
                this.ResampleRate = resampleRate;
                this.FrameLength = frameLength;
                this.FrameOverlap = frameOverlap;
                this.LowFreqBound = lowFreqBound;

                // DRAW_SONOGRAMS  = _DRAW_SONOGRAMS; // av length of clusters > 1 frame.
                // reportFormat    = _fileFormat;
            }
        }

        /// <summary>
        /// Extracts summary and spectral acoustic indices from the entire segment of the passed recording or a subsegment of it.
        /// </summary>
        /// <param name="recording">an audio recording</param>
        /// <param name="analysisSettings"></param>
        /// <param name="subsegmentOffsetTimeSpan">
        ///     The start time of the required subsegment relative to start of SOURCE audio recording. 
        ///     i.e. SegmentStartOffset + time duration from Segment start to subsegment start.
        /// </param>
        /// <param name="indexCalculationDuration"></param>
        /// <param name="bgNoiseNeighborhood"></param>
        /// <param name="indicesPropertiesConfig"></param>
        /// <param name="offset"></param>
        /// <param name="int frameSize">number of signal samples in frame. Default = 256</param>
        /// <param name="int LowFreqBound">Do not include freq bins below this bound in estimation of indices. Default = 500 Herz.
        ///                                      This is to exclude machine noise, traffic etc which can dominate the spectrum.</param>
        /// <param name="frameSize">samples per frame</param>
        /// <returns></returns>
        [SuppressMessage("StyleCop.CSharp.NamingRules", "SA1305:FieldNamesMustNotUseHungarianNotation", Justification = "Reviewed. Suppression is OK here.")]
        public static IndexCalculateResult Analysis(AudioRecording recording, AnalysisSettings analysisSettings, 
            TimeSpan subsegmentOffsetTimeSpan, TimeSpan indexCalculationDuration, TimeSpan bgNoiseNeighborhood, 
            FileInfo indicesPropertiesConfig)
        {
            string recordingFileName = recording.FileName;
            double epsilon   = Math.Pow(0.5, recording.BitsPerSample - 1);
            int signalLength = recording.WavReader.Samples.Length;
            int sampleRate   = recording.WavReader.SampleRate; 
            TimeSpan recordingSegmentDuration = TimeSpan.FromSeconds(recording.WavReader.Time.TotalSeconds);

            var config = analysisSettings.Configuration;
            var indexProperties = IndexProperties.GetIndexProperties(indicesPropertiesConfig);

            // get frame parameters for the analysis
            int frameSize = (int?)config[AnalysisKeys.FrameLength] ?? IndexCalculate.DefaultWindowSize;
            int frameStep = frameSize; // default = zero overlap
            //WARNING: DO NOT USE Frame Overlap when calculating acoustic indices. 
            //          It yields ACI, BGN, AVG and EVN results that are significantly different from the default.
            //          I have not had time to check if the difference is meaningful. Best to avoid.
            //double windowOverlap = 0.0;

            double frameStepDuration = frameStep / (double)sampleRate;
            TimeSpan frameStepTimeSpan = TimeSpan.FromTicks((long)(frameStepDuration * TimeSpan.TicksPerSecond));

            // get frequency parameters for the analysis
            int freqBinCount = frameSize / 2;
            double freqBinWidth = recording.Nyquist / (double)freqBinCount;
            int LowFreqBound = (int?)config[AnalysisKeys.LowFreqBound] ?? IndexCalculate.DefaultLowFreqBound;
            int MidFreqBound = (int?)config[AnalysisKeys.MidFreqBound] ?? IndexCalculate.DefaultMidFreqBound;
            int HihFreqBound = (int?)config[AnalysisKeys.HighFreqBound] ?? IndexCalculate.DefaultHighFreqBound;

            // get TimeSpans and durations
            TimeSpan subsegmentTimeSpan = indexCalculationDuration;
            double subsegmentSecondsDuration = subsegmentTimeSpan.TotalSeconds;
            TimeSpan ts = subsegmentOffsetTimeSpan;
            double subsegmentOffset = ts.TotalSeconds;
            ts = (TimeSpan)analysisSettings.SegmentStartOffset;
            double segmentOffset = ts.TotalSeconds;
            double localOffsetInSeconds = subsegmentOffset - segmentOffset;
            ts = bgNoiseNeighborhood;
            double BGNoiseNeighbourhood = ts.TotalSeconds;

            // calculate start and end samples of the subsegment and noise segment
            int sampleStart = (int)(localOffsetInSeconds * sampleRate);
            //calculate the number of samples in the exact subsegment duration
            int subsegmentSampleCount = (int)(subsegmentSecondsDuration * sampleRate);
            //calculate the exact number of frames in the exact subsegment duration
            double frameCount = subsegmentSampleCount / (double)frameStep;
            //In order not to lose the last fracional frame, round up the frame number 
            // and get the exact number of samples in the integer number of frames.
            subsegmentSampleCount = (int)Math.Ceiling(frameCount) * frameStep;
            int sampleEnd   = sampleStart + subsegmentSampleCount - 1;

            int noiseBuffer    = (int)(BGNoiseNeighbourhood * sampleRate);
            int bgnSampleStart = sampleStart - noiseBuffer;
            int bgnSampleEnd   = sampleEnd + noiseBuffer;
            if (bgnSampleStart < 0) bgnSampleStart = 0;
            if (bgnSampleEnd >= signalLength) bgnSampleEnd = signalLength - 1;
            int bgnSubsegmentSampleCount = bgnSampleEnd - bgnSampleStart + 1;


            // minimum samples needed to calculate data
            // this value was chosen somewhat arbitrarily
            int minnimumViableDuration = frameSize * 8;
            
            // set the SUBSEGMENT recording = total segment if its length >= 60 seconds
            AudioRecording subsegmentRecording = recording;
            if (indexCalculationDuration < recordingSegmentDuration)
            {
                var end = sampleStart + subsegmentSampleCount;

                // if completely outside of available audio
                // or if end falls outside of audio
                if (sampleStart > signalLength ||
                    (end > signalLength && (signalLength - sampleStart) < minnimumViableDuration))
                {
                    // back track so at least we can fill a whole result
                    // this is equivalent to setting overlap for only one frame.
                    // this is an effectively silent correction
                    var oldStart = sampleStart;
                    sampleStart = signalLength - subsegmentSampleCount;
                    
                    Logger.Trace("Backtracking to fill missing data from imperect audio cuts because not enough samples available. " + (oldStart - sampleStart) + " samples overlap.");
                }

                double[] subsamples = DataTools.Subarray(recording.WavReader.Samples, sampleStart, subsegmentSampleCount);
                var wr = new Acoustics.Tools.Wav.WavReader(subsamples, 1, 16, sampleRate);
                subsegmentRecording = new AudioRecording(wr);
            }

            // EXTRACT ENVELOPE and SPECTROGRAM FROM SUBSEGMENT
            var dspOutput1 = DSP_Frames.ExtractEnvelopeAndFFTs(subsegmentRecording, frameSize, frameStep);


            // set the BACKGROUND NOISE SUBSEGMENT = total segment if its length >= 60 seconds
            AudioRecording bgnSubsegmentRecording = recording;
            if (bgnSubsegmentSampleCount <= signalLength)
            {
                double[] subsamples = DataTools.Subarray(recording.WavReader.Samples, bgnSampleStart, bgnSubsegmentSampleCount);
                var wr = new Acoustics.Tools.Wav.WavReader(subsamples, 1, 16, sampleRate);
                bgnSubsegmentRecording = new AudioRecording(wr);
            }
            // EXTRACT ENVELOPE and SPECTROGRAM FROM BACKGROUND NOISE SUBSEGMENT
            var dspOutput2 = DSP_Frames.ExtractEnvelopeAndFFTs(bgnSubsegmentRecording, frameSize, frameStep);
            // i. convert signal to dB and subtract background noise. Noise SDs to calculate threshold = ZERO by default
            double signalBGN = NoiseRemoval_Modal.CalculateBackgroundNoise(dspOutput2.Envelope);
            // ii.: calculate the noise profile from the amplitude sepctrogram
            double[] spectralAmplitudeBGN = NoiseProfile.CalculateBackgroundNoise(dspOutput2.amplitudeSpectrogram);
            // iii: generate deciBel spectrogram and calculate the dB noise profile
            double[,] deciBelSpectrogram = MFCCStuff.DecibelSpectra(dspOutput2.amplitudeSpectrogram, dspOutput2.WindowPower, sampleRate, epsilon);
            double[] spectralDecibelBGN = NoiseProfile.CalculateBackgroundNoise(deciBelSpectrogram);




            // initialize a result object in which to store SummaryIndexValues and SpectralIndexValues etc.
            var result = new IndexCalculateResult(freqBinCount, indexProperties, indexCalculationDuration, subsegmentOffsetTimeSpan);


            // (A) ################################## EXTRACT SUMMARY INDICES FROM THE SIGNAL WAVEFORM ##################################
            // average absolute value over the minute recording
            // double[] avAbsolute = dspOutput1.Average; 
            double[] signalEnvelope  = dspOutput1.Envelope;
            double avgSignalEnvelope = signalEnvelope.Average();


            // set up DATA STORAGE struct and class in which to return all the indices and other data.
            // total duration of recording
            SummaryIndexValues summaryIndexValues = result.SummaryIndexValues;
            
            // average high ampl rate per second
<<<<<<< HEAD
            result.SummaryIndexValues.HighAmplitudeIndex = dspOutput1.MaxAmplitudeCount / subsegmentSecondsDuration;
=======
            summaryIndexValues.HighAmplitudeIndex = dspOutput1.MaxAmplitudeCount / subsegmentSecondsDuration;

>>>>>>> 7538feb4
            // average clip rate per second
            result.SummaryIndexValues.ClippingIndex = dspOutput1.ClipCount / subsegmentSecondsDuration;

            // Following deals with case where the signal waveform is continuous flat with values < 0.001. Has happened!! 
            // Although signal appears zero, this condition is required
            if (avgSignalEnvelope < 0.001)
            {
                Logger.Debug("Segment skipped because avSignalEnvelope is < 0.001!");

                return result;
            }

            // i: FRAME ENERGIES - convert signal to decibels and subtract background noise.
            double[] dBSignal = SNR.Signal2Decibels(dspOutput1.Envelope);
            double[] dBArray  = SNR.SubtractAndTruncate2Zero(dBSignal, signalBGN);

            // 10 times log of amplitude squared     
            summaryIndexValues.AvgSignalAmplitude = 20 * Math.Log10(avgSignalEnvelope);

            // bg noise in dB
            summaryIndexValues.BackgroundNoise = signalBGN;

            // SNR
            summaryIndexValues.Snr = dBArray.Max(); 

            // ii: ACTIVITY and EVENT STATISTICS for NOISE REDUCED ARRAY
            var activity = ActivityAndCover.CalculateActivity(dBArray, frameStepTimeSpan);

            // fraction of frames having acoustic activity 
            summaryIndexValues.Activity = activity.fractionOfActiveFrames;

            // snr calculated from active frames only
            summaryIndexValues.AvgSnrOfActiveFrames = activity.activeAvDB;

            // ENTROPY of ENERGY ENVELOPE -- 1-Ht because want measure of concentration of acoustic energy.
            double entropy = DataTools.Entropy_normalised(DataTools.SquareValues(signalEnvelope));
            summaryIndexValues.TemporalEntropy = 1 - entropy;

            // average number of events per second whose duration > one frame
            summaryIndexValues.EventsPerSecond = activity.eventCount / subsegmentSecondsDuration;

            // average event duration in milliseconds - no longer calculated
            //summaryIndexValues.AvgEventDuration = activity.avEventDuration;

            // Note that the spectrogram has had the DC bin removed. i.e. has only 256 columns.
            double[,] amplitudeSpectrogram = dspOutput1.amplitudeSpectrogram; // get amplitude spectrogram.
            int nyquistBin = dspOutput1.NyquistBin;

            // (A2) ################## CALCULATE  NDSI (Normalised difference soundscape Index) FROM THE AMPLITUDE SPECTROGRAM #################
            var tuple3 = SpectrogramTools.CalculateAvgSpectrumAndVarianceSpectrumFromAmplitudeSpectrogram(amplitudeSpectrogram);
            // get item 1 which the Power Spectral Density.
            summaryIndexValues.NDSI = SpectrogramTools.CalculateNDSI(tuple3.Item1, sampleRate);


            // (B) ################################## EXTRACT SPECTRAL INDICES FROM THE AMPLITUDE SPECTROGRAM ################################## 
            var spectra = result.SpectralIndexValues;


            // i: CALCULATE SPECTRUM OF THE SUM OF FREQ BIN AMPLITUDES - used for later calculation of ACI 
            spectra.SUM = MatrixTools.SumColumns(amplitudeSpectrogram);

            // calculate bin id of boundary between low & mid frequency bands. This is to avoid low freq bins that contain anthropophony.
            int lowerBinBound = (int)Math.Ceiling(LowFreqBound / dspOutput1.FreqBinWidth);
            // calculate bin id of upper boundary of bird-band. This is to avoid high freq artefacts due to mp3 compression.
            int higherBinBound = (int)Math.Ceiling(HihFreqBound / dspOutput1.FreqBinWidth);
            // calculate number of freq bins in the reduced bird-band.
            //int reducedFreqBinCount = amplitudeSpectrogram.GetLength(1) - lowerBinBound;
            int reducedFreqBinCount = higherBinBound - lowerBinBound;

            // IFF there has been UP-SAMPLING, calculate bin of the original audio nyquist. this will be less than 17640/2.
            // original sample rate can be anything 11.0-44.1 kHz.
            int originalNyquistFreq = (int)analysisSettings.SampleRateOfOriginalAudioFile / 2;

            // i.e. upsampling has been done
            if (dspOutput1.NyquistFreq > originalNyquistFreq)
            {
                dspOutput1.NyquistFreq = originalNyquistFreq;
                dspOutput1.NyquistBin  = (int)Math.Floor(originalNyquistFreq / dspOutput1.FreqBinWidth); // note that binwidth does not change
            }

            // ii: CALCULATE THE ACOUSTIC COMPLEXITY INDEX
            spectra.DIF = AcousticComplexityIndex.SumOfAmplitudeDifferences(amplitudeSpectrogram);
            
            double[] aciSpectrum = AcousticComplexityIndex.CalculateACI(amplitudeSpectrogram);           
            spectra.ACI = aciSpectrum;

            // remove low freq band of ACI spectrum and store average ACI value
            double[] reducedAciSpectrum = DataTools.Subarray(aciSpectrum, lowerBinBound, reducedFreqBinCount);
            result.SummaryIndexValues.AcousticComplexity = reducedAciSpectrum.Average();

            // iii: CALCULATE the H(t) or Temporal ENTROPY Spectrum and then reverse the values i.e. calculate 1-Ht for energy concentration
            double[] temporalEntropySpectrum = AcousticEntropy.CalculateTemporalEntropySpectrum(amplitudeSpectrogram);
            for (int i = 0; i < temporalEntropySpectrum.Length; i++)
            {
                temporalEntropySpectrum[i] = 1 - temporalEntropySpectrum[i];
            }

            spectra.ENT = temporalEntropySpectrum;


            // iv: remove background noise from the amplitude spectrogram
            amplitudeSpectrogram = SNR.TruncateBgNoiseFromSpectrogram(amplitudeSpectrogram, spectralAmplitudeBGN);
            double nhThreshold = 0.015; // AMPLITUDE THRESHOLD for smoothing background
            amplitudeSpectrogram = SNR.RemoveNeighbourhoodBackgroundNoise(amplitudeSpectrogram, nhThreshold);
            ////ImageTools.DrawMatrix(spectrogramData, @"C:\SensorNetworks\WavFiles\Crows\image.png", false);
            ////DataTools.writeBarGraph(modalValues);


            // v: ENTROPY OF AVERAGE SPECTRUM & VARIANCE SPECTRUM - at this point the spectrogram is a noise reduced amplitude spectrogram
            var tuple = AcousticEntropy.CalculateSpectralEntropies(amplitudeSpectrogram, lowerBinBound, reducedFreqBinCount);
            // ENTROPY of spectral averages - Reverse the values i.e. calculate 1-Hs and 1-Hv, and 1-Hcov for energy concentration
            summaryIndexValues.EntropyOfAverageSpectrum = 1 - tuple.Item1;
            // ENTROPY of spectrum of Variance values
            summaryIndexValues.EntropyOfVarianceSpectrum = 1 - tuple.Item2;
            // ENTROPY of spectrum of CoeffOfvariance values
            summaryIndexValues.EntropyOfCoVSpectrum = 1 - tuple.Item3;
   


            // vi: ENTROPY OF DISTRIBUTION of maximum SPECTRAL PEAKS.
            //     First extract High band SPECTROGRAM which is now noise reduced
            double entropyOfPeaksSpectrum = AcousticEntropy.CalculateEntropyOfSpectralPeaks(amplitudeSpectrogram, lowerBinBound, higherBinBound);
            summaryIndexValues.EntropyOfPeaksSpectrum = 1 - entropyOfPeaksSpectrum;

            // vii: calculate RAIN and CICADA indices.
            if (!warned)
            {
                Logger.Warn("Rain and cicada index caculation is disabled");
                warned = true;
            }

            ////Dictionary<string, double> dict = RainIndices.GetIndices(signalEnvelope, subsegmentTimeSpan, frameStepTimeSpan, amplitudeSpectrogram, LowFreqBound, MidFreqBound, freqBinWidth);

            ////summaryIndexValues.RainIndex = dict[InitialiseIndexProperties.keyRAIN];
            ////summaryIndexValues.CicadaIndex = dict[InitialiseIndexProperties.keyCICADA];


            // (C) ################################## EXTRACT SPECTRAL INDICES FROM THE DECIBEL SPECTROGRAM ##################################           
                        
            // i: generate the SUBSEGMENT deciBel spectrogram from the SUBSEGMENT amplitude spectrogram
            deciBelSpectrogram = MFCCStuff.DecibelSpectra(dspOutput1.amplitudeSpectrogram, dspOutput1.WindowPower, sampleRate, epsilon);

            // ii: Calculate background noise spectrum in decibels
            spectra.BGN = spectralDecibelBGN;
            //DataTools.writeBarGraph(spectralDecibelBGN);

            // iii: CALCULATE noise reduced AVERAGE DECIBEL POWER SPECTRUM 
            deciBelSpectrogram = SNR.TruncateBgNoiseFromSpectrogram(deciBelSpectrogram, spectralDecibelBGN);
            nhThreshold = 2.0; // SPECTRAL dB THRESHOLD for smoothing background
            deciBelSpectrogram = SNR.RemoveNeighbourhoodBackgroundNoise(deciBelSpectrogram, nhThreshold);
            spectra.POW = SpectrogramTools.CalculateAvgSpectrumFromSpectrogram(deciBelSpectrogram);


            // iv: CALCULATE SPECTRAL COVER. NOTE: spectrogram is a noise reduced decibel spectrogram
            double dBThreshold = ActivityAndCover.DEFAULT_ActivityThreshold_dB; // dB THRESHOLD for calculating spectral coverage
            var spActivity = ActivityAndCover.CalculateSpectralEvents(deciBelSpectrogram, dBThreshold, frameStepTimeSpan, LowFreqBound, MidFreqBound, freqBinWidth);
            spectra.CVR = spActivity.coverSpectrum;
            spectra.EVN = spActivity.eventSpectrum;

            summaryIndexValues.HighFreqCover = spActivity.highFreqBandCover;
            summaryIndexValues.MidFreqCover  = spActivity.midFreqBandCover;
            summaryIndexValues.LowFreqCover  = spActivity.lowFreqBandCover;


            // vii: CALCULATE SPECTRAL PEAK TRACKS. NOTE: spectrogram is a noise reduced decibel spectrogram
            // FreqBinWidth can be accessed, if required, through dspOutput1.FreqBinWidth,
            double framesStepsPerSecond = 1 / frameStepTimeSpan.TotalSeconds;
            dBThreshold = 3.0;
            var sptInfo = new SpectralPeakTracks(deciBelSpectrogram, framesStepsPerSecond, dBThreshold);
            spectra.SPT = sptInfo.SptSpectrum;

            summaryIndexValues.SptDensity = sptInfo.TrackDensity;
            //summaryIndexValues.AvgSptDuration = sptInfo.AvTrackDuration;
            //summaryIndexValues.SptPerSecond = sptInfo.TotalTrackCount / subsegmentSecondsDuration;

            // #V#####################################################################################################################################################
            // iv:  set up other info to return
            BaseSonogram sonogram = null;
            double[,] hits = sptInfo.Peaks;
            var scores = new List<Plot>();

            bool returnSonogramInfo = analysisSettings.ImageFile != null;
            returnSonogramInfo = false; // TEMPORARY ################################
            if (returnSonogramInfo)
            {
                SonogramConfig sonoConfig = new SonogramConfig(); // default values config
                sonoConfig.SourceFName = recordingFileName;
                sonoConfig.WindowSize = (int?)config[AnalysisKeys.FrameLength] ?? 1024; // the default
                sonoConfig.WindowOverlap = (double?)config[AnalysisKeys.FrameOverlap] ?? 0.0; // the default

                sonoConfig.NoiseReductionType = NoiseReductionType.NONE; // the default
                bool doNoiseReduction = (bool?)config[AnalysisKeys.NoiseDoReduction] ?? false;  // the default

                if (doNoiseReduction)
                {
                    sonoConfig.NoiseReductionType = NoiseReductionType.STANDARD;
                }

                // init sonogram
                sonogram = new SpectrogramStandard(sonoConfig, recording.WavReader);

                // remove the DC row of the spectrogram
                sonogram.Data = MatrixTools.Submatrix(sonogram.Data, 0, 1, sonogram.Data.GetLength(0) - 1, sonogram.Data.GetLength(1) - 1);
                scores.Add(new Plot("Decibels", DataTools.normalise(dBArray), ActivityAndCover.DEFAULT_ActivityThreshold_dB));
                scores.Add(new Plot("Active Frames", DataTools.Bool2Binary(activity.activeFrames), 0.0));

                // convert spectral peaks to frequency
                var tuple_DecibelPeaks = SpectrogramTools.HistogramOfSpectralPeaks(deciBelSpectrogram);
                int[] peaksBins = tuple_DecibelPeaks.Item2;
                double[] freqPeaks = new double[peaksBins.Length];
                int binCount = sonogram.Data.GetLength(1);
                for (int i = 1; i < peaksBins.Length; i++) freqPeaks[i] = (lowerBinBound + peaksBins[i]) / (double)nyquistBin;
                scores.Add(new Plot("Max Frequency", freqPeaks, 0.0));  // location of peaks for spectral images
            }


            // ######################################################################################################################################################
            // return if activeFrameCount too small or segmentCount == 0  because no point doing clustering
            if ((activity.activeFrameCount <= 2) || (activity.eventCount == 0))
            {
                //summaryIndexValues.ClusterCount = 0;
                //summaryIndexValues.AvgClusterDuration = TimeSpan.Zero;
                //summaryIndexValues.ThreeGramCount = 0;
                result.Sg = sonogram;
                result.Hits = hits;
                result.TrackScores = scores;
                return result;
            }

            /*
            // #######################################################################################################################################################
            // xiv: CLUSTERING - to determine spectral diversity and spectral persistence. Only use midband AMPLITDUE SPECTRUM

            // for deriving binary spectrogram
            const double BinaryThreshold = 0.06;

            // ACTIVITY THRESHOLD - require activity in at least N bins to include for training
            const double RowSumThreshold = 2.0;
            var midBandAmplSpectrogram = MatrixTools.Submatrix(amplitudeSpectrogram, 0, lowerBinBound, amplitudeSpectrogram.GetLength(0) - 1, nyquistBin - 1);
            var parameters = new SpectralClustering.ClusteringParameters(lowerBinBound, midBandAmplSpectrogram.GetLength(1), BinaryThreshold, RowSumThreshold);

            SpectralClustering.TrainingDataInfo data = SpectralClustering.GetTrainingDataForClustering(midBandAmplSpectrogram, parameters);

            SpectralClustering.ClusterInfo clusterInfo;
            clusterInfo.clusterCount = 0; // init just in case

            // cluster pruning parameters
            const double WtThreshold = RowSumThreshold; // used to remove wt vectors whose sum of wts <= threshold
            const int HitThreshold = 3; // used to remove wt vectors which have fewer than the threshold hits

            // Skip clustering if not enough suitable training data
            if (data.trainingData.Count <= 8)     
            {
                clusterInfo.clusterHits2 = null;
                //summaryIndexValues.ClusterCount = 0;
                //summaryIndexValues.AvgClusterDuration = TimeSpan.Zero;
                //summaryIndexValues.ThreeGramCount = 0;
            }
            else
            {
                clusterInfo = SpectralClustering.ClusterAnalysis(data.trainingData, WtThreshold, HitThreshold, data.selectedFrames);
                //summaryIndexValues.ClusterCount = clusterInfo.clusterCount;
                //summaryIndexValues.AvgClusterDuration = TimeSpan.FromSeconds(clusterInfo.av2 * frameTimeSpan.TotalSeconds); // av cluster duration
                //summaryIndexValues.ThreeGramCount = clusterInfo.triGramUniqueCount;

                double[] clusterSpectrum = clusterInfo.clusterSpectrum;
                spectra.CLS = SpectralClustering.RestoreFullLengthSpectrum(clusterSpectrum, freqBinCount, data.lowBinBound, data.reductionFactor);
            }

            // xv: STORE CLUSTERING IMAGES
            if (returnSonogramInfo)
            {
                ////bool[] selectedFrames = tuple_Clustering.Item3;
                ////scores.Add(DataTools.Bool2Binary(selectedFrames));
                ////List<double[]> clusterWts = tuple_Clustering.Item4;
                int[] clusterHits = clusterInfo.clusterHits2;
                string label = string.Format(clusterInfo.clusterCount + " Clusters");
                if (clusterHits == null)
                {
                    clusterHits = new int[dBArray.Length]; // array of zeroes
                }

                scores.Add(new Plot(label, DataTools.normalise(clusterHits), 0.0)); // location of cluster hits
            }
            */


            result.Sg = sonogram;
            result.Hits = hits;
            result.TrackScores = scores;
            //result.Tracks = sptInfo.listOfSPTracks; // not calculated but could be 
            return result;
        } // end of method Analysis()






        // ########################################################################################################################################################################
        //  OTHER METHODS
        // ########################################################################################################################################################################




        public static double[] GetArrayOfWeightedAcousticIndices(DataTable dt, double[] weightArray)
        {
            if (weightArray.Length > dt.Columns.Count)
            {
                // weights do not match data table
                return null;
            }

            List<double[]> columns = new List<double[]>();
            List<double> weights = new List<double>();
            for (int i = 0; i < weightArray.Length; i++)
            {
                if (weightArray[i] != 0.0)
                {
                    weights.Add(weightArray[i]);
                    string colName = dt.Columns[i].ColumnName;
                    double[] array = DataTableTools.Column2ArrayOfDouble(dt, colName);
                    columns.Add(DataTools.NormaliseArea(array)); // normalize the arrays prior to obtaining weighted index.
                }
            }

            int arrayLength = columns[0].Length; // assume all columns are of same length 
            double[] weightedIndices = new double[arrayLength];
            for (int i = 0; i < arrayLength; i++)
            {
                double combo = 0.0;
                for (int c = 0; c < columns.Count; c++)
                {
                    combo += weights[c] * columns[c][i];
                }
                weightedIndices[i] = combo * combo; // square the index for display purposes only. Does not change ranking.
            }

            //Add in weighted bias for chorus and backgorund noise
            //IMPORTANT: this only works if DataTable is ordered correctly before this point.
            //for (int i = 0; i < wtIndices.Length; i++)
            //{
            //if((i>=290) && (i<=470)) wtIndices[i] *= 1.1;  //morning chorus bias
            //background noise bias
            //if (bg_dB[i - 1] > -35.0) wtIndices[i] *= 0.8;
            //else
            //if (bg_dB[i - 1] > -30.0) wtIndices[i] *= 0.6;
            //}

            weightedIndices = DataTools.normalise(weightedIndices); //normalise final array in [0,1]
            return weightedIndices;
        }

        //public static double[] CalculateComboWeights()
        //{
        //    Dictionary<string, IndexProperties> indexProperties = InitialiseIndexProperties.InitialisePropertiesOfIndices();
        //    //var items = AcousticIndicesStore.InitOutputTableColumns();
        //    //return items.Item4; // COMBO_WEIGHTS;
        //    return InitialiseIndexProperties.GetArrayOfComboWeights(indexProperties);
        //}
    }
}<|MERGE_RESOLUTION|>--- conflicted
+++ resolved
@@ -243,12 +243,8 @@
             SummaryIndexValues summaryIndexValues = result.SummaryIndexValues;
             
             // average high ampl rate per second
-<<<<<<< HEAD
-            result.SummaryIndexValues.HighAmplitudeIndex = dspOutput1.MaxAmplitudeCount / subsegmentSecondsDuration;
-=======
             summaryIndexValues.HighAmplitudeIndex = dspOutput1.MaxAmplitudeCount / subsegmentSecondsDuration;
-
->>>>>>> 7538feb4
+			
             // average clip rate per second
             result.SummaryIndexValues.ClippingIndex = dspOutput1.ClipCount / subsegmentSecondsDuration;
 
