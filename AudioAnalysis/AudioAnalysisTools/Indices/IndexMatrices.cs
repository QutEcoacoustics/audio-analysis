--- conflicted
+++ resolved
@@ -499,7 +499,6 @@
             return matrix;
         }
 
-<<<<<<< HEAD
 /*
         public static Dictionary<string, double[,]> ReadCsvFiles(FileInfo[] paths, string[] keys)
         {
@@ -560,9 +559,6 @@
             return spectrogramMatrices;
         }
         */
-=======
->>>>>>> 136f23f6
-
 
         /// <summary>
         /// returns dictionary of spectral indices.
