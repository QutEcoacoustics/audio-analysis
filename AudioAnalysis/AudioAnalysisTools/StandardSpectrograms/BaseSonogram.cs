--- conflicted
+++ resolved
@@ -352,22 +352,19 @@
             var xAxisTicInterval = TimeSpan.FromSeconds(1.0);
             var xInterval = TimeSpan.FromSeconds(10);
             TimeSpan xAxisPixelDuration = TimeSpan.FromTicks((long)(this.Duration.Ticks / (double)this.FrameCount));
-<<<<<<< HEAD
-            int herzInterval = 1000;
-            if (this.Configuration.WindowSize < 512) herzInterval = 2000;
-=======
-            int HertzInterval = 1000;
+
+            int hertzInterval = 1000;
             if (this.Configuration.WindowSize < 512)
             {
-                HertzInterval = 2000;
-            }
->>>>>>> 136f23f6
+                hertzInterval = 2000;
+            }
+
             double secondsDuration = xAxisPixelDuration.TotalSeconds * image.Width;
             TimeSpan fullDuration = TimeSpan.FromSeconds(secondsDuration);
 
             // init frequency scale
             int frameSize = image.Height;
-            var freqScale = new DSP.FrequencyScale(this.NyquistFrequency, frameSize, herzInterval);
+            var freqScale = new DSP.FrequencyScale(this.NyquistFrequency, frameSize, hertzInterval);
             SpectrogramTools.DrawGridLinesOnImage((Bitmap)image, minuteOffset, fullDuration, xAxisTicInterval, freqScale);
 
             Image titleBar = LDSpectrogramRGB.DrawTitleBarOfGrayScaleSpectrogram(title, image.Width);
@@ -400,16 +397,12 @@
                                              doHighlightSubband, this.SubBandMinHz, this.SubBandMaxHz);
             bool doMelScale = false;
             double freqBinWidth = this.FBinWidth;
-<<<<<<< HEAD
-            if (add1kHzLines) 
-                FrequencyScale.Draw1KHzLines((Bitmap)image, doMelScale, maxFrequency, freqBinWidth);
-=======
+
             if (add1KHzLines)
             {
-                SpectrogramTools.Draw1kHzLines((Bitmap)image, doMelScale, maxFrequency, freqBinWidth);
-            }
-
->>>>>>> 136f23f6
+                FrequencyScale.Draw1KHzLines((Bitmap) image, doMelScale, maxFrequency, freqBinWidth);
+            }
+
             return image;
         }
 
