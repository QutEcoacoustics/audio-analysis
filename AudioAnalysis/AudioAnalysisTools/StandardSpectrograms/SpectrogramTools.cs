--- conflicted
+++ resolved
@@ -381,13 +381,8 @@
             {
                     for (int x = 0; x < width; x++) //for pixels in the line
                     {
-<<<<<<< HEAD
                         var colour = rsp.GetColorFromPallette(dbSpectrogramNorm[x, y]);
-                        
-=======
-                        colour = rsp.GetColorFromPallette(dbSpectrogramNorm[x, y]);
-
->>>>>>> 996495f3
+
                         if (nrSpectrogramNorm[x, y] > 0.15)
                         {
                             // get colour for noise reduced portion
@@ -767,8 +762,6 @@
         // ### BELOW METHODS DRAW GRID LINES ON SPECTROGRAMS #####################################################################################
         // #######################################################################################################################################
 
-
-<<<<<<< HEAD
         /// <summary>
         /// Only calls method to draw frequency lines but may in future want to add the times scale.
         /// </summary>
@@ -778,76 +771,13 @@
         /// <param name="xAxisTicInterval"></param>
         /// <param name="freqScale"></param>
         public static void DrawGridLinesOnImage(Bitmap bmp, TimeSpan startOffset, TimeSpan fullDuration, TimeSpan xAxisTicInterval, FrequencyScale freqScale)
-=======
-        public static void DrawGridLinesOnImage(Bitmap bmp, TimeSpan startOffset, TimeSpan fullDuration, TimeSpan xAxisTicInterval, int nyquist, int herzInterval)
-        {
-            int rows = bmp.Height;
-            int cols = bmp.Width;
-
-            //Graphics g = Graphics.FromImage(bmp);
-
-            // for rows draw in Y-axis line
-            // number of horizontal grid lines
-            int kHzInterval = herzInterval / 1000;
-            double Y_interval = bmp.Height / (double)(nyquist / (double)herzInterval);
-            int gridCount = (int)(rows / Y_interval);
-            for (int i = 1; i <= gridCount; i++)
-            {
-                int row = (int)(i * Y_interval);
-                int rowFromBottom = rows - row;
-                for (int column = 0; column < cols - 3; column++)
-                {
-                    bmp.SetPixel(column, rowFromBottom, Color.Black);
-                    column += 3;
-                    bmp.SetPixel(column, rowFromBottom, Color.White);
-                    column += 2;
-                }
-                int band = (int)(rowFromBottom / Y_interval);
-                //g.DrawString(((band * kHzInterval) + " kHz"), new Font("Thachoma", 8), Brushes.Gray, 2, row - 5);
-            }
-
-            // for columns, draw in X-axis lines
-            //double xAxisPixelDurationInMilliseconds = fullDuration.TotalMilliseconds / (double)cols;
-            //int xInterval = (int)Math.Round((xAxisTicInterval.TotalMilliseconds / xAxisPixelDurationInMilliseconds));
-            //for (int column = 1; column < cols; column++)
-            //{
-
-            //    if (column % xInterval == 0)
-            //    {
-            //        for (int row = 0; row < rows - 1; row++)
-            //        {
-            //            bmp.SetPixel(column, row, Color.Black);
-            //            bmp.SetPixel(column, row + 1, Color.White);
-            //            row += 2;
-            //        }
-            //    }
-            //}
-        } // DrawGridLInesOnImage()
-
-
-
-        public static void Draw1kHzLines(Bitmap bmp, bool doMelScale, int nyquist, double freqBinWidth)
->>>>>>> 996495f3
         {
             FrequencyScale.DrawFrequencyLinesOnImage(bmp, freqScale);
             // we have stopped drawing temporal gridlines on these spectrograms. Create unnecessary clutter.
             //DrawTimeLinesOnImage(bmp, startOffset, fullDuration, xAxisTicInterval);
-        } 
-
-
-
-<<<<<<< HEAD
+        }
+
         public static void DrawTimeLinesOnImage(Bitmap bmp, TimeSpan startOffset, TimeSpan fullDuration, TimeSpan xAxisTicInterval)
-=======
-        /// <summary>
-        /// currently, this method is only called when drawing a reduced sonogram.
-        /// </summary>
-        /// <param name="herzInterval"></param>
-        /// <param name="nyquistFreq"></param>
-        /// <param name="imageHt"></param>
-        /// <returns></returns>
-        public static int[] CreateLinearYaxis(int herzInterval, int nyquistFreq, int imageHt)
->>>>>>> 996495f3
         {
             int rows = bmp.Height;
             int cols = bmp.Width;       
