--- conflicted
+++ resolved
@@ -151,31 +151,18 @@
                     //featurePropertySet, outputDirectory.FullName);
 
                     /// Ridge detection analysis
-<<<<<<< HEAD
-                    RidgeDetectionBatchProcess(inputDirectory.FullName, config, ridgeConfig, gradientConfig, compressConfig,
-                        featurePropertySet);
-=======
                     //RidgeDetectionBatchProcess(inputDirectory.FullName, config, ridgeConfig, gradientConfig, compressConfig,
                     //    featurePropertySet);
                     //RidgeDetectionForJie(inputDirectory.FullName, ridgeConfig);
->>>>>>> cb72d750
 
                     /// Jie request ridge detection
                     
                     ///Automatic check
-<<<<<<< HEAD
-                    //OutputResults.ChangeCandidateFileName(inputDirectory);
-                    //var goundTruthFile = @"C:\XUEYAN\PHD research work\First experiment datasets-six species\GroundTruth\GroundTruth-trainingData.csv";
-                    //OutputResults.AutomatedMatchingAnalysis(inputDirectory, goundTruthFile);
-                    //var outputFile = @"C:\XUEYAN\PHD research work\Second experiment\Output\MatchingResult.csv";
-                    //OutputResults.MatchingSummary(inputDirectory, outputFile);
-=======
                     OutputResults.ChangeCandidateFileName(inputDirectory);
                     var goundTruthFile = @"C:\XUEYAN\PHD research work\First experiment datasets-six species\GroundTruth\GroundTruth-trainingData.csv";
                     OutputResults.AutomatedMatchingAnalysis(inputDirectory, goundTruthFile);
                     var outputFile = @"C:\XUEYAN\PHD research work\Second experiment\Output\MatchingResult.csv";
                     OutputResults.MatchingSummary(inputDirectory, outputFile);
->>>>>>> cb72d750
                     
                     //GaussianBlurAmplitudeSpectro(inputDirectory.FullName, config, ridgeConfig, 1.0, 3);
 
@@ -278,40 +265,23 @@
                 for (int i = 0; i < audioFilesCount; i++)
                 {
                     var spectrogram = AudioPreprosessing.AudioToSpectrogram(config, audioFiles[i]);
-<<<<<<< HEAD
-                    //spectrogram.Data = ImageAnalysisTools.GaussianBlur(spectrogram.Data, 0.6, 3);
-                    //spectrogram.Data = ImageAnalysisTools.Dilation(spectrogram.Data, 3);
-                    spectrogram.Data = AudioPreprosessing.CompressSpectrogram(spectrogram.Data, compressConfig);
-=======
                     //spectrogram.Data = ImageAnalysisTools.Dilation(spectrogram.Data, 3);
                     //spectrogram.Data = AudioPreprosessing.CompressSpectrogram(spectrogram.Data, compressConfig);
->>>>>>> cb72d750
                     /// spectrogram drawing setting
                     var scores = new List<double>();
                     scores.Add(1.0);
                     var acousticEventlist = new List<AcousticEvent>();
                     var poiList = new List<PointOfInterest>();
                     double eventThreshold = 0.5; // dummy variable - not used                 
-<<<<<<< HEAD
-                    
-=======
-
->>>>>>> cb72d750
+
                     var rows = spectrogram.Data.GetLength(1) - 1;  // Have to minus the graphical device context(DC) line. 
                     var cols = spectrogram.Data.GetLength(0);
                     
                     var originalRidges = POISelection.RidgePoiSelection(spectrogram, ridgeConfig, featurePropSet);
                     //var compressedRidgesInFreq = POISelection.RidgePoiSelection(compressSpectrogramInFreq, ridgeConfig, featurePropSet);
                     //ridges = POISelection.AddResizeRidgesInFreq(ridges, spectrogram, compressedRidgesInFreq, compressConfig, rows, cols);
-<<<<<<< HEAD
-                    //var prunedPoiList = ImageAnalysisTools.PruneAdjacentTracksBasedOn4Direction(ridges, rows, cols);
                     //spectrogram.Data = DrawSpectrogram.ShowPOIOnSpectrogram(spectrogram, originalRidges, spectrogram.Data.GetLength(0),
                     //    spectrogram.Data.GetLength(1));
-
-=======
-                    //spectrogram.Data = DrawSpectrogram.ShowPOIOnSpectrogram(spectrogram, originalRidges, spectrogram.Data.GetLength(0),
-                    //    spectrogram.Data.GetLength(1));
->>>>>>> cb72d750
                     Image image = DrawSpectrogram.DrawSonogram(spectrogram, scores, acousticEventlist, eventThreshold, null);
                     Bitmap bmp = (Bitmap)image;
                     //foreach (PointOfInterest poi in originalRidges)
