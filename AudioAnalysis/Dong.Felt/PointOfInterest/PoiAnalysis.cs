--- conflicted
+++ resolved
@@ -285,84 +285,7 @@
                 }
             }
             return result;
-<<<<<<< HEAD
-        }
-
-        /// <summary>
-        /// Gaussian blur on ridge point of interest. 
-        /// </summary>
-        /// <param name="audioFileDirectory"></param>
-        /// <param name="config"></param>
-        /// <param name="ridgeConfig"></param>
-        /// <param name="sigma">by default 1.0</param>
-        /// <param name="size">by default 3</param>
-        public static void GaussianBlur2(
-            string audioFileDirectory,
-            SonogramConfig config,
-            RidgeDetectionConfiguration ridgeConfig,
-            double sigma,
-            int size)
-        {
-            if (Directory.Exists(audioFileDirectory))
-            {
-                var audioFiles = Directory.GetFiles(audioFileDirectory, @"*.wav", SearchOption.TopDirectoryOnly);
-                var audioFilesCount = audioFiles.Count();
-                for (int i = 0; i < audioFilesCount; i++)
-                {
-                    var spectrogram = AudioPreprosessing.AudioToSpectrogram(config, audioFiles[i]);
-                    /// spectrogram drawing setting
-                    var scores = new List<double>();
-                    scores.Add(1.0);
-                    var acousticEventlist = new List<AcousticEvent>();
-                    var poiList = new List<PointOfInterest>();
-                    double eventThreshold = 0.5; // dummy variable - not used   
-                    var rows = spectrogram.Data.GetLength(1) - 1;
-                    var cols = spectrogram.Data.GetLength(0);
-                    //Image image = ImageAnalysisTools.DrawSonogram(spectrogram, scores, acousticEventlist, eventThreshold, null);
-                    var ridges = POISelection.PostRidgeDetection4Dir(spectrogram, ridgeConfig);
-                    var smoothedRidges = ClusterAnalysis.SmoothRidges(ridges, rows, cols, 5, 3, 1.0, 3);
-                    var smoothedRidgesList = StatisticalAnalysis.TransposeMatrixToPOIlist(smoothedRidges);                   
-                    var ridgeSegmentList = ClusterAnalysis.SeparateRidgeListToEvents(
-                        spectrogram,
-                        smoothedRidgesList);
-                    //var groupedEventsList = ClusterAnalysis.GroupeSepEvents(verSegmentList, horSegmentList, posDiSegmentList, negDiSegmentList);
-                    //var groupedRidges = ClusterAnalysis.GroupeSepRidges(verSegmentList, horSegmentList, posDiSegmentList, negDiSegmentList);
-                    Image image = DrawSpectrogram.DrawSonogram(
-                        spectrogram,
-                        scores,
-                        ridgeSegmentList[0],
-                        eventThreshold,
-                        null);
-                    Bitmap bmp = (Bitmap)image;
-                    foreach (PointOfInterest poi in smoothedRidgesList)
-                    {
-                        poi.DrawOrientationPoint(bmp, (int)spectrogram.Configuration.FreqBinCount);
-                        Point point = new Point(poi.Point.Y, poi.Point.X);
-                        double secondsScale = spectrogram.Configuration.GetFrameOffset(spectrogram.SampleRate);
-                            // 0.0116
-                        var timeScale = TimeSpan.FromTicks((long)(TimeSpan.TicksPerSecond * secondsScale));
-                            // Time scale here is millionSecond?
-                        double herzScale = spectrogram.FBinWidth; //43 hz
-                        TimeSpan time = TimeSpan.FromSeconds(poi.Point.Y * secondsScale);
-                        double herz = (256 - poi.Point.X) * herzScale;
-                        // time will be assigned to timelocation of the poi, herz will go to frequencyposition of the poi. 
-                        var poi1 = new PointOfInterest(time, herz);
-                        poi.TimeScale = timeScale;
-                        poi.HerzScale = herzScale;
-                    }
-                    var FileName = new FileInfo(audioFiles[i]);
-                    string annotatedImageFileName = Path.ChangeExtension(
-                        FileName.Name,
-                        "-Ridge detection-horizontal ridges.png");
-                    string annotatedImagePath = Path.Combine(audioFileDirectory, annotatedImageFileName);
-                    image = (Image)bmp;
-                    image.Save(annotatedImagePath);
-                }
-            }
-        }
-=======
         }        
->>>>>>> e3ac2e7b
 
         public static double MeasureHLineOfBestfit(PointOfInterest[,] poiMatrix, double lineOfSlope, double intersect)
         {
