--- conflicted
+++ resolved
@@ -268,21 +268,12 @@
                         var intensity = new double[matrixLength];
 
                         for (var i = 0; i < matrixLength; i++)
-<<<<<<< HEAD
                         {
                             intensity[i] = subMatrix[i, 0].Intensity;
                         }
                         // If no ridges in subMatrix
                         if (StatisticalAnalysis.NullPoiMatrix(subMatrix))
                         {
-=======
-                        {
-                            intensity[i] = subMatrix[i, 0].Intensity;
-                        }
-                        // If no ridges in subMatrix
-                        if (StatisticalAnalysis.NullPoiMatrix(subMatrix))
-                        {
->>>>>>> ee3f138e
                             if (compressRidgeMatrix[r / compressRate, c].RidgeMagnitude != 0.0)
                             {
                                 // get the index with max intensity value
