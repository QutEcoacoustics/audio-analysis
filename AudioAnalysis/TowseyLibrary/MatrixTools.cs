--- conflicted
+++ resolved
@@ -1705,39 +1705,6 @@
         }
 
         /// <summary>
-<<<<<<< HEAD
-=======
-        /// convert values to Decibels.
-        /// Assume that all values are positive
-        /// </summary>
-        /// <param name="m">matrix of positive power values</param>
-        /// <returns></returns>
-        public static double[,] DeciBels(double[,] m, out double min, out double max)
-        {
-            min = Double.MaxValue;
-            max = -Double.MaxValue;
-
-            int rows = m.GetLength(0);
-            int cols = m.GetLength(1);
-            double[,] ret = new double[rows, cols];
-
-            for (int i = 0; i < rows; i++)
-                for (int j = 0; j < cols; j++)
-                {
-                    double dBels = 10 * Math.Log10(m[i,j]);    //convert power to decibels
-                    //NOTE: the decibels calculation should be a ratio.
-                    // Here the ratio is implied ie relative to the power in the original normalised signal
-            //        if (dBels <= min) min = dBels;
-              //      else
-                //    if (dBels >= max) max = dBels;
-                    ret[i, j] = dBels;
-                }
-            return ret;
-        }
-
-
-        /// <summary>
->>>>>>> 136f23f6
         /// Rescales the values of a matrix so that its in and max values are those passed.
         /// </summary>
         /// <param name="m"></param>
