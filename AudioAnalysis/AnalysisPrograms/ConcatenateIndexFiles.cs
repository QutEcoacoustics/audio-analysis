﻿// --------------------------------------------------------------------------------------------------------------------
// <copyright file="DrawLongDurationSpectrograms.cs" company="QutBioacoustics">
//   All code in this file and all associated files are the copyright of the QUT Bioacoustics Research Group (formally MQUTeR).
// </copyright>

// <summary>
// Defines the ConcatenateIndexFiles type.
//
// Action code for this activity = "concatenateIndexFiles"

/// Activity Codes for other tasks to do with spectrograms and audio files:
/// 
/// audio2csv - Calls AnalyseLongRecording.Execute(): Outputs acoustic indices and LD false-colour spectrograms.
/// audio2sonogram - Calls AnalysisPrograms.Audio2Sonogram.Main(): Produces a sonogram from an audio file - EITHER custom OR via SOX.Generates multiple spectrogram images and oscilllations info
/// indicescsv2image - Calls DrawSummaryIndexTracks.Main(): Input csv file of summary indices. Outputs a tracks image.
/// colourspectrogram - Calls DrawLongDurationSpectrograms.Execute():  Produces LD spectrograms from matrices of indices.
/// zoomingspectrograms - Calls DrawZoomingSpectrograms.Execute():  Produces LD spectrograms on different time scales.
/// differencespectrogram - Calls DifferenceSpectrogram.Execute():  Produces Long duration difference spectrograms
///
/// audiofilecheck - Writes information about audio files to a csv file.
/// snr - Calls SnrAnalysis.Execute():  Calculates signal to noise ratio.
/// audiocutter - Cuts audio into segments of desired length and format
/// createfoursonograms 
// </summary>
// --------------------------------------------------------------------------------------------------------------------

namespace AnalysisPrograms
{
    using System;
    using System.IO;
    using System.Linq;

    using Acoustics.Shared;

    using AnalysisPrograms.Production;

    using AudioAnalysisTools.Indices;
    using AudioAnalysisTools.LongDurationSpectrograms;

    using PowerArgs;
    using AudioAnalysisTools;
    using System.Collections.Generic;
    using System.Drawing;
    using System.Reflection;

    using log4net;

    using TowseyLibrary;


    /// <summary>
    /// First argument on command line to call this action is "concatenateIndexFiles"
    /// </summary>
    public static class ConcatenateIndexFiles
    {

        public class Arguments
        {
            [ArgDescription("One or more directories where the original csv files are located.")]
            public DirectoryInfo[] InputDataDirectories { get; set; }

            [ArgDescription("Directory where the output is to go.")]
            public DirectoryInfo OutputDirectory { get; set; }

            [ArgDescription("Filter string used to search for the required csv files - assumed to be in directory path.")]
            public string DirectoryFilter { get; set; }

            [ArgDescription("File stem name for output files.")]
            public string FileStemName { get; set; }

            [ArgDescription("DateTimeOffset at which concatenation begins. If null, then start with earliest available file. Can parse an ISO8601 date.")]
            public DateTimeOffset? StartDate { get; set; }

            [ArgDescription("DateTimeOffset at which concatenation ends. If null, then will be set = today's date or last available file. Can parse an ISO8601 date.")]
            public DateTimeOffset? EndDate { get; set; }

            private TimeSpan? timeSpanOffsetHint = null;

            [ArgDescription("TimeSpan offset hint required if file names do not contain time zone info. NO DEFAULT IS SET")]
            public TimeSpan? TimeSpanOffsetHint {
                get { return timeSpanOffsetHint; }
                set { timeSpanOffsetHint = value; }
            }


            //[ArgDescription("Draw images of summary and spectral indices after concatenating them")]
            internal bool DrawImages { get; set; }

            [ArgDescription("User specified file containing a list of indices and their properties.")]
            [Production.ArgExistingFile(Extension = ".yml")]
            public FileInfo IndexPropertiesConfig { get; set; }

            [ArgDescription("User specified file containing times of sunrise & sunset for recording location. Must be correct format!")]
            [Production.ArgExistingFile(Extension = ".csv")]
            public FileInfo SunRiseDataFile { get; set; }

            private bool concatenateEverythingYouCanLayYourHandsOn = false;
            [ArgDescription("Set this true when want to concatenate longer than 24-hour recordings as in case of PNG data.")]
            public bool ConcatenateEverythingYouCanLayYourHandsOn {
                get { return concatenateEverythingYouCanLayYourHandsOn; }
                set { concatenateEverythingYouCanLayYourHandsOn = value; }
            }

            internal bool Verbose { get; set; }

        }

        /// <summary>
        /// To get to this DEV method, the FIRST AND ONLY command line argument must be "concatenateIndexFiles"
        /// </summary>
        public static Arguments Dev()
        {
            FileInfo indexPropertiesConfig = new FileInfo(@"C:\Work\GitHub\audio-analysis\AudioAnalysis\AnalysisConfigFiles\IndexPropertiesConfig.yml");

            DateTimeOffset? dtoStart = null;
            DateTimeOffset? dtoEnd = null;

            //// ########################## MARINE RECORDINGS          
            //// top level directory
            ////DirectoryInfo[] dataDirs = { new DirectoryInfo(@"Y:\Results\2015Dec14-094058 - Michael, Towsey.Indices, ICD=30.0, #70\towsey\MarineRecordings\Cornell\2013March-April"),
            ////                           };
            //DirectoryInfo[] dataDirs = { new DirectoryInfo(@"C:\SensorNetworks\WavFiles\MarineRecordings\Cornell\2013March-April"),
            //                           };
<<<<<<< HEAD
=======
            //DirectoryInfo[] dataDirs = { new DirectoryInfo(@"C:\SensorNetworks\WavFiles\MarineRecordings\Cornell\2013March-April"),
            //                           };
>>>>>>> 36fe384e
            //string directoryFilter = "201303";
            //string opPath = @"C:\SensorNetworks\Output\MarineSonograms\LdFcSpectrograms2013March";
            ////string opPath = @"C:\SensorNetworks\Output\MarineSonograms\LdFcSpectrograms2013April";
            //dtoStart = new DateTimeOffset(2013, 03, 01, 0, 0, 0, TimeSpan.Zero);
            //dtoEnd   = new DateTimeOffset(2013, 03, 31, 0, 0, 0, TimeSpan.Zero);
            //string opFileStem = "CornellMarine";
            //indexPropertiesConfig = new FileInfo(@"C:\Work\GitHub\audio-analysis\AudioAnalysis\AnalysisConfigFiles\IndexPropertiesMarineConfig.yml");


            // ########################## YVONNE'S RECORDINGS          
            // top level directory
            //DirectoryInfo[] dataDirs = { new DirectoryInfo(@"Y:\Results\2015Aug06-123245 - Yvonne, Indices, ICD=60.0, #48"),
            //                             new DirectoryInfo(@"Y:\Results\2015Aug20-154235 - Yvonne, Indices, ICD=60.0, #50")
            //                           };

            DirectoryInfo[] dataDirs = { new DirectoryInfo(@"G:\SensorNetworks\Output\YvonneResults\DataFiles_62_93\2015Nov1"),
                                       };

            //below directory was to check a bug - missing 6 hours of recording
            //DirectoryInfo[] dataDirs = {
            //    new DirectoryInfo(@"Y:\Results\2015Aug06-123245 - Yvonne, Indices, ICD=60.0, #48\Yvonne\Cooloola"),
            //                           };
            //DirectoryInfo[] dataDirs = { new DirectoryInfo(@"Y:\Results\2015Aug06-123245 - Yvonne, Indices, ICD=60.0, #48\Yvonne\Cooloola\2015July26\Woondum3"),
            //                           };
            //string directoryFilter = "20150725-000000+1000.wav";

            //The recording siteName is used as filter pattern to select directories. It is also used for naming the output files
            string directoryFilter = "Woondum3";
            //string directoryFilter = "GympieNP";   // this is a directory filter to locate only the required files

            string opPath = @"G:\SensorNetworks\Output\YvonneResults\ConcatenatedFiles_62_93";

            dtoStart = new DateTimeOffset(2015, 10, 26, 0, 0, 0, TimeSpan.Zero);
            dtoEnd   = new DateTimeOffset(2015, 10, 28, 0, 0, 0, TimeSpan.Zero);
            string opFileStem = directoryFilter;

            string BrisbaneSunriseDatafile = @"C:\SensorNetworks\OutputDataSets\SunRiseSet\SunriseSet2013Brisbane.csv";

            /*
            // ########################## LENN'S RECORDINGS          
            // top level directory
            DirectoryInfo[] dataDirs = { new DirectoryInfo(@"Y:\Results\2015Oct19-173501 - Lenn, Indices, ICD=60.0, #61\Berndt\Lenn\Week 1\Card1302_Box1302"),
                                       };


            // The recording siteName is used as filter pattern to select directories. It is also used for naming the output files
            string directoryFilter = "Towsey.Acoustic"; // this is a directory filter to locate only the required files
            string opFileStem = "Card1302_Box1302";
            string opPath = @"C:\SensorNetworks\Output\LennsResults";

            dtoStart = new DateTimeOffset(2015, 09, 27, 0, 0, 0, TimeSpan.Zero);
            dtoEnd = new DateTimeOffset(2015, 09, 30, 0, 0, 0, TimeSpan.Zero);
            //dtoEnd   = new DateTimeOffset(2015, 10, 11, 0, 0, 0, TimeSpan.Zero);

    */

            // ########################## STURT RECORDINGS
            // The recording siteName is used as filter pattern to select directories. It is also used for naming the output files

            //DirectoryInfo[] dataDirs = { new DirectoryInfo(@"F:\SensorNetworks\WavFiles\SturtRecordings\Thompson"), };
            //string directoryFilter = "Thompson";   // this is a directory filter to locate only the required files
            //string opFileStem = "Sturt-Thompson";
            //string opPath = @"F:\SensorNetworks\WavFiles\SturtRecordings\";

            //DirectoryInfo[] dataDirs = { new DirectoryInfo(@"F:\SensorNetworks\WavFiles\SturtRecordings\Stud"), };
            //string directoryFilter = "Stud";   // this is a directory filter to locate only the required files
            //string opFileStem = "Sturt-Stud";
            //string opPath = @"F:\SensorNetworks\WavFiles\SturtRecordings\";

            //DirectoryInfo[] dataDirs = { new DirectoryInfo(@"F:\SensorNetworks\WavFiles\SturtRecordings\Sturt1"), };
            //string directoryFilter = "Sturt1";   // this is a directory filter to locate only the required files
            //string opFileStem      = "Sturt-Sturt1";
            //string opPath = @"F:\SensorNetworks\WavFiles\SturtRecordings\";

            //DirectoryInfo[] dataDirs = { new DirectoryInfo(@"Y:\Results\2015Jul29-110950 - Jason, Towsey.Indices, ICD=60.0, #43\Sturt\2015July\Mistletoe"), };
            //string directoryFilter = "STURT2";          // this is a directory filter to locate only the required files
            //string opFileStem = "Sturt-Mistletoe";
            //string opPath = @"F:\SensorNetworks\Output\Sturt\";

            //dtoStart = new DateTimeOffset(2015, 07, 01, 0, 0, 0, TimeSpan.Zero);
            //dtoEnd = new DateTimeOffset(2015, 07, 06, 0, 0, 0, TimeSpan.Zero);




            // ########################## EDDIE GAME'S RECORDINGS
            // top level directory
            //string dataPath = @"Y:\Results\2015Jul26-215038 - Eddie, Indices, ICD=60.0, #47\TheNatureConservency\BAR\Iwarame_4-7-15\BAR\BAR_32\";
            //string opFileStem = "TNC_Iwarame_20150704_BAR32";

            //string dataPath = @"Y:\Results\2015Jul26-215038 - Eddie, Indices, ICD=60.0, #47\TheNatureConservency\BAR\Iwarame_4-7-15\BAR\BAR_33\";
            //string opFileStem = "TNC_Iwarame_20150704_BAR33";

            //string dataPath = @"Y:\Results\2015Jul26-215038 - Eddie, Indices, ICD=60.0, #47\TheNatureConservency\BAR\Iwarame_4-7-15\BAR\BAR_35\";
            //string opFileStem = "TNC_Iwarame_20150704_BAR35";

            //string dataPath = @"Y:\Results\2015Jul26-215038 - Eddie, Indices, ICD=60.0, #47\TheNatureConservency\BAR\Iwarame_7-7-15\BAR\BAR_59\";
            //string opFileStem = "TNC_Iwarame_20150707_BAR59";

            //string dataPath = @"Y:\Results\2015Jul26-215038 - Eddie, Indices, ICD=60.0, #47\TheNatureConservency\BAR\Iwarame_9-7-15\BAR\BAR_79\";
            //string opFileStem = "TNC_Iwarame_20150709_BAR79";

            //string dataPath = @"Y:\Results\2015Jul26-215038 - Eddie, Indices, ICD=60.0, #47\TheNatureConservency\BAR\Yavera_8-7-15\BAR\BAR_64\";
            //string opFileStem = "TNC_Yavera_20150708_BAR64";

            //string dataPath = @"Y:\Results\2015Jul26-215038 - Eddie, Indices, ICD=60.0, #47\TheNatureConservency\BAR\Musiamunat_3-7-15\BAR\BAR_18\";
            //string opPath   = dataPath;
            //string directoryFilter = "Musimunat";  // this is a directory filter to locate only the required files
            //string opFileStem = "Musimunat_BAR18"; // this should be a unique site identifier
            //string opFileStem = "TNC_Musimunat_20150703_BAR18";
            //DirectoryInfo[] dataDirs = { new DirectoryInfo(dataPath) };

            // the default set of index properties is located in the AnalysisConfig directory.
            //IndexPropertiesConfig = @"C:\Work\GitHub\audio-analysis\AudioAnalysis\AnalysisConfigFiles\IndexPropertiesConfig.yml".ToFileInfo();
            // However the PNG data uses an older set of index properties prior to fixing a bug!
            //FileInfo indexPropertiesConfig = new FileInfo(@"Y:\Results\2015Jul26-215038 - Eddie, Indices, ICD=60.0, #47\TheNatureConservency\IndexPropertiesOLDConfig.yml");

            // ########################## END of EDDIE GAME'S RECORDINGS

            // ########################## GRIFFITH - SIMON/TOBY FRESH-WATER RECORDINGS          
            // top level directory
            //DirectoryInfo[] dataDirs = { new DirectoryInfo(@"Y:\Results\2015Dec14-094058 - Michael, Towsey.Indices, ICD=30.0, #70\towsey\MarineRecordings\Cornell\2013March-April"),
            //                           };
            DirectoryInfo[] dataDirs = { new DirectoryInfo(@"F:\AvailaeFolders\Griffith\Toby\20160201_FWrecordings\Site1"),
                                       };
            string directoryFilter = "Site2";
            string opPath = @"F:\AvailaeFolders\Griffith\Toby\20160201_FWrecordings";
            //string opPath = @"C:\SensorNetworks\Output\MarineSonograms\LdFcSpectrograms2013April";
            dtoStart = new DateTimeOffset(2015, 07, 09, 0, 0, 0, TimeSpan.Zero);
            dtoEnd = new DateTimeOffset(2015, 07, 10, 0, 0, 0, TimeSpan.Zero);
            string opFileStem = "Site1_20150709";

            // ########################## END of GRIFFITH - SIMON/TOBY FRESH-WATER RECORDINGS



            bool drawImages = true;
            if(!indexPropertiesConfig.Exists) LoggedConsole.WriteErrorLine("# indexPropertiesConfig FILE DOES NOT EXIST.");

            // DISCUSS THE FOLLOWING WITH ANTHONY
            // Anthony says we would need to serialise the class. Skip this for the moment.
            // The following location data is used only to draw the sunrise/sunset tracks on images.
            //double? latitude = null;
            //double? longitude = null;
            //var siteDescription = new SiteDescription();
            //siteDescription.SiteName = siteName;
            //siteDescription.Latitude = latitude;
            //siteDescription.Longitude = longitude;

            return new Arguments
            {
                InputDataDirectories = dataDirs,
                OutputDirectory = new DirectoryInfo(opPath),
                DirectoryFilter = directoryFilter,
                FileStemName = opFileStem,
                StartDate = dtoStart,
                EndDate = dtoEnd,
                DrawImages = drawImages,
                IndexPropertiesConfig = indexPropertiesConfig,
<<<<<<< HEAD
                ConcatenateEverythingYouCanLayYourHandsOn = true,
=======
                ConcatenateEverythingYouCanLayYourHandsOn = false,
                TimeSpanOffsetHint = TimeSpan.FromHours(10),
                SunRiseDataFile = new FileInfo(BrisbaneSunriseDatafile),
                Verbose = true,
>>>>>>> 36fe384e
            };
            throw new NoDeveloperMethodException();
    }

        private static readonly ILog Log = LogManager.GetLogger(MethodBase.GetCurrentMethod().DeclaringType);

        public static void Execute(Arguments arguments)
        {
            bool verbose = false; // default

            if (arguments == null)
            {
                arguments = Dev();
                verbose = true; // default is verbose if in dev mode
            }

            Log.Warn("DrawImages option hard coded to be on in this version");
            arguments.DrawImages = true;

            verbose = arguments.Verbose;
            IndexMatrices.Verbose = verbose;

            if (verbose)
            {
                string date = "# DATE AND TIME: " + DateTime.Now;
                LoggedConsole.WriteLine("# CONCATENATES CSV FILES CONTAINING SPECTRAL and SUMMARY INDICES.");
                LoggedConsole.WriteLine("#    IT IS ASSUMED THESE WERE OBTAINED FROM MULTIPLE SHORT AUDIO RECORDINGs");
                LoggedConsole.WriteLine(date);
                LoggedConsole.WriteLine("# Index.csv files are in directories:");
                foreach (DirectoryInfo dir in arguments.InputDataDirectories)
                {
                    LoggedConsole.WriteLine("    {0}", dir.FullName);
                }
                LoggedConsole.WriteLine("# Output directory: " + arguments.OutputDirectory.FullName);
                if (arguments.StartDate == null)
                    LoggedConsole.WriteLine("# Start date = NULL (No argument provided). Will revise start date ....");
                else
                    LoggedConsole.WriteLine("# Start date = " + arguments.StartDate.ToString());

                if (arguments.EndDate == null)
                    LoggedConsole.WriteLine("# End   date = NULL (No argument provided). Will revise end date ....");
                else
                    LoggedConsole.WriteLine("# End   date = " + arguments.EndDate.ToString());

                LoggedConsole.WriteLine("# DIRECTORY FILTER = " + arguments.DirectoryFilter);
                LoggedConsole.WriteLine();
                //LoggedConsole.WriteLine("# Index Properties Config file: " + arguments.IndexPropertiesConfig);
            }


            // 1. PATTERN SEARCH FOR CORRECT SUBDIRECTORIES
            // Assumes that the required subdirectories have the given FILTER/SiteName somewhere in their path. 
            var subDirectories = LDSpectrogramStitching.GetSubDirectoriesForSiteData(arguments.InputDataDirectories, arguments.DirectoryFilter);
            if (subDirectories.Length == 0)
            {
                LoggedConsole.WriteErrorLine("\n\n#WARNING from method ConcatenateIndexFiles.Execute():");
                LoggedConsole.WriteErrorLine("        Subdirectory Count with given filter = ZERO");
                LoggedConsole.WriteErrorLine("        RETURNING EMPTY HANDED!");
                return;
            }

            // 2. PATTERN SEARCH FOR SUMMARY INDEX FILES.
            string pattern = "*_Towsey.Acoustic.Indices.csv";
            FileInfo[] csvFiles = IndexMatrices.GetFilesInDirectories(subDirectories, pattern);
            if (verbose)
            {
                LoggedConsole.WriteLine("# Subdirectories Count = " + subDirectories.Length);
                LoggedConsole.WriteLine("# IndexFiles.csv Count = " + csvFiles.Length);
            }

            if (csvFiles.Length == 0)
            {
                LoggedConsole.WriteErrorLine("\n\nWARNING from method ConcatenateIndexFiles.Execute():");
                LoggedConsole.WriteErrorLine("        No SUMMARY index files were found.");
                LoggedConsole.WriteErrorLine("        RETURNING EMPTY HANDED!");
                return;
            }

            // Sort the files by date and return as a dictionary: sortedDictionaryOfDatesAndFiles<DateTimeOffset, FileInfo> 
            var sortedDictionaryOfDatesAndFiles = FileDateHelpers.FilterFilesForDates(csvFiles, arguments.TimeSpanOffsetHint);


            // calculate new start date if passed value = null.
            DateTimeOffset? startDate = arguments.StartDate;
            DateTimeOffset? endDate = arguments.EndDate;
            if (startDate == null)
            {
                startDate = sortedDictionaryOfDatesAndFiles.Keys.First();
            }
            // calculate new end date if passed value = null.
            if (endDate == null)
            {
                endDate = sortedDictionaryOfDatesAndFiles.Keys.Last();
                //endDate = DateTimeOffset.UtcNow;
            }

            TimeSpan totalTimespan = (DateTimeOffset)endDate - (DateTimeOffset)startDate;
            int dayCount = totalTimespan.Days + 1; // assume last day has full 24 hours of recording available.

            if (verbose)
            {
                LoggedConsole.WriteLine("\n# Start date = " + startDate.ToString());
                LoggedConsole.WriteLine("# End   date = " + endDate.ToString());
                LoggedConsole.WriteLine(String.Format("# Elapsed time = {0:f1} hours", (dayCount * 24)));
                LoggedConsole.WriteLine("# Day  count = " + dayCount + " (inclusive of start and end days)");
                LoggedConsole.WriteLine("# Time Zone  = " + arguments.TimeSpanOffsetHint.ToString());

                if (arguments.SunRiseDataFile.Exists)
                {
                    LoggedConsole.WriteLine("# Sunrise/sunset data file = " + arguments.TimeSpanOffsetHint.ToString());
                }
                else
                {
                    LoggedConsole.WriteLine("####### WARNING ####### The sunrise/sunset data file does not exist >> " + arguments.TimeSpanOffsetHint.ToString());
                }
            }

            // create top level output directory if it does not exist.
            DirectoryInfo opDir = arguments.OutputDirectory;
            if (!opDir.Exists) arguments.OutputDirectory.Create();

            // SET UP DEFAULT SITE LOCATION INFO    --  DISCUSS IWTH ANTHONY
            // The following location data is used only to draw the sunrise/sunset tracks on images.
            double? latitude = null;
            double? longitude = null;
            var siteDescription = new SiteDescription();
            siteDescription.SiteName = arguments.FileStemName;
            siteDescription.Latitude = latitude;
            siteDescription.Longitude = longitude;

            // the following required if drawing the index images
            IndexGenerationData indexGenerationData = null;
            FileInfo indexPropertiesConfig = null;
            if (arguments.DrawImages)
            {
                // get the IndexGenerationData file from the first directory
                indexGenerationData = IndexGenerationData.GetIndexGenerationData(csvFiles[0].Directory);
                if (indexGenerationData.RecordingStartDate == null) indexGenerationData.RecordingStartDate = startDate;

                indexPropertiesConfig = arguments.IndexPropertiesConfig;
            }


            //TODO TODO TODO   ########################   NEED TO DEBUG THE FOLLOWING OPTION - use case of EDDIE GAME
            if (arguments.ConcatenateEverythingYouCanLayYourHandsOn)
            {
                LoggedConsole.WriteErrorLine("\n\nWARNING from method ConcatenateIndexFiles.Execute():");
                LoggedConsole.WriteErrorLine("       TODO TODO TODO   ########################   NEED TO DEBUG THE FOLLOWING OPTION");
                LoggedConsole.WriteErrorLine("       The option <ConcatenateEverythingYouCanLayYourHandsOn> has not been debugged.");
                LoggedConsole.WriteErrorLine("       Check results for accuracy.");
                LoggedConsole.WriteErrorLine("       This option is only currently used for the TNC data of Eddie Game.");
                // concatenate the summary index files
                FileInfo[] files = sortedDictionaryOfDatesAndFiles.Values.ToArray<FileInfo>();
                //LDSpectrogramStitching.ConcatenateSpectralIndexFiles(subDirectories[0], indexPropertiesConfig, opDir, arguments.FileStemName);
                string dateString = String.Format("{0}{1:D2}{2:D2}", ((DateTimeOffset)startDate).Year, ((DateTimeOffset)startDate).Month, ((DateTimeOffset)startDate).Day);
                DirectoryInfo resultsDir = new DirectoryInfo(Path.Combine(opDir.FullName, arguments.FileStemName, dateString));
                if (!resultsDir.Exists) resultsDir.Create();

                Dictionary<string, double[,]> dict = LDSpectrogramStitching.ConcatenateSpectralIndexFiles(subDirectories, (DateTimeOffset)startDate);
                LDSpectrogramStitching.DrawSpectralIndexFiles(dict,
                                                              indexGenerationData,
                                                              indexPropertiesConfig,
                                                              resultsDir,
                                                              siteDescription,
                                                              null);


                //LDSpectrogramStitching.ConcatenateSummaryIndexFiles(subDirectories[0], indexPropertiesConfig, opDir, arguments.FileStemName);
                return;
            }



            // loop over days
            for (int d = 0; d < dayCount; d++)
            {
                var thisday = ((DateTimeOffset)startDate).AddDays(d);

                var filteredDict = LDSpectrogramStitching.GetFilesForOneDay(sortedDictionaryOfDatesAndFiles, thisday);
                if (filteredDict.Count == 0)
                {
                    LoggedConsole.WriteErrorLine("\n\nWARNING from method ConcatenateIndexFiles.Execute():");
                    LoggedConsole.WriteErrorLine("        No files of SUMMARY indices were found.");
                    LoggedConsole.WriteErrorLine("        Break cycle through days!!! ");
                    break;
                }

                // get the exact date and time
                thisday = filteredDict.Keys.First();
                LoggedConsole.WriteLine(String.Format("\n\n\nCONCATENATING DAY {0} of {1}:   {2}", (d+1), dayCount, thisday.ToString()));

                // CREATE DAY LEVEL OUTPUT DIRECTORY for this day
                string dateString = String.Format("{0}{1:D2}{2:D2}", thisday.Year, thisday.Month, thisday.Day);
                DirectoryInfo resultsDir = new DirectoryInfo(Path.Combine(opDir.FullName, arguments.FileStemName, dateString));
                if (!resultsDir.Exists) resultsDir.Create();

                string opFileStem = String.Format("{0}_{1}", arguments.FileStemName, dateString);
                var indicesFile = FilenameHelpers.AnalysisResultName(resultsDir, opFileStem, LDSpectrogramStitching.SummaryIndicesStr, LDSpectrogramStitching.CsvFileExt);
                var indicesCsvfile = new FileInfo(indicesFile);

                // CONCATENATE the SUMMARY INDEX FILES
                FileInfo[] files = filteredDict.Values.ToArray<FileInfo>();
                var summaryDict = LDSpectrogramStitching.ConcatenateSummaryIndexFiles(files, resultsDir, indicesCsvfile, indexGenerationData.IndexCalculationDuration);

                if (summaryDict.Count == 0)
                {
                    LoggedConsole.WriteErrorLine("\n\nWARNING from method ConcatenateIndexFiles.Execute():");
                    LoggedConsole.WriteErrorLine("        An empty dictionary of SUMMARY indices was returned !!! ");
                    break;
                }

                // REALITY CHECK - check for zero signal and anything else that might indicate defective signal
                List<ErroneousIndexSegments> indexErrors = ErroneousIndexSegments.DataIntegrityCheck(summaryDict, resultsDir, arguments.FileStemName);


                // DRAW SUMMARY INDEX IMAGES AND SAVE IN RESULTS DIRECTORY
                if (arguments.DrawImages)
                {
                    indexGenerationData.RecordingStartDate = thisday;
                    LDSpectrogramStitching.DrawSummaryIndexFiles(summaryDict, 
                                                                 indexGenerationData, 
                                                                 indexPropertiesConfig, 
                                                                 resultsDir, 
                                                                 siteDescription,
                                                                 arguments.SunRiseDataFile,
                                                                 indexErrors,
                                                                 verbose);
                }

                // ##############################################################################################################

                // NOW CONCATENATE SPECTRAL INDEX FILES
                string colorMap1 = SpectrogramConstants.RGBMap_ACI_ENT_EVN;
                string colorMap2 = SpectrogramConstants.RGBMap_BGN_POW_SPT;
                string[] keys = LdSpectrogramConfig.GetKeys(colorMap1, colorMap2);
                var spectralDict = LDSpectrogramStitching.ConcatenateSpectralIndexFilesForOneDay(subDirectories, resultsDir, arguments.FileStemName, thisday, 
                                                                         indexGenerationData.IndexCalculationDuration, keys, verbose);
                if (spectralDict.Count == 0)
                {
                    LoggedConsole.WriteErrorLine("WARNING from method ConcatenateIndexFiles.Execute():");
                    LoggedConsole.WriteErrorLine("        An empty dictionary of SPECTRAL indices was returned !!! ");
                    return;
                }

                // DRAW SPECTRAL INDEX IMAGES AND SAVE IN RESULTS DIRECTORY
                if (arguments.DrawImages)
                {
                    var sgConfig = LdSpectrogramConfig.GetDefaultConfig(colorMap1, colorMap2);
                    LDSpectrogramStitching.DrawSpectralIndexFiles(spectralDict,
                                                                  sgConfig,
                                                                  indexGenerationData, 
                                                                  indexPropertiesConfig, 
                                                                  resultsDir, 
                                                                  siteDescription,
                                                                  arguments.SunRiseDataFile,
                                                                  indexErrors,
                                                                  verbose);
                }

            } // over days

        } // Execute()


        /// <summary>
        /// This method is designed only to read in Spectrogram ribbons for Georgia marine recordings. 
        /// Used to prepare images for Aaron Rice.
        /// </summary>
        /// <param name="dataDirs"></param>
        /// <param name="pattern"></param>
        /// <param name="outputDirectory"></param>
        /// <param name="opFileStem"></param>
        /// <param name="title"></param>
        /// <param name="tidalInfo"></param>
        public static void ConcatenateRibbonImages(DirectoryInfo[] dataDirs, string pattern, DirectoryInfo outputDirectory, 
                                                   string opFileStem, string title, SunAndMoon.SunMoonTides[] tidalInfo = null)
        {
            //get the ribon files
            FileInfo[] imageFiles = IndexMatrices.GetFilesInDirectories(dataDirs, pattern);

            DateTimeOffset dto = new DateTimeOffset(2013, 3, 1, 0, 0, 0, TimeSpan.Zero);
            TimeSpan oneday = new TimeSpan(24, 0, 0);

            var image = new Bitmap(imageFiles[0].FullName);

            int imageHt = image.Height;
            int imageCount = imageFiles.Length;
            var spacer = new Bitmap(image.Width, 1);
            Graphics canvas = Graphics.FromImage(spacer);
            canvas.Clear(Color.Gray);

            // add ribbon files to list
            var imageList = new List<Image>();
            foreach (FileInfo imageFile in imageFiles)
            {
                image = new Bitmap(imageFile.FullName);

                // draw on the tidal and sun info IFF available.
                if (tidalInfo != null)
                {
                    AddTidalInfo(image, tidalInfo, dto);
                }
                dto = dto.Add(oneday);
                Console.WriteLine(dto.ToString());

                imageList.Add(image);
                imageList.Add(spacer);
            }

            //create composite image
            Bitmap compositeBmp = (Bitmap)ImageTools.CombineImagesVertically(imageList);

            // create left side day scale    
            Font stringFont = new Font("Arial", 16);
            imageList = new List<Image>();
            for(int i = 0; i < imageCount; i++)
            {
                image = new Bitmap(60, imageHt);
                canvas = Graphics.FromImage(image);
                string str = String.Format("{0}", i+1);
                canvas.DrawString(str, stringFont, Brushes.White, new PointF(3, 3));

                imageList.Add(image);
                imageList.Add(spacer);
            }

            //create composite image
            Bitmap compositeBmpYscale = (Bitmap)ImageTools.CombineImagesVertically(imageList);
            Bitmap[] finalImages = { compositeBmpYscale, compositeBmp, compositeBmpYscale };
            Bitmap finalComposite = (Bitmap)ImageTools.CombineImagesInLine(finalImages);

            // add title bar
            var titleBmp = new Bitmap(finalComposite.Width, 30);
            canvas = Graphics.FromImage(titleBmp);
            canvas.DrawString(title, stringFont, Brushes.White, new PointF(30, 3));

            // add title plus spacer
            spacer = new Bitmap(finalComposite.Width, 3);
            canvas = Graphics.FromImage(spacer);
            canvas.Clear(Color.Gray);
            Bitmap[] titledImages = { titleBmp, spacer, finalComposite };
            finalComposite = (Bitmap)ImageTools.CombineImagesVertically(titledImages);

            finalComposite.Save(Path.Combine(outputDirectory.FullName, opFileStem + ".png"));
            Console.WriteLine(string.Format("Final compositeBmp dimensions are width {0} by height {1}", compositeBmp.Width, compositeBmp.Height));
            Console.WriteLine(string.Format("Final number of ribbons/days = {0}", imageFiles.Length));

        } //ConcatenateRibbonImages


        static void AddTidalInfo(Bitmap image, SunAndMoon.SunMoonTides[] tidalInfo, DateTimeOffset dto)
        {
            Pen yellowPen = new Pen(Brushes.Yellow);
            Pen CyanPen   = new Pen(Brushes.Lime, 2);
            Pen WhitePen  = new Pen(Brushes.White, 2);
            Graphics spgCanvas = Graphics.FromImage(image);
            Pen thisPen = yellowPen;

            foreach (SunAndMoon.SunMoonTides smt in tidalInfo)
            {
                if (smt.Date == dto)
                {
                    foreach (KeyValuePair<string, DateTimeOffset> kvp in smt.dictionary)
                    {
                        string key = kvp.Key;
                        DateTimeOffset dto2 = kvp.Value;
                        thisPen = yellowPen;
                        if (key == SunAndMoon.SunMoonTides.HIGHTIDE) thisPen = CyanPen;
                        else if (key == SunAndMoon.SunMoonTides.LOWTIDE) thisPen = WhitePen;

                        int minute = (int)Math.Round(dto2.TimeOfDay.TotalMinutes * 2); //IMPORTANT multiply by 2 because scale = 30s/px.
                        spgCanvas.DrawLine(thisPen, minute, 0, minute, image.Height);
                    }
                }
            }
        }


    }
}<|MERGE_RESOLUTION|>--- conflicted
+++ resolved
@@ -121,11 +121,8 @@
             ////                           };
             //DirectoryInfo[] dataDirs = { new DirectoryInfo(@"C:\SensorNetworks\WavFiles\MarineRecordings\Cornell\2013March-April"),
             //                           };
-<<<<<<< HEAD
-=======
             //DirectoryInfo[] dataDirs = { new DirectoryInfo(@"C:\SensorNetworks\WavFiles\MarineRecordings\Cornell\2013March-April"),
             //                           };
->>>>>>> 36fe384e
             //string directoryFilter = "201303";
             //string opPath = @"C:\SensorNetworks\Output\MarineSonograms\LdFcSpectrograms2013March";
             ////string opPath = @"C:\SensorNetworks\Output\MarineSonograms\LdFcSpectrograms2013April";
@@ -141,8 +138,8 @@
             //                             new DirectoryInfo(@"Y:\Results\2015Aug20-154235 - Yvonne, Indices, ICD=60.0, #50")
             //                           };
 
-            DirectoryInfo[] dataDirs = { new DirectoryInfo(@"G:\SensorNetworks\Output\YvonneResults\DataFiles_62_93\2015Nov1"),
-                                       };
+//            DirectoryInfo[] dataDirs = { new DirectoryInfo(@"G:\SensorNetworks\Output\YvonneResults\DataFiles_62_93\2015Nov1"),
+//                                       };
 
             //below directory was to check a bug - missing 6 hours of recording
             //DirectoryInfo[] dataDirs = {
@@ -153,14 +150,14 @@
             //string directoryFilter = "20150725-000000+1000.wav";
 
             //The recording siteName is used as filter pattern to select directories. It is also used for naming the output files
-            string directoryFilter = "Woondum3";
+//            string directoryFilter = "Woondum3";
             //string directoryFilter = "GympieNP";   // this is a directory filter to locate only the required files
 
-            string opPath = @"G:\SensorNetworks\Output\YvonneResults\ConcatenatedFiles_62_93";
-
-            dtoStart = new DateTimeOffset(2015, 10, 26, 0, 0, 0, TimeSpan.Zero);
-            dtoEnd   = new DateTimeOffset(2015, 10, 28, 0, 0, 0, TimeSpan.Zero);
-            string opFileStem = directoryFilter;
+//            string opPath = @"G:\SensorNetworks\Output\YvonneResults\ConcatenatedFiles_62_93";
+//
+//            dtoStart = new DateTimeOffset(2015, 10, 26, 0, 0, 0, TimeSpan.Zero);
+//            dtoEnd   = new DateTimeOffset(2015, 10, 28, 0, 0, 0, TimeSpan.Zero);
+//            string opFileStem = directoryFilter;
 
             string BrisbaneSunriseDatafile = @"C:\SensorNetworks\OutputDataSets\SunRiseSet\SunriseSet2013Brisbane.csv";
 
@@ -285,14 +282,10 @@
                 EndDate = dtoEnd,
                 DrawImages = drawImages,
                 IndexPropertiesConfig = indexPropertiesConfig,
-<<<<<<< HEAD
-                ConcatenateEverythingYouCanLayYourHandsOn = true,
-=======
                 ConcatenateEverythingYouCanLayYourHandsOn = false,
                 TimeSpanOffsetHint = TimeSpan.FromHours(10),
                 SunRiseDataFile = new FileInfo(BrisbaneSunriseDatafile),
-                Verbose = true,
->>>>>>> 36fe384e
+                Verbose = true
             };
             throw new NoDeveloperMethodException();
     }
