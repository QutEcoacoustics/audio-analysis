--- conflicted
+++ resolved
@@ -252,11 +252,8 @@
     <Compile Include="Recognizers\CriniaTinnula_OBSOLETE.cs" />
     <Compile Include="Recognizers\IctalurusFurcatus.cs" />
     <Compile Include="Recognizers\LewiniaPectoralis.cs" />
-<<<<<<< HEAD
     <Compile Include="Recognizers\LitoriaNasuta.cs" />
-=======
     <Compile Include="Recognizers\LitoriaFreycineti.cs" />
->>>>>>> 6babe10c
     <Compile Include="Recognizers\LitoriaWatjulumensis.cs" />
     <Compile Include="Recognizers\LitoriaBicolor.cs" />
     <Compile Include="Recognizers\CriniaTinnula.cs" />
