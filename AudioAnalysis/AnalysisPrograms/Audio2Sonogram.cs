﻿// --------------------------------------------------------------------------------------------------------------------
// <copyright file="Audio2Sonogram.cs" company="QutBioacoustics">
//   All code in this file and all associated files are the copyright of the QUT Bioacoustics Research Group (formally MQUTeR).
// </copyright>
// <summary>
//   Defines the Audio2Sonogram type.
// </summary>
// --------------------------------------------------------------------------------------------------------------------

namespace AnalysisPrograms
{
    using System;
    using System.Collections.Generic;
    using System.Diagnostics;
    using System.Drawing;
    using System.Drawing.Imaging;
    using System.IO;
    using System.Reflection;

    using Acoustics.Shared;
    using Acoustics.Shared.Csv;

    using AnalysisBase;
    using AnalysisBase.ResultBases;

    using AnalysisPrograms.Production;

    using AudioAnalysisTools;
    using AudioAnalysisTools.DSP;
    using AudioAnalysisTools.LongDurationSpectrograms;
    using AudioAnalysisTools.StandardSpectrograms;
    using AudioAnalysisTools.WavTools;

    using log4net;

    using PowerArgs;

    using TowseyLibrary;

    public class Audio2Sonogram
    {
        private static readonly ILog Log = LogManager.GetLogger(MethodBase.GetCurrentMethod().DeclaringType);

        // use the following paths for the command line for the <audio2sonogram> task. 
        // audio2sonogram "C:\SensorNetworks\WavFiles\LewinsRail\BAC1_20071008-081607.wav" "C:\SensorNetworks\Software\AudioAnalysis\AnalysisConfigFiles\Towsey.Sonogram.cfg"  C:\SensorNetworks\Output\Sonograms\BAC1_20071008-081607.png 0   0  true
        [CustomDetailedDescription]
        [CustomDescription]
        public class Arguments : SourceAndConfigArguments
        {
            [ArgDescription("A file path to write output to")]
            [ArgNotExistingFile]
            [ArgRequired]
            public FileInfo Output { get; set; }

            public bool Verbose { get; set; }

            [ArgDescription("The start offset (in minutes) of the source audio file to operate on")]
            [ArgRange(0, double.MaxValue)]
            public double? StartOffset { get; set; }

            [ArgDescription("The end offset (in minutes) of the source audio file to operate on")]
            [ArgRange(0, double.MaxValue)]
            public double? EndOffset { get; set; }


            public static string Description()
            {
                return "Does cool stuff";
            }

            public static string AdditionalNotes()
            {
                return "StartOffset and EndOffset are both required when either is included.StartOffset and EndOffset are both required when either is included.StartOffset and EndOffset are both required when either is included.StartOffset and EndOffset are both required when either is included.StartOffset and EndOffset are both required when either is included.StartOffset and EndOffset are both required when either is included.StartOffset and EndOffset are both required when either is included.StartOffset and EndOffset are both required when either is included.StartOffset and EndOffset are both required when either is included.StartOffset and EndOffset are both required when either is included.StartOffset and EndOffset are both required when either is included.";
            }
        }

        private static Arguments Dev()
        {

            return new Arguments
            {
                //Source = @"C:\SensorNetworks\WavFiles\LewinsRail\BAC2_20071008-062040.wav".ToFileInfo(),
                //Output = @"C:\SensorNetworks\Output\Sonograms\BAC2_20071008-062040.png".ToFileInfo(),
                // Source = @"C:\SensorNetworks\WavFiles\LewinsRail\BAC1_20071008-081607.wav".ToFileInfo(),
                // Output = @"C:\SensorNetworks\Output\Sonograms\BAC1_20071008-081607.png".ToFileInfo(),
                //Source = @"C:\SensorNetworks\WavFiles\LewinsRail\BAC2_20071008-085040.wav".ToFileInfo(),
                //Output = @"C:\SensorNetworks\Output\Sonograms\BAC2_20071008-085040.png".ToFileInfo(),
                Source = @"C:\SensorNetworks\WavFiles\Frogs\MiscillaneousDataSet\CaneToads_rural1_20_MONO.wav".ToFileInfo(),
                Output = @"C:\SensorNetworks\Output\Sonograms\CaneToads_rural1_20_MONO.png".ToFileInfo(),
                Config = @"C:\Work\GitHub\audio-analysis\AudioAnalysis\AnalysisConfigFiles\Towsey.Sonogram.yml".ToFileInfo(),
                // StartOffset = 0,
                // ################################ THERE IS AMBIGUITY IN NEXT ARGUMENT THAT COULD ACTUALLY BE A BUG - SEE ANTHONY
                // EndOffset = 0,
                Verbose = true
            };

            throw new NoDeveloperMethodException();
        }


        public static void Main(Arguments arguments)
        {
            if (arguments == null)
            {
                arguments = Dev();
            }

            arguments.Output.CreateParentDirectories();

            if (arguments.StartOffset.HasValue ^ arguments.EndOffset.HasValue)
            {
                throw new InvalidStartOrEndException("If StartOffset or EndOffset is specified, then both must be specified");
            }

            var offsetsProvided = arguments.StartOffset.HasValue && arguments.EndOffset.HasValue;

            // set default offsets - only use defaults if not provided in argments list
            TimeSpan? startOffset = null;
            TimeSpan? endOffset = null;
            if (offsetsProvided)
            {
                startOffset = TimeSpan.FromMinutes(arguments.StartOffset.Value);
                endOffset   = TimeSpan.FromMinutes(arguments.EndOffset.Value);
            }

            bool verbose = arguments.Verbose;
 

            const string Title = "# MAKE A SONOGRAM FROM AUDIO RECORDING";
            string date  = "# DATE AND TIME: " + DateTime.Now;
            LoggedConsole.WriteLine(Title);
            LoggedConsole.WriteLine(date);
            LoggedConsole.WriteLine("# Input  audio file: " + arguments.Source.Name);


            // 1. set up the necessary files
            FileInfo sourceRecording = arguments.Source;
            FileInfo configFile = arguments.Config;
            FileInfo outputImage  = arguments.Output;

            // 2. get the config dictionary
            dynamic configuration = Yaml.Deserialise(configFile);

            // below three lines are examples of retrieving info from dynamic config
            // string analysisIdentifier = configuration[AnalysisKeys.AnalysisName];
            // bool saveIntermediateWavFiles = (bool?)configuration[AnalysisKeys.SaveIntermediateWavFiles] ?? false;
            // scoreThreshold = (double?)configuration[AnalysisKeys.EventThreshold] ?? scoreThreshold;

            // Resample rate must be 2 X the desired Nyquist. Default is that of recording.
            var resampleRate = (int?)configuration[AnalysisKeys.ResampleRate] ?? AppConfigHelper.DefaultTargetSampleRate;


            var configDict = new Dictionary<string, string>((Dictionary<string, string>)configuration);


            configDict[AnalysisKeys.AddAxes] = ((bool?)configuration[AnalysisKeys.AddAxes] ?? true).ToString();
            configDict[AnalysisKeys.AddSegmentationTrack] = configuration[AnalysisKeys.AddSegmentationTrack] ?? true;

            // # REDUCTION FACTORS for freq and time dimensions
            // #TimeReductionFactor: 1          
            // #FreqReductionFactor: 1


            bool makeSoxSonogram = (bool?)configuration[AnalysisKeys.MakeSoxSonogram] ?? false;
            configDict[AnalysisKeys.SonogramTitle]   = (string)configuration[AnalysisKeys.SonogramTitle] ?? "Sonogram";
            configDict[AnalysisKeys.SonogramComment] = (string)configuration[AnalysisKeys.SonogramComment] ?? "Sonogram produced using SOX";
            configDict[AnalysisKeys.SonogramColored] = (string)configuration[AnalysisKeys.SonogramColored] ?? "false";
            configDict[AnalysisKeys.SonogramQuantisation] = (string)configuration[AnalysisKeys.SonogramQuantisation] ?? "128";

            configDict[ConfigKeys.Recording.Key_RecordingCallName] = arguments.Source.FullName;
            configDict[ConfigKeys.Recording.Key_RecordingFileName] = arguments.Source.Name;

            configDict[AnalysisKeys.AddTimeScale] = (string)configuration[AnalysisKeys.AddTimeScale] ?? "true";
            configDict[AnalysisKeys.AddAxes] = (string)configuration[AnalysisKeys.AddAxes]           ?? "true";
            configDict[AnalysisKeys.AddSegmentationTrack] = (string)configuration[AnalysisKeys.AddSegmentationTrack] ?? "true";


            // print out the sonogram parameters
            if (verbose)
            {
                LoggedConsole.WriteLine("\nPARAMETERS");
                foreach (KeyValuePair<string, string> kvp in configDict)
                {
                    LoggedConsole.WriteLine("{0}  =  {1}", kvp.Key, kvp.Value);
                }
            }

            // 3: GET RECORDING
            FileInfo outputSegment = sourceRecording;
            if (!((startOffset == null) || (endOffset == null)))
            {
                outputSegment = new FileInfo(Path.Combine(arguments.Output.DirectoryName, "tempWavFile.wav"));
                AudioRecording.ExtractSegment(sourceRecording, startOffset.Value, endOffset.Value, TimeSpan.Zero, resampleRate, outputSegment);
            }

            // ###### get sonogram image ##############################################################################################
            GenerateSpectrogram(outputSegment, configDict, outputImage, dataOnly: false, makeSoxSonogram: makeSoxSonogram);
            


            LoggedConsole.WriteLine("\n##### FINISHED FILE ###################################################\n");
        }

        public class AudioToSonogramResult
        {
            public SpectrogramStandard DecibelSpectrogram { get; set; }

            public FileInfo OutputImage { get; set; }
        }

        public static AudioToSonogramResult GenerateSpectrogram(FileInfo sourceRecording, Dictionary<string, string> configDict, FileInfo outputImage, bool dataOnly = false, bool makeSoxSonogram = false)
        {
            var result = new AudioToSonogramResult();

            if (dataOnly && makeSoxSonogram)
            {
                throw new ArgumentException("Can't produce data only for a SoX sonogram");
            }

            if (makeSoxSonogram)
            {
                SpectrogramTools.MakeSonogramWithSox(sourceRecording, configDict, outputImage);
                result.OutputImage = outputImage;
            }
            else if (dataOnly)
            {
                AudioRecording recordingSegment = new AudioRecording(sourceRecording.FullName);
                SonogramConfig sonoConfig = new SonogramConfig(configDict); // default values config

                // disable noise removal
                sonoConfig.NoiseReductionType = NoiseReductionType.NONE;
                Log.Warn("Noise removal disabled!");

                var sonogram = new SpectrogramStandard(sonoConfig, recordingSegment.WavReader);

                result.DecibelSpectrogram = sonogram;
            }
            else
            {
                // init the image stack
                var list = new List<Image>();

                // 1) draw amplitude spectrogram
                AudioRecording recordingSegment = new AudioRecording(sourceRecording.FullName);
                SonogramConfig sonoConfig = new SonogramConfig(configDict); // default values config
                
                // disable noise removal for first two spectrograms
                var disabledNoiseReductionType = sonoConfig.NoiseReductionType;
                sonoConfig.NoiseReductionType = NoiseReductionType.NONE;

                BaseSonogram sonogram = new AmplitudeSonogram(sonoConfig, recordingSegment.WavReader);
                // ###############################################################
                // TEMPORARY TRIAL OF LocalContrastNormalisation
                //int fieldSize = 9;
                //LocalContrastNormalisation.ComputeLCN(sonogram.Data, fieldSize);
                // ###############################################################
                var image = sonogram.GetImage(false, false);

                Image envelopeImage = Image_Track.DrawWaveEnvelopeTrack(recordingSegment, image.Width);

                // initialise parameters for drawing gridlines on images
                var minuteOffset = TimeSpan.Zero;
                int nyquist = sonogram.NyquistFrequency;
                var xInterval = TimeSpan.FromSeconds(10);
                TimeSpan xAxisPixelDuration = TimeSpan.FromTicks((long)(sonogram.Duration.Ticks / (double)image.Width));
                const int HertzInterval = 1000;
<<<<<<< HEAD

                SpectrogramTools.DrawGridLinesOnImage(
                    (Bitmap)image,
                    minOffset,
                    xInterval,
                    xAxisPixelDuration,
                    nyquist,
                    HertzInterval);
=======
                SpectrogramTools.DrawGridLinesOnImage((Bitmap)image, minuteOffset, xInterval, xAxisPixelDuration, nyquist, HertzInterval);
>>>>>>> 2891e3df

                // add title bar and time scale
                string title = "AMPLITUDE SPECTROGRAM";
                var xAxisTicInterval = TimeSpan.FromSeconds(1.0);
                Image titleBar = LDSpectrogramRGB.DrawTitleBarOfGrayScaleSpectrogram(title, image.Width);
                Bitmap timeBmp = Image_Track.DrawTimeTrack(sonogram.Duration, image.Width);

                list.Add(titleBar);
                list.Add(timeBmp);
                list.Add(image);
                list.Add(timeBmp);
                list.Add(envelopeImage);

                // 2) now draw the standard decibel spectrogram
                sonogram = new SpectrogramStandard(sonoConfig, recordingSegment.WavReader);
                result.DecibelSpectrogram = (SpectrogramStandard)sonogram;
                image = sonogram.GetImage(false, false);
<<<<<<< HEAD

                SpectrogramTools.DrawGridLinesOnImage(
                    (Bitmap)image,
                    minOffset,
                    xInterval,
                    xAxisPixelDuration,
                    nyquist,
                    HertzInterval);
=======
                SpectrogramTools.DrawGridLinesOnImage((Bitmap)image, minuteOffset, xInterval, xAxisPixelDuration, nyquist, HertzInterval);
>>>>>>> 2891e3df

                // add title bar and time scale
                title = "DECIBEL SPECTROGRAM";
                titleBar = LDSpectrogramRGB.DrawTitleBarOfGrayScaleSpectrogram(title, image.Width);
                Image segmentationImage = Image_Track.DrawSegmentationTrack(
                    sonogram,
                    EndpointDetectionConfiguration.K1Threshold,
                    EndpointDetectionConfiguration.K2Threshold,
                    image.Width);

                list.Add(titleBar);
                list.Add(timeBmp);
                list.Add(image);
                list.Add(timeBmp);
                list.Add(segmentationImage);

                // keep the sonogram data for later use
                double[,] dbSpectrogramData = sonogram.Data;

                // 3) now draw the noise reduced decibel spectrogram
                // #NOISE REDUCTION PARAMETERS - restore noise reduction
                sonoConfig.NoiseReductionType = disabledNoiseReductionType;
                sonoConfig.NoiseReductionParameter = double.Parse(configDict[AnalysisKeys.NoiseBgThreshold] ?? "3.0");

                sonogram = new SpectrogramStandard(sonoConfig, recordingSegment.WavReader);
                image = sonogram.GetImage(false, false);
<<<<<<< HEAD
                SpectrogramTools.DrawGridLinesOnImage(
                    (Bitmap)image,
                    minOffset,
                    xInterval,
                    xAxisPixelDuration,
                    nyquist,
                    HertzInterval);
=======
                SpectrogramTools.DrawGridLinesOnImage((Bitmap)image, minuteOffset, xInterval, xAxisPixelDuration, nyquist, HertzInterval);
>>>>>>> 2891e3df

                // keep the sonogram data for later use
                double[,] nrSpectrogramData = sonogram.Data;

                // add title bar and time scale
                title = "NOISE-REDUCED DECIBEL SPECTROGRAM";
                titleBar = LDSpectrogramRGB.DrawTitleBarOfGrayScaleSpectrogram(title, image.Width);

                list.Add(titleBar);
                list.Add(timeBmp);
                list.Add(image);
                list.Add(timeBmp);

                // 4) A FALSE-COLOUR VERSION OF SPECTROGRAM
                image = SpectrogramTools.CreateFalseColourSpectrogram(dbSpectrogramData, nrSpectrogramData);
                SpectrogramTools.DrawGridLinesOnImage((Bitmap)image, minuteOffset, xInterval, xAxisPixelDuration, nyquist, HertzInterval);

                // add title bar and time scale
                title = "FALSE-COLOUR SPECTROGRAM";
                titleBar = LDSpectrogramRGB.DrawTitleBarOfGrayScaleSpectrogram(title, image.Width);

                list.Add(titleBar);
                list.Add(timeBmp);
                list.Add(image);
                list.Add(timeBmp);

                // 5) TODO: ONE OF THESE YEARS FIX UP THE CEPTRAL SONOGRAM
                ////SpectrogramCepstral cepgram = new SpectrogramCepstral((AmplitudeSonogram)amplitudeSpg);
                ////var mti3 = SpectrogramTools.Sonogram2MultiTrackImage(sonogram, configDict);
                ////var image3 = mti3.GetImage();
                ////image3.Save(fiImage.FullName + "3", ImageFormat.Png);


                Image compositeImage = ImageTools.CombineImagesVertically(list);
                compositeImage.Save(outputImage.FullName, ImageFormat.Png);
                result.OutputImage = outputImage;
            }

            return result;
        }
    }


    /// <summary>
    /// This analyzer simply generates spectrograms and outputs them to CSV files.
    /// </summary>
    public class SpectrogramAnalyzer : IAnalyser2
    {
        private static readonly ILog Log = LogManager.GetLogger(MethodBase.GetCurrentMethod().DeclaringType);

        public SpectrogramAnalyzer()
        {
            this.DisplayName = "Spectrogram Analyzer";
            this.Identifier = "Towsey.SpectrogramGenerator";
            this.DefaultSettings = new AnalysisSettings()
            {
                SegmentMaxDuration = TimeSpan.FromMinutes(1),
                SegmentMinDuration = TimeSpan.FromSeconds(20),
                SegmentMediaType = MediaTypes.MediaTypeWav,
                SegmentOverlapDuration = TimeSpan.Zero
            };
        }

        public string DisplayName { get; private set; }

        public string Identifier { get; private set; }

        public AnalysisSettings DefaultSettings { get; private set; }

        public AnalysisResult2 Analyse(AnalysisSettings analysisSettings)
        {
            var audioFile = analysisSettings.AudioFile;
            var recording = new AudioRecording(audioFile.FullName);
            var outputDirectory = analysisSettings.AnalysisInstanceOutputDirectory;

            var analysisResult = new AnalysisResult2(analysisSettings, recording.Duration());
            dynamic configuration = Yaml.Deserialise(analysisSettings.ConfigFile);

            bool saveCsv = (bool?)configuration[AnalysisKeys.SaveIntermediateCsvFiles] ?? false;

            if ((bool?)configuration[AnalysisKeys.MakeSoxSonogram] == true)
            {
                Log.Warn("SoX spectrogram generation config variable found (and set to true) but is ignored when running as an IAnalyzer");
            }

            // generate spectrogram
            var configurationDictionary = new Dictionary<string, string>((Dictionary<string, string>)configuration);
            configurationDictionary[ConfigKeys.Recording.Key_RecordingCallName] = audioFile.FullName;
            configurationDictionary[ConfigKeys.Recording.Key_RecordingFileName] = audioFile.Name;
            var spectrogramResult = Audio2Sonogram.GenerateSpectrogram(
                audioFile,
                configurationDictionary,
                analysisSettings.ImageFile,
                dataOnly: analysisSettings.ImageFile == null,
                makeSoxSonogram: false);

            // this analysis produces no results!
            // but we still print images (that is the point)
            if (analysisSettings.ImageFile != null)
            {
                Debug.Assert(analysisSettings.ImageFile.Exists);
            }

            if (saveCsv)
            {
                var basename = Path.GetFileNameWithoutExtension(analysisSettings.AudioFile.Name);
                var spectrogramCsvFile = outputDirectory.CombineFile(basename + ".Spectrogram.csv");
                Csv.WriteMatrixToCsv(spectrogramCsvFile, spectrogramResult.DecibelSpectrogram.Data, TwoDimensionalArray.RowMajor);
            }

            return analysisResult;
        }

        public void WriteEventsFile(FileInfo destination, IEnumerable<EventBase> results)
        {
            throw new NotImplementedException();
        }

        public void WriteSummaryIndicesFile(FileInfo destination, IEnumerable<SummaryIndexBase> results)
        {
            throw new NotImplementedException();
        }

        public void WriteSpectrumIndicesFiles(DirectoryInfo destination, string fileNameBase, IEnumerable<SpectralIndexBase> results)
        {
            throw new NotImplementedException();
        }

        public SummaryIndexBase[] ConvertEventsToSummaryIndices(
            IEnumerable<EventBase> events,
            TimeSpan unitTime,
            TimeSpan duration,
            double scoreThreshold)
        {
            throw new NotImplementedException();
        }

        public void SummariseResults(
            AnalysisSettings settings,
            FileSegment inputFileSegment,
            EventBase[] events,
            SummaryIndexBase[] indices,
            SpectralIndexBase[] spectralIndices,
            AnalysisResult2[] results)
        {
            // no-op
        }
    }
}

<|MERGE_RESOLUTION|>--- conflicted
+++ resolved
@@ -264,7 +264,6 @@
                 var xInterval = TimeSpan.FromSeconds(10);
                 TimeSpan xAxisPixelDuration = TimeSpan.FromTicks((long)(sonogram.Duration.Ticks / (double)image.Width));
                 const int HertzInterval = 1000;
-<<<<<<< HEAD
 
                 SpectrogramTools.DrawGridLinesOnImage(
                     (Bitmap)image,
@@ -273,9 +272,6 @@
                     xAxisPixelDuration,
                     nyquist,
                     HertzInterval);
-=======
-                SpectrogramTools.DrawGridLinesOnImage((Bitmap)image, minuteOffset, xInterval, xAxisPixelDuration, nyquist, HertzInterval);
->>>>>>> 2891e3df
 
                 // add title bar and time scale
                 string title = "AMPLITUDE SPECTROGRAM";
@@ -293,7 +289,6 @@
                 sonogram = new SpectrogramStandard(sonoConfig, recordingSegment.WavReader);
                 result.DecibelSpectrogram = (SpectrogramStandard)sonogram;
                 image = sonogram.GetImage(false, false);
-<<<<<<< HEAD
 
                 SpectrogramTools.DrawGridLinesOnImage(
                     (Bitmap)image,
@@ -302,9 +297,6 @@
                     xAxisPixelDuration,
                     nyquist,
                     HertzInterval);
-=======
-                SpectrogramTools.DrawGridLinesOnImage((Bitmap)image, minuteOffset, xInterval, xAxisPixelDuration, nyquist, HertzInterval);
->>>>>>> 2891e3df
 
                 // add title bar and time scale
                 title = "DECIBEL SPECTROGRAM";
@@ -331,7 +323,7 @@
 
                 sonogram = new SpectrogramStandard(sonoConfig, recordingSegment.WavReader);
                 image = sonogram.GetImage(false, false);
-<<<<<<< HEAD
+
                 SpectrogramTools.DrawGridLinesOnImage(
                     (Bitmap)image,
                     minOffset,
@@ -339,9 +331,6 @@
                     xAxisPixelDuration,
                     nyquist,
                     HertzInterval);
-=======
-                SpectrogramTools.DrawGridLinesOnImage((Bitmap)image, minuteOffset, xInterval, xAxisPixelDuration, nyquist, HertzInterval);
->>>>>>> 2891e3df
 
                 // keep the sonogram data for later use
                 double[,] nrSpectrogramData = sonogram.Data;
