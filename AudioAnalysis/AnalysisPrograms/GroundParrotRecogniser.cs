﻿// --------------------------------------------------------------------------------------------------------------------
// <copyright file="GroundParrotRecogniser.cs" company="MQUTeR">
//   -
// </copyright>
// --------------------------------------------------------------------------------------------------------------------

namespace AnalysisPrograms
{
    using System;
    using System.Collections.Generic;
    using System.Drawing.Imaging;
    using System.IO;

    //using AnalysisPrograms.Processing;
    using AnalysisPrograms.Production;

    using AudioAnalysisTools;
<<<<<<< HEAD
    using AudioAnalysisTools.WavTools;
=======
    using AudioAnalysisTools.StandardSpectrograms;
>>>>>>> 7ba62a3b

    using QutSensors.AudioAnalysis.AED;

    using TowseyLibrary;

    /// <summary>
    /// The ground parrot recogniser.
    /// </summary>
    public class GroundParrotRecogniser
    {
        public class Arguments : SourceAndConfigArguments
        {
        }

        // Keys to recognise identifiers in PARAMETERS - INI file. 
        #region Constants and Fields

        /// <summary>
        /// The Key Normalised Min Score.
        /// </summary>
        public static string KeyNormalisedMinScore = "NORMALISED_MIN_SCORE";

        /// <summary>
        /// This is the ground parrot template used by Birigt and hard coded by Brad.
        /// It defines a set of 15 chirps enclosed in a rectangle.
        /// Each row represents one rectanlge or chirp.
        /// Col1: start of the rectangle in seconds from beginning of the recording
        /// Col2: end   of the rectangle in seconds from beginning of the recording
        /// Col3: maximum freq (Hz) of the rectangle
        /// Col4: minimum freq (Hz) of the rectangle
        /// </summary>
        public static double[,] groundParrotTemplate1 =
        {
            {13.374694, 13.548844, 3832.910156, 3617.578125},
            {13.664943, 13.792653, 3919.042969, 3660.644531},
            {13.920363, 14.117732, 3962.109375, 3703.710938},
            {14.257052, 14.349932, 4005.175781, 3832.910156},
            {14.512472, 14.640181, 4048.242188, 3919.042969},
            {14.814331, 14.895601, 4220.507813, 4048.242188},
            {15.046531, 15.232290, 4349.707031, 4048.242188},
            {15.371610, 15.499320, 4435.839844, 4177.441406},
            {15.615420, 15.812789, 4478.906250, 4220.507813},
            {16.277188, 16.462948, 4608.105469, 4263.574219},
            {16.590658, 16.695147, 4694.238281, 4392.773438},
            {16.834467, 17.020227, 4694.238281, 4392.773438},
            {17.147937, 17.264036, 4737.304688, 4478.906250},
            {17.391746, 17.577506, 4823.437500, 4478.906250},
            {17.705215, 17.821315, 4780.371094, 4521.972656} 
        };

        #endregion

        #region Public Methods

        /// <summary>
        /// Detect using EPR.
        /// </summary>
        /// <param name="wavFilePath">
        ///     The wav file path.
        /// </param>
        /// <param name="aedConfiguration"></param>
        /// <param name="eprNormalisedMinScore">
        ///     The epr Normalised Min Score.
        /// </param>
        /// <param name="segmentStartOffset"></param>
        /// <param name="intensityThreshold">
        /// The intensity Threshold.
        /// </param>
        /// <param name="bandPassFilterMaximum">
        /// The band Pass Filter Maximum.
        /// </param>
        /// <param name="bandPassFilterMinimum">
        /// The band Pass Filter Minimum.
        /// </param>
        /// <param name="smallAreaThreshold">
        /// The small Area Threshold.
        /// </param>
        /// <returns>
        /// Tuple containing base Sonogram and list of acoustic events.
        /// </returns>
        public static Tuple<BaseSonogram, List<AcousticEvent>> Detect(FileInfo wavFilePath, Aed.AedConfiguration aedConfiguration, double eprNormalisedMinScore, TimeSpan segmentStartOffset)
        {
            Tuple<AcousticEvent[], AudioRecording, BaseSonogram> aed = Aed.Detect(wavFilePath, aedConfiguration, segmentStartOffset);

            return Detect(aed, eprNormalisedMinScore, wavFilePath);
        }

        /// <summary>
        /// Epr Detect.
        /// </summary>
        /// <param name="aed">
        /// The AED results.
        /// </param>
        /// <param name="eprNormalisedMinScore">
        /// The epr normalised min score.
        /// </param>
        /// <param name="wavFilePath">
        /// The wav file path.
        /// </param>
        /// <returns>
        /// Sonogram and events.
        /// </returns>
        public static Tuple<BaseSonogram, List<AcousticEvent>> Detect(Tuple<AcousticEvent[], AudioRecording, BaseSonogram> aed, double eprNormalisedMinScore, FileInfo wavFilePath)
        {
            var events = new List<Util.Rectangle<double, double>>();
            foreach (AcousticEvent ae in aed.Item1)
            {
                events.Add(Util.fcornersToRect(ae.TimeStart, ae.TimeEnd, ae.MaxFreq, ae.MinFreq));
            }

            Log.WriteLine("EPR start");

            IEnumerable<Tuple<Util.Rectangle<double, double>, double>> eprRects =
                EventPatternRecog.DetectGroundParrots(events, eprNormalisedMinScore);
            Log.WriteLine("EPR finished");

            SonogramConfig config = aed.Item3.Configuration;
            double framesPerSec = 1 / config.GetFrameOffset(); // Surely this should go somewhere else
            double freqBinWidth = config.NyquistFreq / (double)config.FreqBinCount;

            // TODO this is common with AED
            var eprEvents = new List<AcousticEvent>();
            foreach (var rectScore in eprRects)
            {
                var ae = new AcousticEvent(
                    rectScore.Item1.Left, rectScore.Item1.Right - rectScore.Item1.Left, rectScore.Item1.Bottom, rectScore.Item1.Top);
                ae.SetTimeAndFreqScales(framesPerSec, freqBinWidth);
                ae.SetScores(rectScore.Item2, 0, 1);
                eprEvents.Add(ae);
            }

            return Tuple.Create(aed.Item3, eprEvents);
        }

        /// <summary>
        /// The standard dev method.
        /// </summary>
        /// <param name="args">
        /// The args passed into executable.
        /// </param>
        public static void Dev(Arguments arguments)
        {
            if (arguments == null)
            {
                throw new NoDeveloperMethodException();
            }

            // "Example: \"trunk\\AudioAnalysis\\Matlab\\EPR\\Ground Parrot\\GParrots_JB2_20090607-173000.wav_minute_3.wav\""

            Log.Verbosity = 1;


            // READ PARAMETER VALUES FROM INI FILE
            var aedConfig = Aed.GetAedParametersFromConfigFileOrDefaults(arguments.Config);

            Tuple<BaseSonogram, List<AcousticEvent>> result = Detect(arguments.Source, aedConfig, Default.eprNormalisedMinScore, TimeSpan.Zero);
            List<AcousticEvent> eprEvents = result.Item2;

            eprEvents.Sort((ae1, ae2) => ae1.TimeStart.CompareTo(ae2.TimeStart));

            LoggedConsole.WriteLine();
            foreach (AcousticEvent ae in eprEvents)
            {
                LoggedConsole.WriteLine(ae.TimeStart + "," + ae.Duration + "," + ae.MinFreq + "," + ae.MaxFreq);
            }

            LoggedConsole.WriteLine();

            string outputFolder = arguments.Config.DirectoryName;
            string wavFilePath = arguments.Source.FullName;
            BaseSonogram sonogram = result.Item1;
            string imagePath = Path.Combine(outputFolder, Path.GetFileNameWithoutExtension(wavFilePath) + ".png");
            var image = Aed.DrawSonogram(sonogram, eprEvents);
            image.Save(imagePath, ImageFormat.Png);
            //ProcessingTypes.SaveAeCsv(eprEvents, outputFolder, wavFilePath);

            Log.WriteLine("Finished");

        }


        #endregion

        #region helper methods

        /// <summary>
        /// Get epr parameters from init file.
        /// </summary>
        /// <param name="iniPath">
        /// The ini path.
        /// </param>
        /// <param name="normalisedMinScore">
        /// The normalised min score.
        /// </param>
        internal static void GetEprParametersFromConfigFileOrDefaults(string iniPath, out double normalisedMinScore)
        {
            var config = new ConfigDictionary(iniPath);
            Dictionary<string, string> dict = config.GetTable();
            int propertyUsageCount = 0;

            normalisedMinScore = Default.eprNormalisedMinScore;

            if (dict.ContainsKey(KeyNormalisedMinScore))
            {
                normalisedMinScore = Convert.ToDouble(dict[KeyNormalisedMinScore]);
                propertyUsageCount++;
            }

            Log.WriteIfVerbose("Using {0} file params and {1} EPR defaults", propertyUsageCount, 1 - propertyUsageCount);
        }


        /// <summary>
        /// Takes the template defined by Birgit and converts it to integer bins using hte user supplied time & hz scales
        /// </summary>
        /// <param name="timeScale">seconds per frame.</param>
        /// <param name="hzScale">herz per freq bin</param>
        /// <returns></returns>
        public static int[,] ReadGroundParrotTemplateAsMatrix(double timeScale, int hzScale)
        {
            int rows = groundParrotTemplate1.GetLength(0);
            int cols = groundParrotTemplate1.GetLength(1);
            double timeOffset = groundParrotTemplate1[0, 0];
            var gpTemplate = new int[rows, cols];
            for (int r = 0; r < rows; r++)
            {
                gpTemplate[r, 0] = (int)Math.Round((groundParrotTemplate1[r, 0] - timeOffset) / timeScale);
                gpTemplate[r, 1] = (int)Math.Round((groundParrotTemplate1[r, 1] - timeOffset) / timeScale);
                gpTemplate[r, 2] = (int)Math.Round((groundParrotTemplate1[r, 2] / hzScale));
                gpTemplate[r, 3] = (int)Math.Round((groundParrotTemplate1[r, 3] - groundParrotTemplate1[r, 2]) / hzScale);
            }
            return gpTemplate;
        }

        public static List<AcousticEvent> ReadGroundParrotTemplateAsList(BaseSonogram sonogram)
        {
            var timeScale = sonogram.FrameOffset;
            var hzScale = (int)sonogram.FBinWidth;
            int rows = groundParrotTemplate1.GetLength(0);
            int cols = groundParrotTemplate1.GetLength(1);
            double timeOffset = groundParrotTemplate1[0, 0];
            var gpTemplate = new List<AcousticEvent>();
            for (int r = 0; r < rows; r++)
            {
                int t1 = (int)Math.Round((groundParrotTemplate1[r, 0] - timeOffset) / timeScale);
                int t2 = (int)Math.Round((groundParrotTemplate1[r, 1] - timeOffset) / timeScale);
                int f2 = (int)Math.Round(groundParrotTemplate1[r, 2] / hzScale);
                int f1 = (int)Math.Round(groundParrotTemplate1[r, 3] / hzScale);
                Oblong o = new Oblong(t1, f1, t2, f2);
                gpTemplate.Add(
                    new AcousticEvent(
                        o,
                        sonogram.NyquistFrequency,
                        sonogram.Configuration.FreqBinCount,
                        sonogram.FrameDuration,
                        sonogram.FrameOffset,
                        sonogram.FrameCount));
            }
            return gpTemplate;
        }

        #endregion


    }
}<|MERGE_RESOLUTION|>--- conflicted
+++ resolved
@@ -15,11 +15,8 @@
     using AnalysisPrograms.Production;
 
     using AudioAnalysisTools;
-<<<<<<< HEAD
     using AudioAnalysisTools.WavTools;
-=======
     using AudioAnalysisTools.StandardSpectrograms;
->>>>>>> 7ba62a3b
 
     using QutSensors.AudioAnalysis.AED;
 
