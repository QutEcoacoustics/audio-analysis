--- conflicted
+++ resolved
@@ -47,11 +47,6 @@
 
         public override string SpeciesName => "LitoriaRubella";
 
-<<<<<<< HEAD
-        private static readonly ILog Log = LogManager.GetLogger(MethodBase.GetCurrentMethod().DeclaringType);
-
-=======
->>>>>>> a111e49e
         /// <summary>
         /// Summarize your results. This method is invoked exactly once per original file.
         /// </summary>
@@ -128,15 +123,10 @@
                 NoiseReductionParameter = 0.2,
             };
 
-<<<<<<< HEAD
             TimeSpan recordingDuration = recording.Duration;
-            int sr = recording.SampleRate;
-            double freqBinWidth = sr / (double)sonoConfig.WindowSize;
-
-=======
             //int sr = recording.SampleRate;
             //double freqBinWidth = sr / (double)sonoConfig.WindowSize;
->>>>>>> a111e49e
+
             BaseSonogram sonogram = new SpectrogramStandard(sonoConfig, recording.WavReader);
 
             //int rowCount = sonogram.Data.GetLength(0);
@@ -170,13 +160,8 @@
             acousticEvents.ForEach(ae =>
             {
                 ae.SpeciesName = speciesName;
-<<<<<<< HEAD
                 ae.SegmentDurationSeconds = recordingDuration.TotalSeconds;
                 ae.SegmentStartSeconds = segmentStartOffset.TotalSeconds;
-=======
-                ae.SegmentStartOffset = segmentStartOffset;
-                ae.SegmentDuration = recording.Duration();
->>>>>>> a111e49e
                 ae.Name = abbreviatedSpeciesName;
             });
 
@@ -235,9 +220,5 @@
 
             return image.GetImage();
         }
-<<<<<<< HEAD
-
-=======
->>>>>>> a111e49e
     }
 }