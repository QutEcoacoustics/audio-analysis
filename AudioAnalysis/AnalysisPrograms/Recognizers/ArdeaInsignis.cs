--- conflicted
+++ resolved
@@ -55,12 +55,9 @@
             base.SummariseResults(settings, inputFileSegment, events, indices, spectralIndices, results);
         }
 
-<<<<<<< HEAD
         /// <summary>
         /// Do your analysis. This method is called once per segment (typically one-minute segments).
         /// </summary>
-=======
->>>>>>> e0345cdb
         public override RecognizerResults Recognize(AudioRecording recording, dynamic configuration, TimeSpan segmentStartOffset, Lazy<IndexCalculateResult[]> getSpectralIndexes, DirectoryInfo outputDirectory, int? imageWidth)
         {
             // common properties
@@ -89,13 +86,8 @@
             // min duration of event in seconds
             double minDuration = (double)configuration[AnalysisKeys.MinDuration];
 
-<<<<<<< HEAD
-            // max duration of event in seconds
-            double maxDuration = (double)configuration[AnalysisKeys.MaxDuration];
-=======
             // max duration of event in second
             var maxDuration = (double)configuration[AnalysisKeys.MaxDuration];
->>>>>>> e0345cdb
 
             // min score for an acceptable event
             var eventThreshold = (double)configuration[AnalysisKeys.EventThreshold];
@@ -134,10 +126,7 @@
             BaseSonogram sonogram = new SpectrogramStandard(sonoConfig, recording.WavReader);
             int rowCount = sonogram.Data.GetLength(0);
             int colCount = sonogram.Data.GetLength(1);
-<<<<<<< HEAD
-
-=======
->>>>>>> e0345cdb
+
             //var templates = GetTemplatesForAlgorithm1(14);
 
             double[] amplitudeArray = MatrixTools.GetRowAveragesOfSubmatrix(sonogram.Data, 0, minBin, (rowCount - 1), maxBin);
@@ -185,17 +174,12 @@
                 if (distanceToNextPeak > maxTemplateLength)
                 {
                     int start = i - templateOffset;
-<<<<<<< HEAD
-                    if (start < 0) start = 0;
-                    var endLocality = DataTools.Subarray(amplitudeArray, start, endTemplate.Length);
-=======
                     if (start < 0)
                     {
                         start = 0;
                     }
 
                     var endLocality = DataTools.Subarray(amplitudeArray, start, endTemplate.Length); 
->>>>>>> e0345cdb
                     double endScore = DataTools.CosineSimilarity(endLocality, endTemplate);
                     for (int to = -templateOffset; to < (endTemplate.Length - templateOffset); to++)
                     {
@@ -210,10 +194,7 @@
                     {
                         amplitudeScores[i + k] = 0.0;
                     }
-<<<<<<< HEAD
-=======
-
->>>>>>> e0345cdb
+
                     continue;
                 }
 
