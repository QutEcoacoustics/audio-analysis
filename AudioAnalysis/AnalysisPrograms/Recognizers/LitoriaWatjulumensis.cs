--- conflicted
+++ resolved
@@ -140,13 +140,15 @@
             var predictedEvents = results.Item4;
             var debugImage = results.Item5;
 
-            var debugPath = outputDirectory.Combine(FilenameHelpers.AnalysisResultName(Path.GetFileNameWithoutExtension(recording.FileName), SpeciesName, "png", "DebugSpectrogram"));
-            debugImage.Save(debugPath.FullName);
+            // old way of creating a path:
+            //var debugPath = outputDirectory.Combine(FilenameHelpers.AnalysisResultName(Path.GetFileNameWithoutExtension(recording.FileName), SpeciesName, "png", "DebugSpectrogram"));
+            var debugPath = FilenameHelpers.AnalysisResultPath(outputDirectory, recording.BaseName, SpeciesName, "png", "DebugSpectrogram");
+            debugImage.Save(debugPath);
 
 
             //#############################################################################################################################################
 
-            // Prune events here if erquired i.e. remove those below threshold score if this not already done. See other recognizers.
+            // Prune events here if required i.e. remove those below threshold score if this not already done. See other recognizers.
             foreach (var ae in predictedEvents)
             {
                 // add additional info
@@ -292,9 +294,9 @@
                 // add abbreviatedSpeciesName into event
                 if (maximumIntensity >= intensityThreshold)
                 {
-                    ae.Name = "L.w.Trill";
+                    ae.Name = "L.w.Trill"; // TODO: use variable
                     ae.Score_MaxInEvent = maximumIntensity;
-                    ae.Profile = "Trill";
+                    ae.Profile = "Trill"; // TODO: use variable
                     confirmedEvents.Add(ae);
                 }
 
@@ -322,9 +324,9 @@
                 // add abbreviatedSpeciesName into event
                 //if (maximumIntensity >= intensityThreshold)
                 //{
-                    ae2.Name = "L.w.Tink";
+                    ae2.Name = "L.w.Tink"; // TODO: use variable
                     //ae2.Score_MaxInEvent = maximumIntensity;
-                    ae2.Profile = "Tink";
+                    ae2.Profile = "Tink"; // TODO: use variable
                     confirmedEvents.Add(ae2);
                 //}
 
@@ -346,18 +348,7 @@
                 var differencePlot = new Plot("Baseline Removed", normalisedScores, normalisedThreshold);
 
                 var debugPlots = new List<Plot> { scorePlot, sumDiffPlot, differencePlot };
-<<<<<<< HEAD
                 debugImage = DrawDebugImage(sonogram, confirmedEvents, debugPlots, hits);
-=======
-                // other debug plots
-                //var debugPlots = new List<Plot> { scorePlot, upperPlot, lowerPlot, sumDiffPlot, differencePlot };
-                var debugImage = DisplayDebugImage(sonogram, confirmedEvents, debugPlots, hits);
-
-                // old way of creating a path:
-                //var debugPath = outputDirectory.Combine(FilenameHelpers.AnalysisResultName(Path.GetFileNameWithoutExtension(recording.BaseName), "LitoriaBicolor", "png", "DebugSpectrogram"));
-                var debugPath = FilenameHelpers.AnalysisResultPath(outputDirectory, recording.BaseName, "LitoriaBicolor", "png", "DebugSpectrogram");
-                debugImage.Save(debugPath);
->>>>>>> 420c9d26
             }
 
 
