﻿// --------------------------------------------------------------------------------------------------------------------
// <copyright file="LewiniaPectoralis.cs" company="QutBioacoustics">
//   All code in this file and all associated files are the copyright of the QUT Bioacoustics Research Group (formally MQUTeR).
// </copyright>
// <summary>
//   AKA: The Lewin's Rail
// </summary>
// --------------------------------------------------------------------------------------------------------------------

using System.Diagnostics;

namespace AnalysisPrograms.Recognizers
{
    using System;
    using System.Collections.Generic;
    using System.IO;
    using System.Reflection;

    using AnalysisBase;
    using AnalysisBase.ResultBases;

    using AnalysisPrograms.Recognizers.Base;

    using AudioAnalysisTools;
    using AudioAnalysisTools.DSP;
    using AudioAnalysisTools.StandardSpectrograms;
    using AudioAnalysisTools.WavTools;

    using log4net;

    using TowseyLibrary;
    using AudioAnalysisTools.Indices;
    using Acoustics.Shared.Csv;
    using Acoustics.Shared.ConfigFile;
    using System.Drawing;
    using Acoustics.Shared;

    /// <summary>
    /// AKA: Lewin's Rail
    /// This call recognizer depends on an oscillation recognizer picking up the Kek-kek repeated at a period of 200ms
    /// 
    /// This recognizer was first developed around 2007 for Masters student, Jenny Gibson, and her supervisor, Ian Williamson.
    /// It was updated in October 2016 to become one of the new recognizers derived from RecognizerBase. 
    /// 
    /// To call this recognizer, the first command line argument must be "EventRecognizer".
    /// Alternatively, this recognizer can be called via the MultiRecognizer.
    /// </summary>



    public class LewiniaPectoralis : RecognizerBase
    {
        public override string Author => "Towsey";

        public override string SpeciesName => "LewiniaPectoralis";

        private static readonly ILog Log = LogManager.GetLogger(MethodBase.GetCurrentMethod().DeclaringType);

        private const bool DoRecognizerTest = false;

        /// <summary>
        /// Summarize your results. This method is invoked exactly once per original file.
        /// </summary>
        public override void SummariseResults(
            AnalysisSettings settings,
            FileSegment inputFileSegment,
            EventBase[] events,
            SummaryIndexBase[] indices,
            SpectralIndexBase[] spectralIndices,
            AnalysisResult2[] results)
        {
            // No operation - do nothing. Feel free to add your own logic.
            base.SummariseResults(settings, inputFileSegment, events, indices, spectralIndices, results);
        }

        // OTHER CONSTANTS
        //private const string ImageViewer = @"C:\Windows\system32\mspaint.exe";


        /// <summary>
        /// Do your analysis. This method is called once per segment (typically one-minute segments).
        /// </summary>
        /// <param name="recording"></param>
        /// <param name="configuration"></param>
        /// <param name="segmentStartOffset"></param>
        /// <param name="getSpectralIndexes"></param>
        /// <param name="outputDirectory"></param>
        /// <param name="imageWidth"></param>
        /// <returns></returns>
        public override RecognizerResults Recognize(AudioRecording recording, dynamic configuration, TimeSpan segmentStartOffset, 
                                            Lazy<IndexCalculateResult[]> getSpectralIndexes, DirectoryInfo outputDirectory, int? imageWidth)
        {
            if (imageWidth == null) throw new ArgumentNullException(nameof(imageWidth));

            // check the sample rate. Must be 22050
            if (recording.WavReader.SampleRate != 22050)
            {
                throw new InvalidOperationException("Requires a 22050Hz file");
            }
            TimeSpan recordingDuration = recording.WavReader.Time;

            // this default framesize seems to work for Lewin's Rail
            const int frameSize = 512;
            //const int FrameSize = 1024;

            // check for the profiles
            bool hasProfiles = ConfigFile.HasProfiles(configuration);
            if (!hasProfiles)
            {
<<<<<<< HEAD
                LoggedConsole.WriteFatalLine("The Config file for L.pectoralis must contain profiles.",
                    new Exception("Fatal error"));
            }
=======
                SourceFName = recording.BaseName,
                //set default values - ignor those set by user
                WindowSize = frameSize,
                WindowOverlap = windowOverlap,
                // the default window is HAMMING
                //WindowFunction = WindowFunctions.HANNING.ToString(),
                //WindowFunction = WindowFunctions.NONE.ToString(),
                // if do not use noise reduction can get a more sensitive recogniser.
                //NoiseReductionType = NoiseReductionType.NONE,
                NoiseReductionType = SNR.KeyToNoiseReductionType("STANDARD")
        };


            //BaseSonogram sonogram = new SpectrogramStandard(sonoConfig, recording.WavReader);
            //int rowCount = sonogram.Data.GetLength(0);
            //int colCount = sonogram.Data.GetLength(1);

            //#############################################################################################################################################
            //DO THE ANALYSIS AND RECOVER SCORES OR WHATEVER
            var results = Analysis(recording, sonoConfig);
            //######################################################################

            if (results == null) return null; //nothing to process 
            var sonogram = results.Item1;
            var hits = results.Item2;
            var scoreArray = results.Item3;
            var predictedEvents = results.Item4;
            //var recordingTimeSpan = results.Item5;

            //#############################################################################################################################################


            // sonoConfig.NoiseReductionType = SNR.Key2NoiseReductionType("STANDARD");
            TimeSpan recordingDuration = recording.Duration();
            int sr = recording.SampleRate;
            //double freqBinWidth = sr / (double)sonoConfig.WindowSize;
>>>>>>> 420c9d26

            // get the profile names
            string[] profileNames = ConfigFile.GetProfileNames(configuration);
            var lrConfig = new LewinsRailConfig();
            var prunedEvents = new List<AcousticEvent>();
            var plots = new List<Plot>();
            BaseSonogram sonogram = null;

            // cycle through the profiles and analyse recording using each of them
            foreach (var name in profileNames)
            {
                LoggedConsole.WriteLine($"Reading profile <{name}>.");
                lrConfig.ReadConfigFile(configuration, name);

                // ignore oscillations above this threshold freq
                int maxOscilRate = (int)Math.Ceiling(1 / lrConfig.MinPeriod);

                // calculate frame overlap and ignor any user inut.
                double windowOverlap = Oscillations2012.CalculateRequiredFrameOverlap(
                    recording.SampleRate,
                    frameSize,
                    maxOscilRate);

                // i: MAKE SONOGRAM
                var sonoConfig = new SonogramConfig
                {
                    SourceFName = recording.FileName,
                    //set default values - ignor those set by user
                    WindowSize = frameSize,
                    WindowOverlap = windowOverlap,
                    // the default window is HAMMING
                    //WindowFunction = WindowFunctions.HANNING.ToString(),
                    //WindowFunction = WindowFunctions.NONE.ToString(),
                    // if do not use noise reduction can get a more sensitive recogniser.
                    //NoiseReductionType = NoiseReductionType.NONE,
                    NoiseReductionType = SNR.KeyToNoiseReductionType("STANDARD")
                };

                // Return a DEBUG IMAGE this recognizer only. MUST set false for deployment. 
                bool returnDebugImage = false;
                returnDebugImage = MainEntry.InDEBUG;


                //#############################################################################################################################################
                //DO THE ANALYSIS AND RECOVER SCORES OR WHATEVER
                var results = Analysis(recording, sonoConfig, lrConfig, returnDebugImage);
                //######################################################################

                if (results == null) return null; //nothing to process 
                sonogram = results.Item1;
                var hits = results.Item2;
                var scoreArray = results.Item3;
                var predictedEvents = results.Item4;
                var debugImage = results.Item5;

                //#############################################################################################################################################

                var debugPath = outputDirectory.Combine(FilenameHelpers.AnalysisResultName(Path.GetFileNameWithoutExtension(recording.FileName), SpeciesName, "png", "DebugSpectrogram"));
                debugImage.Save(debugPath.FullName);

                foreach (var ae in predictedEvents)
                {
                    // add additional info
                    if (!(ae.Score > lrConfig.EventThreshold)) continue;

                    ae.Name = lrConfig.AbbreviatedSpeciesName;
                    ae.SpeciesName = lrConfig.SpeciesName;
                    ae.SegmentStartOffset = segmentStartOffset;
                    ae.SegmentDuration = recordingDuration;
                    prunedEvents.Add(ae);
                }

                // do a recognizer TEST.
                if(DoRecognizerTest)
                {
                    RecognizerScoresTest(new FileInfo(recording.FilePath), scoreArray);
                    RecognizerEventsTest(new FileInfo(recording.FilePath), prunedEvents);
                }


                // increase very low scores
                for (int j = 0; j < scoreArray.Length; j++)
                {
                    scoreArray[j] *= 4;
                    if (scoreArray[j] > 1.0) scoreArray[j] = 1.0;
                }
                var plot = new Plot(this.DisplayName, scoreArray, lrConfig.EventThreshold);
                plots.Add(plot);
            }

            return new RecognizerResults()
            {
                Sonogram = sonogram,
                Hits = null,
                Plots = plots,
                Events = prunedEvents
            };
        }


        /// <summary>
        /// ################ THE KEY ANALYSIS METHOD
        /// </summary>
        /// <param name="recording"></param>
        /// <param name="sonoConfig"></param>
        /// <param name="lrConfig"></param>
        /// <param name="returnDebugImage"></param>
        /// <returns></returns>
        private static Tuple<BaseSonogram, double[,], double[], List<AcousticEvent>, Image> Analysis(AudioRecording recording, 
                                                                                  SonogramConfig sonoConfig, LewinsRailConfig lrConfig, bool returnDebugImage)
        {
            int upperBandMinHz = lrConfig.UpperBandMinHz;
            int upperBandMaxHz = lrConfig.UpperBandMaxHz;
            int lowerBandMinHz = lrConfig.LowerBandMinHz;
            int lowerBandMaxHz = lrConfig.LowerBandMaxHz;
            //double decibelThreshold = lrConfig.DecibelThreshold;   //dB
            double eventThreshold = lrConfig.EventThreshold; //in 0-1
            double minDuration = lrConfig.MinDuration;  // seconds
            double maxDuration = lrConfig.MaxDuration;  // seconds
            double minPeriod = lrConfig.MinPeriod;  // seconds
            double maxPeriod = lrConfig.MaxPeriod;  // seconds

            if (recording == null)
            {
                LoggedConsole.WriteLine("AudioRecording == null. Analysis not possible.");
                return null;
            }

            //i: MAKE SONOGRAM
            int sr = recording.SampleRate;
            double freqBinWidth = sr / (double)sonoConfig.WindowSize;
            double framesPerSecond = freqBinWidth;


            //the Xcorrelation-FFT technique requires number of bins to scan to be power of 2.
            //assuming sr=17640 and window=1024, then  64 bins span 1100 Hz above the min Hz level. i.e. 500 to 1600
            //assuming sr=17640 and window=1024, then 128 bins span 2200 Hz above the min Hz level. i.e. 500 to 2700

            int upperBandMinBin = (int)Math.Round(upperBandMinHz / freqBinWidth) + 1;
            int upperBandMaxBin = (int)Math.Round(upperBandMaxHz / freqBinWidth) + 1;
            int lowerBandMinBin = (int)Math.Round(lowerBandMinHz / freqBinWidth) + 1;
            int lowerBandMaxBin = (int)Math.Round(lowerBandMaxHz / freqBinWidth) + 1;

            BaseSonogram sonogram = new SpectrogramStandard(sonoConfig, recording.WavReader);
            int rowCount = sonogram.Data.GetLength(0);
            int colCount = sonogram.Data.GetLength(1);

            //ALTERNATIVE IS TO USE THE AMPLITUDE SPECTRUM
            //var results2 = DSP_Frames.ExtractEnvelopeAndFFTs(recording.GetWavReader().Samples, sr, frameSize, windowOverlap);
            //double[,] matrix = results2.Item3;  //amplitude spectrogram. Note that column zero is the DC or average energy value and can be ignored.
            //double[] avAbsolute = results2.Item1; //average absolute value over the minute recording
            ////double[] envelope = results2.Item2;
            //double windowPower = results2.Item4;

            double[] lowerArray = MatrixTools.GetRowAveragesOfSubmatrix(sonogram.Data, 0, lowerBandMinBin, (rowCount - 1), lowerBandMaxBin);
            double[] upperArray = MatrixTools.GetRowAveragesOfSubmatrix(sonogram.Data, 0, upperBandMinBin, (rowCount - 1), upperBandMaxBin);

            int step = (int)Math.Round(framesPerSecond); //take one second steps
            int stepCount = rowCount / step;
            int sampleLength = 64; //64 frames = 3.7 seconds. Suitable for Lewins Rail.
            double[] intensity   = new double[rowCount];
            double[] periodicity = new double[rowCount]; 

            //######################################################################
            //ii: DO THE ANALYSIS AND RECOVER SCORES
            for (int i = 0; i < stepCount; i++)
            {
                int start = step * i;
                double[] lowerSubarray = DataTools.Subarray(lowerArray, start, sampleLength);
                double[] upperSubarray = DataTools.Subarray(upperArray, start, sampleLength);
                if ((lowerSubarray.Length != sampleLength) || (upperSubarray.Length != sampleLength)) break;
                var spectrum = AutoAndCrossCorrelation.CrossCorr(lowerSubarray, upperSubarray);
                int zeroCount = 3;
                for (int s = 0; s < zeroCount; s++) spectrum[s] = 0.0;  //in real data these bins are dominant and hide other frequency content
                spectrum = DataTools.NormaliseArea(spectrum);
                int maxId = DataTools.GetMaxIndex(spectrum);
                double period = 2 * sampleLength / (double)maxId / framesPerSecond; //convert maxID to period in seconds
                if ((period < minPeriod) || (period > maxPeriod)) continue;
                for (int j = 0; j < sampleLength; j++) //lay down score for sample length
                {
                    if (intensity[start + j] < spectrum[maxId]) intensity[start + j] = spectrum[maxId];
                    periodicity[start + j] = period;
                }
            }
            //######################################################################

            //iii: CONVERT SCORES TO ACOUSTIC EVENTS
            intensity = DataTools.filterMovingAverage(intensity, 5);
            var predictedEvents = AcousticEvent.ConvertScoreArray2Events(intensity, lowerBandMinHz, upperBandMaxHz, sonogram.FramesPerSecond, freqBinWidth,
                                                                                         eventThreshold, minDuration, maxDuration);
            CropEvents(predictedEvents, upperArray);
            var hits = new double[rowCount, colCount];

            //######################################################################

            var scorePlot = new Plot("L.pect", intensity, lrConfig.IntensityThreshold);
            Image debugImage = null;
            if (returnDebugImage)
            {
                // display a variety of debug score arrays
                double[] normalisedScores;
                double normalisedThreshold;
                DataTools.Normalise(intensity, lrConfig.DecibelThreshold, out normalisedScores, out normalisedThreshold);
                var intensityPlot = new Plot("Intensity", normalisedScores, normalisedThreshold);
                DataTools.Normalise(periodicity, 10, out normalisedScores, out normalisedThreshold);
                var periodicityPlot = new Plot("Periodicity", normalisedScores, normalisedThreshold);

                var debugPlots = new List<Plot> { scorePlot, intensityPlot, periodicityPlot };
                debugImage = DrawDebugImage(sonogram, predictedEvents, debugPlots, hits);
            }

            return Tuple.Create(sonogram, hits, intensity, predictedEvents, debugImage);
        } //Analysis()




        public static void CropEvents(List<AcousticEvent> events, double[] intensity)
        {
            double severity = 0.1;
            int length = intensity.Length;

            foreach (AcousticEvent ev in events)
            {
                int start = ev.Oblong.RowTop;
                int end   = ev.Oblong.RowBottom;
                double[] subArray = DataTools.Subarray(intensity, start, end-start+1);
                int[] bounds = DataTools.Peaks_CropLowAmplitude(subArray, severity);

                int newMinRow = start + bounds[0];
                int newMaxRow = start + bounds[1];
                if (newMaxRow >= length) newMaxRow = length - 1;

                Oblong o = new Oblong(newMinRow, ev.Oblong.ColumnLeft, newMaxRow, ev.Oblong.ColumnRight);
                ev.Oblong = o;
                ev.TimeStart = newMinRow * ev.FrameOffset;
                ev.TimeEnd   = newMaxRow * ev.FrameOffset;
            }
        }




        private static Image DrawDebugImage(BaseSonogram sonogram, List<AcousticEvent> events, List<Plot> scores, double[,] hits)
        {
            const bool doHighlightSubband = false;
            const bool add1kHzLines = true;
            var image = new Image_MultiTrack(sonogram.GetImage(doHighlightSubband, add1kHzLines));

            image.AddTrack(Image_Track.GetTimeTrack(sonogram.Duration, sonogram.FramesPerSecond));
            if (scores != null)
            {
                foreach (var plot in scores)
                    image.AddTrack(Image_Track.GetNamedScoreTrack(plot.data, 0.0, 1.0, plot.threshold, plot.title)); //assumes data normalised in 0,1
            }
            if (hits != null) image.OverlayRainbowTransparency(hits);

            if (events.Count > 0)
            {
                foreach (var ev in events) // set colour for the events
                {
                    ev.BorderColour = AcousticEvent.DefaultBorderColor;
                    ev.ScoreColour = AcousticEvent.DefaultScoreColor;
                }
                image.AddEvents(events, sonogram.NyquistFrequency, sonogram.Configuration.FreqBinCount, sonogram.FramesPerSecond);
            }
            return image.GetImage();
        }


        private void RecognizerScoresTest(FileInfo file, double[] scoreArray)
        {
            var subDir = "/Test_LewinsRail/ExpectedOutput";
            if (file.Directory == null) return;

            Debug.Assert(file.Directory.Parent != null, "file.Directory.Parent != null");
            var testDir = new DirectoryInfo(file.Directory.Parent.FullName + subDir);
            if (!testDir.Exists) testDir.Create();
            var fileName = file.Name.Substring(0, file.Name.Length - 9);

            Log.Info("# ARRAY TEST: Starting benchmark score array test for the Lewin's Rail recognizer:");
            string testName1 = "Check score array.";
            var scoreFilePath = Path.Combine(testDir.FullName, fileName + ".TestScores.csv");
            var scoreFile = new FileInfo(scoreFilePath);
            if (!scoreFile.Exists)
            {
                Log.Warn("   Score Test file does not exist.    Writing output as future scores-test file");
                FileTools.WriteArray2File(scoreArray, scoreFilePath);
            }
            else
            {
                TestTools.RecognizerTest(testName1, scoreArray, new FileInfo(scoreFilePath));
            }
        } // RecognizerTests()


        private void RecognizerEventsTest(FileInfo file, List<AcousticEvent> events)
        {
            var subDir = "/Test_LewinsRail/ExpectedOutput";
            if (file.Directory == null) return;

            Debug.Assert(file.Directory.Parent != null, "file.Directory.Parent != null");
            var testDir = new DirectoryInfo(file.Directory.Parent.FullName + subDir);
            if (!testDir.Exists) testDir.Create();
            var fileName = file.Name.Substring(0, file.Name.Length - 9);

            Log.Info("# EVENTS TEST: Starting benchmark acoustic events test for the Lewin's Rail recognizer:");
            string testName2 = "Check events.";
            var benchmarkFilePath = Path.Combine(testDir.FullName, fileName + ".TestEvents.csv");
            var benchmarkFile = new FileInfo(benchmarkFilePath);
            if (!benchmarkFile.Exists)
            {
                Log.Warn("   A file of test events does not exist.    Writing output as future events-test file");
                Csv.WriteToCsv<EventBase>(benchmarkFile, events);
            }
            else // compare the test events with benchmark
            {
                var opDir = file.Directory.FullName + @"\" + Author + "." + SpeciesName;
                var eventsFilePath = Path.Combine(opDir, fileName + "__Events.csv");
                var eventsFile = new FileInfo(eventsFilePath);
                TestTools.FileEqualityTest(testName2, eventsFile, benchmarkFile);
            }
        } // RecognizerTests()

    } //end class Lewinia pectoralis - Lewin's Rail.




    public class LewinsRailConfig
    {
        public string SpeciesName { get; set; }
        public string AbbreviatedSpeciesName { get; set; }
        public int UpperBandMinHz { get; set; }
        public int UpperBandMaxHz { get; set; }
        public int LowerBandMinHz { get; set; }
        public int LowerBandMaxHz { get; set; }
        public double MinPeriod { get; set; }
        public double MaxPeriod { get; set; }
        public double MinDuration { get; set; }
        public double MaxDuration { get; set; }
        public double IntensityThreshold { get; set; }
        public double DecibelThreshold { get; set; }
        public double EventThreshold { get; set; }


        public void ReadConfigFile(dynamic configuration, string profileName)
        {
            // common properties
            SpeciesName = (string)configuration[AnalysisKeys.SpeciesName] ?? "<no species>";
            AbbreviatedSpeciesName = (string)configuration[AnalysisKeys.AbbreviatedSpeciesName] ?? "<no.sp>";

            // KEYS TO PARAMETERS IN CONFIG FILE
            const string keyUpperfreqbandTop = "UpperFreqBandTop";
            const string keyUpperfreqbandBtm = "UpperFreqBandBottom";
            const string keyLowerfreqbandTop = "LowerFreqBandTop";
            const string keyLowerfreqbandBtm = "LowerFreqBandBottom";

            // dynamic profile = ConfigFile.GetProfile(configuration, profileName);
            dynamic profile;
            bool success = ConfigFile.TryGetProfile(configuration, profileName, out profile);
            if (!success)
            {
                LoggedConsole.WriteFatalLine($"The Config file for L.pectoralis must contain a valid {profileName} profile.",
                    new Exception("Fatal error"));
            }

            // extract parameters
            UpperBandMaxHz = (int)profile[keyUpperfreqbandTop];
            UpperBandMinHz = (int)profile[keyUpperfreqbandBtm];
            LowerBandMaxHz = (int)profile[keyLowerfreqbandTop];
            LowerBandMinHz = (int)profile[keyLowerfreqbandBtm];
            //double dctDuration = (double)profile[AnalysisKeys.DctDuration];
            // This is the intensity threshold above
            //double dctThreshold = (double)profile[AnalysisKeys.DctThreshold];

            // Periods and Oscillations
            MinPeriod = (double)profile[AnalysisKeys.MinPeriodicity]; //: 0.18
            MaxPeriod = (double)profile[AnalysisKeys.MaxPeriodicity]; //: 0.25

            // minimum duration in seconds of a trill event
            MinDuration = (double)profile[AnalysisKeys.MinDuration]; //:3
            // maximum duration in seconds of a trill event
            MaxDuration = (double)profile[AnalysisKeys.MaxDuration]; //: 15
            DecibelThreshold = (double?)profile[AnalysisKeys.DecibelThreshold] ?? 3.0;
            //// minimum acceptable value of a DCT coefficient
            IntensityThreshold = (double?)profile[AnalysisKeys.IntensityThreshold] ?? 0.4;
            EventThreshold = (double?)profile[AnalysisKeys.EventThreshold] ?? 0.2;
        } // ReadConfigFile()
    } // class

}<|MERGE_RESOLUTION|>--- conflicted
+++ resolved
@@ -107,48 +107,8 @@
             bool hasProfiles = ConfigFile.HasProfiles(configuration);
             if (!hasProfiles)
             {
-<<<<<<< HEAD
-                LoggedConsole.WriteFatalLine("The Config file for L.pectoralis must contain profiles.",
-                    new Exception("Fatal error"));
-            }
-=======
-                SourceFName = recording.BaseName,
-                //set default values - ignor those set by user
-                WindowSize = frameSize,
-                WindowOverlap = windowOverlap,
-                // the default window is HAMMING
-                //WindowFunction = WindowFunctions.HANNING.ToString(),
-                //WindowFunction = WindowFunctions.NONE.ToString(),
-                // if do not use noise reduction can get a more sensitive recogniser.
-                //NoiseReductionType = NoiseReductionType.NONE,
-                NoiseReductionType = SNR.KeyToNoiseReductionType("STANDARD")
-        };
-
-
-            //BaseSonogram sonogram = new SpectrogramStandard(sonoConfig, recording.WavReader);
-            //int rowCount = sonogram.Data.GetLength(0);
-            //int colCount = sonogram.Data.GetLength(1);
-
-            //#############################################################################################################################################
-            //DO THE ANALYSIS AND RECOVER SCORES OR WHATEVER
-            var results = Analysis(recording, sonoConfig);
-            //######################################################################
-
-            if (results == null) return null; //nothing to process 
-            var sonogram = results.Item1;
-            var hits = results.Item2;
-            var scoreArray = results.Item3;
-            var predictedEvents = results.Item4;
-            //var recordingTimeSpan = results.Item5;
-
-            //#############################################################################################################################################
-
-
-            // sonoConfig.NoiseReductionType = SNR.Key2NoiseReductionType("STANDARD");
-            TimeSpan recordingDuration = recording.Duration();
-            int sr = recording.SampleRate;
-            //double freqBinWidth = sr / (double)sonoConfig.WindowSize;
->>>>>>> 420c9d26
+                throw new ConfigFileException("The Config file for L.pectoralis must contain a profiles object.");
+            }
 
             // get the profile names
             string[] profileNames = ConfigFile.GetProfileNames(configuration);
