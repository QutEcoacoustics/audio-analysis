--- conflicted
+++ resolved
@@ -19,18 +19,13 @@
     using Acoustics.Shared.ConfigFile;
     using Acoustics.Tools;
     using AnalysisBase;
-<<<<<<< HEAD
     using AnalysisBase.Extensions;
-=======
->>>>>>> 485881f9
     using AudioAnalysisTools;
     using log4net;
     using Production;
 
     public class RecognizerEntry
     {
-        private static readonly ILog Log = LogManager.GetLogger(MethodBase.GetCurrentMethod().DeclaringType);
-
         [CustomDetailedDescription]
         public class Arguments : SourceConfigOutputDirArguments
         {
@@ -41,11 +36,8 @@
             }
         }
 
-<<<<<<< HEAD
         private static readonly ILog Log = LogManager.GetLogger(nameof(RecognizerEntry));
 
-=======
->>>>>>> 485881f9
         public static Arguments Dev()
         {
             Log.Info("Runnung Event Recognizer through the RecognizerEntry.Dev() method.");
