--- conflicted
+++ resolved
@@ -63,13 +63,8 @@
             string outputPath = @"C:\SensorNetworks\Output\TsheringDema";
             string configPath = @"C:\Work\GitHub\audio-analysis\AudioAnalysis\AnalysisConfigFiles\RecognizerConfigFiles\Towsey.ArdeaInsignis.yml";
 
-<<<<<<< HEAD
-            // Path from Anthony
-            //"C:\Users\Administrator\Desktop\Sensors Analysis\ParallelExecutables\2\AnalysisPrograms.exe" audio2csv - source "Y:\Tshering\WBH_Walaytar\201505 - second deployment\Site2_Waklaytar\24Hours WBH_28032016\WBH12HOURS-D_20160403_120000.wav" - config "C:\Users\Administrator\Desktop\Sensors Analysis\Towsey.ArdeaInsignis.Parallel.yml" - output "Y:\Results\2016Oct31-145124\Tshering\WBH_Walaytar\201505 - second deployment\Site2_Waklaytar\24Hours WBH_28032016\WBH12HOURS-D_20160403_120000.wav" - tempdir F:\2 - m True - n
-=======
             // Path from Anthony 
             // "C:\Users\Administrator\Desktop\Sensors Analysis\ParallelExecutables\2\AnalysisPrograms.exe" audio2csv - source "Y:\Tshering\WBH_Walaytar\201505 - second deployment\Site2_Waklaytar\24Hours WBH_28032016\WBH12HOURS-D_20160403_120000.wav" - config "C:\Users\Administrator\Desktop\Sensors Analysis\Towsey.ArdeaInsignis.Parallel.yml" - output "Y:\Results\2016Oct31-145124\Tshering\WBH_Walaytar\201505 - second deployment\Site2_Waklaytar\24Hours WBH_28032016\WBH12HOURS-D_20160403_120000.wav" - tempdir F:\2 - m True - n
->>>>>>> e0345cdb
 
             /*
             // Canetoad
