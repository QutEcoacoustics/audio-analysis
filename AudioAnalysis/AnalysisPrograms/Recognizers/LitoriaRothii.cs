﻿// --------------------------------------------------------------------------------------------------------------------
// <copyright file="LitoriaRothii.cs" company="QutEcoacoustics">
// All code in this file and all associated files are the copyright and property of the QUT Ecoacoustics Research Group (formerly MQUTeR, and formerly QUT Bioacoustics Research Group).
// </copyright>
// <summary>
//   This is a frog recognizer based on the "trill", "ribit" or "washboard" template
//   It detects trill type calls by extracting three features: dominant frequency, pulse rate and pulse train duration.
//   This type recognizer was first developed for the Canetoad and has been duplicated with modification for other frogs
//   To call this recognizer, the first command line argument must be "EventRecognizer".
//   Alternatively, this recognizer can be called via the MultiRecognizer.
// </summary>
// --------------------------------------------------------------------------------------------------------------------

namespace AnalysisPrograms.Recognizers
{
    using System;
    using System.Collections.Generic;
    using System.Drawing;
    using System.IO;
    using Acoustics.Shared;
    using AnalysisBase;
    using AnalysisBase.ResultBases;
    using AudioAnalysisTools;
    using AudioAnalysisTools.DSP;
    using AudioAnalysisTools.Indices;
    using AudioAnalysisTools.StandardSpectrograms;
    using AudioAnalysisTools.WavTools;
    using Base;
    using TowseyLibrary;

    /// <summary>
    /// This is a frog recognizer based on the "ribit" or "washboard" template
    /// It detects ribit type calls by extracting three features: dominant frequency, pulse rate and pulse train duration.
    ///
    /// This type recognizer was first developed for the Canetoad and has been duplicated with modification for other frogs
    /// To call this recognizer, the first command line argument must be "EventRecognizer".
    /// Alternatively, this recognizer can be called via the MultiRecognizer.
    ///
    /// </summary>
    public class LitoriaRothii : RecognizerBase
    {
        public override string Author => "Towsey";

        public override string SpeciesName => "LitoriaRothii";

<<<<<<< HEAD
        private static readonly ILog Log = LogManager.GetLogger(MethodBase.GetCurrentMethod().DeclaringType);

=======
>>>>>>> 485881f9
        /// <summary>
        /// Summarize your results. This method is invoked exactly once per original file.
        /// </summary>
        public override void SummariseResults(
            AnalysisSettings settings,
            FileSegment inputFileSegment,
            EventBase[] events,
            SummaryIndexBase[] indices,
            SpectralIndexBase[] spectralIndices,
            AnalysisResult2[] results)
        {
            // No operation - do nothing. Feel free to add your own logic.
            base.SummariseResults(settings, inputFileSegment, events, indices, spectralIndices, results);
        }

        /// <summary>
        /// Do your analysis. This method is called once per segment (typically one-minute segments).
        /// </summary>
        public override RecognizerResults Recognize(AudioRecording recording, dynamic configuration, TimeSpan segmentStartOffset, Lazy<IndexCalculateResult[]> getSpectralIndexes, DirectoryInfo outputDirectory, int? imageWidth)
        {
            string speciesName = (string)configuration[AnalysisKeys.SpeciesName] ?? "<no species>";
            string abbreviatedSpeciesName = (string)configuration[AnalysisKeys.AbbreviatedSpeciesName] ?? "<no.sp>";
            const int frameSize = 256;
            const double windowOverlap = 0.0;

            double noiseReductionParameter = (double?)configuration["SeverityOfNoiseRemoval"] ?? 2.0;

            int minHz = (int)configuration[AnalysisKeys.MinHz];
            int maxHz = (int)configuration[AnalysisKeys.MaxHz];

            // ignore oscillations below this threshold freq
            int minOscilFreq = (int)configuration[AnalysisKeys.MinOscilFreq];

            // ignore oscillations above this threshold freq
            int maxOscilFreq = (int)configuration[AnalysisKeys.MaxOscilFreq];

            // duration of DCT in seconds
            //double dctDuration = (double)configuration[AnalysisKeys.DctDuration];

            // minimum acceptable value of a DCT coefficient
            double dctThreshold = (double)configuration[AnalysisKeys.DctThreshold];

            // min duration of event in seconds
            double minDuration = (double)configuration[AnalysisKeys.MinDuration];

            // max duration of event in seconds
            double maxDuration = (double)configuration[AnalysisKeys.MaxDuration];

            // min score for an acceptable event
            double decibelThreshold = (double)configuration[AnalysisKeys.DecibelThreshold];

            // min score for an acceptable event
            double eventThreshold = (double)configuration[AnalysisKeys.EventThreshold];

            if (recording.WavReader.SampleRate != 22050)
            {
                throw new InvalidOperationException("Requires a 22050Hz file");
            }

            // i: MAKE SONOGRAM
            var sonoConfig = new SonogramConfig
            {
                SourceFName = recording.BaseName,
                WindowSize = frameSize,
                WindowOverlap = windowOverlap,
                NoiseReductionType = NoiseReductionType.Standard,
                NoiseReductionParameter = noiseReductionParameter,
            };

            var recordingDuration = recording.Duration;
            int sr = recording.SampleRate;
            double freqBinWidth = sr / (double)sonoConfig.WindowSize;
            int minBin = (int)Math.Round(minHz / freqBinWidth) + 1;
            int maxBin = (int)Math.Round(maxHz / freqBinWidth) + 1;

            // duration of DCT in seconds - want it to be about 3X or 4X the expected maximum period
            double framesPerSecond = freqBinWidth;
            double minPeriod = 1 / (double)maxOscilFreq;
            double maxPeriod = 1 / (double)minOscilFreq;
            double dctDuration = 5 * maxPeriod;

            // duration of DCT in frames
            int dctLength = (int)Math.Round(framesPerSecond * dctDuration);

            // set up the cosine coefficients
            double[,] cosines = MFCCStuff.Cosines(dctLength, dctLength);

            BaseSonogram sonogram = new SpectrogramStandard(sonoConfig, recording.WavReader);
            int rowCount = sonogram.Data.GetLength(0);

            double[] amplitudeArray = MatrixTools.GetRowAveragesOfSubmatrix(sonogram.Data, 0, minBin, rowCount - 1, maxBin);

            // remove baseline from amplitude array
            var highPassFilteredSignal = DspFilters.SubtractBaseline(amplitudeArray, 7);

            // remove hi freq content from amplitude array
            var lowPassFilteredSignal = DataTools.filterMovingAverageOdd(amplitudeArray, 11);

            var dctScores = new double[highPassFilteredSignal.Length];
            const int step = 2;
            for (int i = dctLength; i < highPassFilteredSignal.Length - dctLength; i += step)
            {
                if (highPassFilteredSignal[i] < decibelThreshold)
                {
                    continue;
                }

                double[] subArray = DataTools.Subarray(highPassFilteredSignal, i, dctLength);

                // Look for oscillations in the highPassFilteredSignal
                double oscilFreq;
                double period;
                double intensity;
                Oscillations2014.GetOscillation(subArray, framesPerSecond, cosines, out oscilFreq, out period, out intensity);
                bool periodWithinBounds = (period > minPeriod) && (period < maxPeriod);

                if (!periodWithinBounds)
                {
                    continue;
                }

                if (intensity < dctThreshold)
                {
                    continue;
                }

                //lay down score for sample length
                for (int j = 0; j < dctLength; j++)
                {
                    if (dctScores[i + j] < intensity && lowPassFilteredSignal[i + j] > decibelThreshold)
                    {
                        dctScores[i + j] = intensity;
                    }
                }
            }

            //iii: CONVERT decibel sum-diff SCORES TO ACOUSTIC EVENTS
            var acousticEvents = AcousticEvent.ConvertScoreArray2Events(
                dctScores,
                minHz,
                maxHz,
                sonogram.FramesPerSecond,
                freqBinWidth,
                eventThreshold,
                minDuration,
<<<<<<< HEAD
                maxDuration,
                segmentStartOffset);
=======
                maxDuration);
>>>>>>> 485881f9

            // ######################################################################
            acousticEvents.ForEach(ae =>
            {
                ae.SpeciesName = speciesName;
                ae.SegmentDurationSeconds = recordingDuration.TotalSeconds;
                ae.SegmentStartSeconds = segmentStartOffset.TotalSeconds;
                ae.Name = abbreviatedSpeciesName;
            });

            var plot = new Plot(this.DisplayName, dctScores, eventThreshold);
            var plots = new List<Plot> { plot };

            // DEBUG IMAGE this recognizer only. MUST set false for deployment.
            bool displayDebugImage = MainEntry.InDEBUG;
            if (displayDebugImage)
            {
                // display a variety of debug score arrays
                double[] normalisedScores;
                double normalisedThreshold;
                DataTools.Normalise(amplitudeArray, decibelThreshold, out normalisedScores, out normalisedThreshold);
                var ampltdPlot = new Plot("amplitude", normalisedScores, normalisedThreshold);
                DataTools.Normalise(highPassFilteredSignal, decibelThreshold, out normalisedScores, out normalisedThreshold);
                var demeanedPlot = new Plot("Hi Pass", normalisedScores, normalisedThreshold);

                DataTools.Normalise(lowPassFilteredSignal, decibelThreshold, out normalisedScores, out normalisedThreshold);
                var lowPassPlot = new Plot("Low Pass", normalisedScores, normalisedThreshold);

                var debugPlots = new List<Plot> { ampltdPlot, lowPassPlot, demeanedPlot, plot };
                Image debugImage = DisplayDebugImage(sonogram, acousticEvents, debugPlots, null);
                var debugPath = outputDirectory.Combine(FilenameHelpers.AnalysisResultName(Path.GetFileNameWithoutExtension(recording.BaseName), this.Identifier, "png", "DebugSpectrogram"));
                debugImage.Save(debugPath.FullName);
            }

            return new RecognizerResults()
            {
                Sonogram = sonogram,
                Hits = null,
                Plots = plots,
                Events = acousticEvents,
            };
        }

        public static Image DisplayDebugImage(BaseSonogram sonogram, List<AcousticEvent> events, List<Plot> scores, double[,] hits)
        {
            var image = new Image_MultiTrack(sonogram.GetImage(doHighlightSubband: false, add1KHzLines: true));
            image.AddTrack(Image_Track.GetTimeTrack(sonogram.Duration, sonogram.FramesPerSecond));
            if (scores != null)
            {
                foreach (var plot in scores)
                {
                    image.AddTrack(Image_Track.GetNamedScoreTrack(plot.data, 0.0, 1.0, plot.threshold, plot.title)); //assumes data normalised in 0,1
                }
            }

            if (hits != null)
            {
                image.OverlayRainbowTransparency(hits);
            }

            if (events.Count > 0)
            {
                // set colour for the events
                foreach (AcousticEvent ev in events)
                {
                    ev.BorderColour = AcousticEvent.DefaultBorderColor;
                    ev.ScoreColour = AcousticEvent.DefaultScoreColor;
                }

                image.AddEvents(events, sonogram.NyquistFrequency, sonogram.Configuration.FreqBinCount, sonogram.FramesPerSecond);
            }

            return image.GetImage();
        }
<<<<<<< HEAD

=======
>>>>>>> 485881f9
    }
}<|MERGE_RESOLUTION|>--- conflicted
+++ resolved
@@ -43,11 +43,6 @@
 
         public override string SpeciesName => "LitoriaRothii";
 
-<<<<<<< HEAD
-        private static readonly ILog Log = LogManager.GetLogger(MethodBase.GetCurrentMethod().DeclaringType);
-
-=======
->>>>>>> 485881f9
         /// <summary>
         /// Summarize your results. This method is invoked exactly once per original file.
         /// </summary>
@@ -193,12 +188,8 @@
                 freqBinWidth,
                 eventThreshold,
                 minDuration,
-<<<<<<< HEAD
                 maxDuration,
                 segmentStartOffset);
-=======
-                maxDuration);
->>>>>>> 485881f9
 
             // ######################################################################
             acousticEvents.ForEach(ae =>
@@ -273,9 +264,5 @@
 
             return image.GetImage();
         }
-<<<<<<< HEAD
-
-=======
->>>>>>> 485881f9
     }
 }