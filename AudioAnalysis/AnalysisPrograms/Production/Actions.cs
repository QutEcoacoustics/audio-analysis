﻿using System;
using System.Collections.Generic;
using System.Linq;
using System.Text;
using AnalysisPrograms.AnalyseLongRecordings;

namespace AnalysisPrograms.Production
{
    using System.Reflection;

    using Dong.Felt;

    using FELT.Runner;

    using PowerArgs;

    using SammonProjection;
    using AudioAnalysisTools;

    [ArgAllowNullActions]
    public partial class MainEntryArguments
    {
        #region meta

        [ArgDescription("Prints the available program actions")]
        public object ListArgs { get; set; }
        public static void List(object obj)
        {
            MainEntry.PrintUsage(null, MainEntry.Usages.ListAvailable);
        }

        [ArgDescription("Prints the full help for the program and all actions")]
        [ArgExample("help spt", "will print help for the spt action")]
        public HelpArguments HelpArgs { get; set; }
        public static void Help(HelpArguments args)
        {
            if (args != null && args.ActionName.IsNotWhitespace())
            {
                MainEntry.PrintUsage(null, MainEntry.Usages.Single, args.ActionName);
            }
            else
            {
                MainEntry.PrintUsage(null, MainEntry.Usages.All);
            }
        }

        #endregion

        #region FourMainTasks
        [ArgDescription("Calls AnalyseLongRecording.Execute(): Outputs acoustic indices and LD false-colour spectrograms.")]
        public AnalyseLongRecording.Arguments Audio2CsvArgs { get; set; }
        public static Action<AnalyseLongRecording.Arguments> Audio2Csv()
        {
            // 2. Analyses long audio recording (mp3 or wav) as per passed config file. Outputs an events.csv file AND an indices.csv file
            // Signed off: Michael Towsey 4th December 2012
            return AnalyseLongRecording.Execute;
        }

        [ArgDescription("Calls AnalysisPrograms.Audio2Sonogram.Main(): Produces a sonogram from an audio file - EITHER custom OR via SOX.")]
        public Audio2Sonogram.Arguments Audio2SonogramArgs { get; set; }
        public static Action<Audio2Sonogram.Arguments> Audio2Sonogram()
        {
            // 3. Produces a sonogram from an audio file - EITHER custom OR via SOX
            // Signed off: Michael Towsey 31st July 2012
            return AnalysisPrograms.Audio2Sonogram.Main;
        }

        [ArgDescription("Calls DrawSummaryIndexTracks.Main(): Input csv file of summary indices. Outputs a tracks image.")]
        public DrawSummaryIndexTracks.Arguments IndicesCsv2ImageArgs { get; set; }
        public static Action<DrawSummaryIndexTracks.Arguments> IndicesCsv2Image()
        {
            // 4. Produces a tracks image of column values in a csv file - one track per csv column.
            // Signed off: Michael Towsey 27th July 2012
            return DrawSummaryIndexTracks.Main;
        }

        //public DrawSummaryIndices.Arguments IndicesCsv2ImageArgs { get; set; }
        //public static Action<DrawSummaryIndices.Arguments> IndicesCsv2Image()
        //{
        //    // 4. Produces a tracks image of summary indices in a csv file - one track per summary index.
        //    // Signed off: Michael Towsey 29th April 2014
        //    return DrawSummaryIndices.Main;
        //}
        

        #endregion

        #region Analyses of single, short (one minute) segments of audio

        public AudioCutter.Arguments AudioCutterArgs { get; set; }
        public static Action<AudioCutter.Arguments> AudioCutter()
        {
            return AnalysisPrograms.AudioCutter.Execute;
        }

        public AudioFileCheck.Arguments AudioFileCheckArgs { get; set; }
        public static Action<AudioFileCheck.Arguments> AudioFileCheck()
        {
            return AnalysisPrograms.AudioFileCheck.Execute;
        }

        [ArgDescription("Calls Acoustic.Dev(): Extracts spectral and summary acoustic indices from a short (one minute) recording segment.")]
        public Acoustic.Arguments AcousticIndicesArgs { get; set; }
        public static Action<Acoustic.Arguments> AcousticIndices()
        {
            // extracts acoustic indices from one minute 
            // Execute() signed off: Michael Towsey 27th July 2012
            return Acoustic.Dev;
        }

        [ArgDescription("Calls AED.Execute():  ACOUSTIC EVENT DETECTION.")]
        public AED.Arguments AedArgs { get; set; }
        public static Action<AED.Arguments> Aed()
        {
            return AED.Execute;
        }

        [ArgDescription("Calls DrawLongDurationSpectrograms.Execute():  Produces LD spectrograms from matrices of indices.")]
        public DrawLongDurationSpectrograms.Arguments ColourSpectrogramArgs { get; set; }
        public static Action<DrawLongDurationSpectrograms.Arguments> ColourSpectrogram()
        {
            return DrawLongDurationSpectrograms.Execute;
        }

        [ArgDescription("Calls DifferenceSpectrogram.Execute():  Produces ")]
        public DifferenceSpectrogram.Arguments DifferenceSpectrogramArgs { get; set; }
        public static Action<DifferenceSpectrogram.Arguments> DifferenceSpectrogram()
        {
            return AnalysisPrograms.DifferenceSpectrogram.Execute;
        }

        [ArgDescription("Calls Canetoad.Dev(): Detects canetoad calls as acoustic events in a short (one minute) recording segment.")]
        public Canetoad.Arguments CanetoadArgs { get; set; }
        public static Action<Canetoad.Arguments> Canetoad()
        {
            // IAnalyser - detects canetoad calls as acoustic events
            // Execute() signed off: Michael Towsey 27th July 2012
            return AnalysisPrograms.Canetoad.Dev;
        }

        [ArgDescription("Calls Crow.Dev(): Detects Crow calls - the short 'caw' NOT the longer sigh.")]
        public Crow.Arguments CrowArgs { get; set; }
        public static Action<Crow.Arguments> Crow()
        {
            // IAnalyser - recognises the short crow "caw" - NOT the longer sigh.
            // Execute() signed off: Michael Towsey 27th July 2012
            return AnalysisPrograms.Crow.Dev;
        }

        [ArgDescription("Calls GroundParrotRecogniser.Dev():  event pattern recognition - used for ground-parrots (BRAD version).")]
        public GroundParrotRecogniser.Arguments EprArgs { get; set; }
        public static Action<GroundParrotRecogniser.Arguments> Epr()
        {
            // event pattern recognition - used for ground-parrots (BRAD)
            return GroundParrotRecogniser.Dev;
        }

        [ArgDescription("Calls EPR.Execute():  Event Pattern Recognition - used for ground-parrots (TOWSEY version).")]
        public EPR.Arguments Epr2Args { get; set; }
        public static Action<EPR.Arguments> Epr2()
        {
            // event pattern recognition - used for ground-parrots (TOWSEY)
            return EPR.Execute;
        }

        [ArgDescription("Calls FeltTemplate_Create.Execute():  FIND EVENTS LIKE THIS: started by TOWSEY but unfinished.")]
        public FeltTemplate_Create.Arguments FeltCreateTemplateArgs { get; set; }
        public static Action<FeltTemplate_Create.Arguments> FeltCreateTemplate()
        {
            // extract an acoustic event and make a template for FELT
            return FeltTemplate_Create.Execute;
        }

        [ArgDescription("Calls FeltTemplate_Edit.Execute():  FIND EVENTS LIKE THIS: started by TOWSEY but unfinished.")]
        public FeltTemplate_Edit.Arguments FeltEditTemplateArgs { get; set; }
        public static Action<FeltTemplate_Edit.Arguments> FeltEditTemplate()
        {
            // edits the FELT template created above
            return FeltTemplate_Edit.Execute;
        }

        [ArgDescription("Calls FeltTemplates_Use.Execute():  FIND EVENTS LIKE THIS: started by TOWSEY but unfinished.")]
        public FeltTemplates_Use.Arguments FeltArgs { get; set; }
        public static Action<FeltTemplates_Use.Arguments> Felt()
        {
            // find other acoustic events like this
            return FeltTemplates_Use.Execute;
        }

        public Object TruskingerFeltArgs { get; set; }
        public static Action<Object> TruskingerFelt()
        {
            // anthony's attempt at FELT
            // this runs his suggestion tool, and the actual FELT analysis
            // DOES NOT CURRENTLY WORK
            return FELT.Runner.Main.ProgramEntry;
        }

        public FrogRibit.Arguments FrogRibitArgs { get; set; }
        public static Action<FrogRibit.Arguments> FrogRibit()
        {
            // frog calls
            return AnalysisPrograms.FrogRibit.Dev;
        }

        public Frogs.Arguments FrogArgs { get; set; }
        public static Action<Frogs.Arguments> Frog()
        {
            // IAnalyser - detects Gastric Brooding Frog
            return Frogs.Dev;
        }

        public RheobatrachusSilus.Arguments RheobatrachusArgs { get; set; }
        public static Action<RheobatrachusSilus.Arguments> Rheobatrachus()
        {
            // IAnalyser - detects Gastric Brooding Frog
            return RheobatrachusSilus.Dev;
        }

        [ArgDescription("Calls GratingDetection.Execute():  Alternative to oscillation detection. NOT REALLY USEFUL any more!")]
        public GratingDetection.Arguments GratingsArgs { get; set; }
        public static Action<GratingDetection.Arguments> Gratings()
        {
            // grid recognition
            return GratingDetection.Execute;
        }

        [ArgDescription("Calls Human1.Dev():  Recognises human speech but does not do word recognition.")]
        public Human1.Arguments HumanArgs { get; set; }
        public static Action<Human1.Arguments> Human()
        {
            // IAnalyser - recognises human speech but not word recognition
            // Execute() signed off: Michael Towsey 27th July 2012
            return AnalysisPrograms.Human1.Dev;
        }

        public LSKiwi3.Arguments KiwiArgs { get; set; }
        public static Action<LSKiwi3.Arguments> Kiwi()
        {
            // IAnalyser - little spotted kiwi calls from Andrew @ Victoria university. Versions 1 and 2 are obsolete.
            // Execute() signed off: Michael Towsey 27th July 2012
            return AnalysisPrograms.LSKiwi3.Dev;
        }

        public LSKiwiROC.Arguments KiwiRocArgs { get; set; }
        public static Action<LSKiwiROC.Arguments> KiwiRoc()
        {
            // SEPARATE PROCESSING TASK FOR KIWI OUTPUT 
            // little spotted kiwi calls from Andrew @ Victoria university.
            // Signed off: Michael Towsey 27th July 2012
            return AnalysisPrograms.LSKiwiROC.Main;
        }

        public KoalaMale.Arguments KoalaMaleArgs { get; set; }
        public static Action<KoalaMale.Arguments> KoalaMale()
        {
            // IAnalyser - detects the oscillating portion of a male koala bellow
            // Execute() signed off: Michael Towsey 27th July 2012
            return AnalysisPrograms.KoalaMale.Dev;
        }

        public LewinsRail3.Arguments LewinsRailArgs { get; set; }
        public static Action<LewinsRail3.Arguments> LewinsRail()
        {
            // IAnalyser - LewinsRail3 - yet to be tested on large data set but works OK on one or two available calls.
            // Execute() signed off: Michael Towsey 27th July 2012
            return AnalysisPrograms.LewinsRail3.Dev;
        }

        public PlanesTrainsAndAutomobiles.Arguments MachinesArgs { get; set; }
        public static Action<PlanesTrainsAndAutomobiles.Arguments> Machines()
        {
            // IAnalyser - recognises Planes, Trains And Automobiles - works OK for planes not yet tested on train sounds
            // Execute() signed off: Michael Towsey 27th July 2012
            return AnalysisPrograms.PlanesTrainsAndAutomobiles.Dev;
        }

        public MultiAnalyser.Arguments MultiAnalyserArgs { get; set; }
        public static Action<MultiAnalyser.Arguments> MultiAnalyser()
        {
            // IAnalyser - currently recognizes five different calls: human, crow, canetoad, machine and koala.
            // Execute() signed off: Michael Towsey 27th July 2012
            return AnalysisPrograms.MultiAnalyser.Dev;
        }

        [ArgDescription("Calls SnrAnalysis.Execute():  Calculates signal to noise ratio.")]
        public SnrAnalysis.Arguments SnrArgs { get; set; }
        public static Action<SnrAnalysis.Arguments> Snr()
        {
            // calculates signal to noise ratio
            // Signed off:  Anthony, 25th July 2012
            return AnalysisPrograms.SnrAnalysis.Execute;
        }

        [ArgDescription("Calls OscillationRecogniser.Execute():  od = Oscillation Detection")]
        public OscillationRecogniser.Arguments OdArgs { get; set; }
        public static Action<OscillationRecogniser.Arguments> Od()
        {
            // Oscillation Recogniser
            return OscillationRecogniser.Execute;
        }

        public Runner.Arguments ProductionArgs { get; set; }
        public static Action<Runner.Arguments> Production()
        {
            // Production Analysis runs - for running on mono or to run as fast as possible
            return Runner.Run;
        }

        public Rain.Arguments RainArgs { get; set; }
        public static Action<Rain.Arguments> Rain()
        {
            // IAnalyser - detects rain
            return AnalysisPrograms.Rain.Dev;
        }

        public Segment.Arguments SegmentArgs { get; set; }
        public static Action<Segment.Arguments> Segment()
        {
            // segmentation of a recording
            return AnalysisPrograms.Segment.Execute;
        }

        [ArgDescription("Calls SpeciesAccumulationCurve.Execute():  SHOULD NOT BE IN THIS LIST!")]
        public SpeciesAccumulationCurve.Arguments SpeciesAccumulationCurveArgs { get; set; }
        public static Action<SpeciesAccumulationCurve.Arguments> SpeciesAccumulationCurve()
        {
            // species accumulation curves
            return AnalysisPrograms.SpeciesAccumulationCurve.Execute;
        }


        [ArgDescription("Calls SPT.Execute():  spt = Spectral Peak Tracking. Probably not useful anymore.")]
        public SPT.Arguments SptArgs { get; set; }
        public static Action<SPT.Arguments> Spt()
        {
            // spectral peak tracking
            return SPT.Execute;
        }

        [ArgDescription("Calls SPR.Execute():  spr = Syntactic Pattern Recognition. Probably not useful anymore.")]
        public SPR.Arguments SprArgs { get; set; }
        public static Action<SPR.Arguments> Spr()
        {
            // syntactic pattern recognition
            return AnalysisPrograms.SPR.Execute;
        }

        [ArgDescription("Calls SammonProgram.Dev():  Produced by Anthony. Not yet used in anger - but should do.")]
        public SammonProgram.Arguments SammonProjectionArgs { get; set; }
        public static Action<SammonProgram.Arguments> SammonProjection()
        {
            // an investigation into sammon projections
            return SammonProgram.Dev;
        }

        [ArgDescription("Calls FeltAnalysis.Dev(): Xueyan's work area.")]
        public FeltAnalysis.Arguments DongArgs { get; set; }
        public static Action<FeltAnalysis.Arguments> Dong()
        {
            // Xueyan's FELT
            return FeltAnalysis.Dev;
        }

        [ArgDescription("Calls XiesAnalysis.Execute(): Jie's work area.")]
        public XiesAnalysis.Arguments XiesAnalysisArgs { get; set; }
        public static Action<XiesAnalysis.Arguments> XiesAnalysis()
        {
            return AnalysisPrograms.XiesAnalysis.Execute;
        }

        [ArgDescription("Calls AnalysisPrograms.Sandpit.Dev(): Michael's experimental area.")]
        public Sandpit.Arguments SandpitArgs { get; set; }
        public static Action<Sandpit.Arguments> Sandpit()
        {
            // Michael's play area
            return AnalysisPrograms.Sandpit.Dev;
        }

        [ArgDescription("Calls AnalysisTemplate.Dev():  A template for producing IAnalysis classes.")]
        public AnalysisTemplate.Arguments TestArgs { get; set; }
        public static Action<AnalysisTemplate.Arguments> Test()
        {
            // A template for producing IAnalysis classes.
            return AnalysisTemplate.Dev;
        }

        [ArgDescription("Test only. This option should be deprecated!")]
        public AnalysesAvailable.Arguments AnalysesAvailableArgs { get; set; }
        public static Action<AnalysesAvailable.Arguments> AnalysesAvailable()
        {
            // 1. Returns list of available analyses
            // Signed off: Michael Towsey 1st August 2012
            return AnalysisPrograms.AnalysesAvailable.Main;
        }

        [ArgDescription("Test only. ")]
        public DummyAnalyser.Arguments DummyArgs { get; set; }
        public static Action<DummyAnalyser.Arguments> Dummy()
        {
            return AnalysisPrograms.DummyAnalyser.Execute;
        }

<<<<<<< HEAD

=======
        public FileRenamer.Arguments FileRenamerArgs { get; set; }
        public static Action<FileRenamer.Arguments> FileRenamer()
        {
            return AnalysisPrograms.FileRenamer.Execute;
        }  
>>>>>>> b4dce0a8

        #endregion
    }
}<|MERGE_RESOLUTION|>--- conflicted
+++ resolved
@@ -401,15 +401,11 @@
             return AnalysisPrograms.DummyAnalyser.Execute;
         }
 
-<<<<<<< HEAD
-
-=======
         public FileRenamer.Arguments FileRenamerArgs { get; set; }
         public static Action<FileRenamer.Arguments> FileRenamer()
         {
             return AnalysisPrograms.FileRenamer.Execute;
         }  
->>>>>>> b4dce0a8
 
         #endregion
     }
