--- conflicted
+++ resolved
@@ -1,30 +1,9 @@
-<<<<<<< HEAD
-﻿using System;
-using System.Collections.Generic;
-using System.Linq;
-using System.IO;
-using System.Drawing;
-using System.Globalization;
-using TowseyLibrary;
-using AudioAnalysisTools;
-using AudioAnalysisTools.Indices;
-using AudioAnalysisTools.StandardSpectrograms;
-using AudioAnalysisTools.LongDurationSpectrograms;
-using AudioAnalysisTools.DSP;
-using AudioAnalysisTools.WavTools;
-using Acoustics.Shared;
-using System.Drawing.Imaging;
-using AnalysisBase.ResultBases;
-using FreqScaleType = AudioAnalysisTools.DSP.FreqScaleType;
-
 namespace AnalysisPrograms
-=======
-﻿namespace AnalysisPrograms
->>>>>>> 996495f3
 {
     using System;
     using System.Collections.Generic;
     using System.Drawing;
+    using System.Drawing.Imaging;
     using System.Globalization;
     using System.IO;
     using System.Linq;
@@ -149,7 +128,7 @@
                 Image image = sonogram.GetImageFullyAnnotated("SPECTROGRAM: " + fst.ToString(), freqScale.GridLineLocations);
                 image.Save(outputPath, ImageFormat.Png);
             }
-            
+
 
             if (false)
             {
@@ -362,13 +341,7 @@
                 LDSpectrogramClusters.ExtractSOMClusters2();
             }
 
-<<<<<<< HEAD
-            if (false)  // 
-=======
-
-
-            if (false)  //
->>>>>>> 996495f3
+            if (false)
             {
                 CubeHelix.DrawTestImage();
             }
