﻿using System;
using System.Collections.Generic;
using System.Data;
using System.Linq;
using System.IO;
using System.Drawing;
using System.Drawing.Imaging;

using TowseyLibrary;
using AudioAnalysisTools;
using AudioAnalysisTools.Indices;
using AudioAnalysisTools.StandardSpectrograms;
using AudioAnalysisTools.DSP;
using AudioAnalysisTools.WavTools;
using Acoustics.Shared;

namespace AnalysisPrograms
{
    using PowerArgs;
    using AudioAnalysisTools.LongDurationSpectrograms;


    /// <summary>
    /// Activity Code for this class:= sandpit
    ///
    /// Activity Codes for other tasks to do with spectrograms and audio files:
    /// 
    /// audio2csv - Calls AnalyseLongRecording.Execute(): Outputs acoustic indices and LD false-colour spectrograms.
    /// audio2sonogram - Calls AnalysisPrograms.Audio2Sonogram.Main(): Produces a sonogram from an audio file - EITHER custom OR via SOX.Generates multiple spectrogram images and oscilllations info
    /// indicescsv2image - Calls DrawSummaryIndexTracks.Main(): Input csv file of summary indices. Outputs a tracks image.
    /// colourspectrogram - Calls DrawLongDurationSpectrograms.Execute():  Produces LD spectrograms from matrices of indices.
    /// zoomingspectrograms - Calls DrawZoomingSpectrograms.Execute():  Produces LD spectrograms on different time scales.
    /// differencespectrogram - Calls DifferenceSpectrogram.Execute():  Produces Long duration difference spectrograms
    ///
    /// audiofilecheck - Writes information about audio files to a csv file.
    /// snr - Calls SnrAnalysis.Execute():  Calculates signal to noise ratio.
    /// audiocutter - Cuts audio into segments of desired length and format
    /// createfoursonograms 
    /// </summary>
    public class Sandpit
    {
        public const int RESAMPLE_RATE = 17640;
        public const string imageViewer = @"C:\Windows\system32\mspaint.exe";

        public class Arguments
        {
        }

        public static void Dev(Arguments arguments)
        {

            //SET VERBOSITY
            DateTime tStart = DateTime.Now;
            Log.Verbosity = 1;
            Log.WriteLine("# Start Time = " + tStart.ToString());

<<<<<<< HEAD

=======
>>>>>>> e845413d
            if (false)  // 
            {
                CubeHelix.DrawTestImage();
                LoggedConsole.WriteLine("FINSIHED");
            }
            
            if (false)  // construct 3Dimage of audio
            {
                //TowseyLibrary.Matrix3D.TestMatrix3dClass();
                LDSpectrogram3D.Main(null);
                LoggedConsole.WriteLine("FINSIHED");
            }

            if (false)  // call SURF image Feature extraction
            {
                //SURFFeatures.SURF_TEST();
                SURFAnalysis.Main(null);
                LoggedConsole.WriteLine("FINSIHED");
                Console.ReadLine();
                System.Environment.Exit(0);
            }


            if (true)  // do test of SNR calculation
            {
                //Audio2InputForConvCNN.Main(null);
                Audio2InputForConvCNN.ProcessMeriemsDataset();
                //SNR.Calculate_SNR_ofXueyans_data();
                LoggedConsole.WriteLine("FINSIHED");
                Console.ReadLine();
                System.Environment.Exit(0);
            }




            if (false)  // do test of new moving average method
            {
                DataTools.TEST_FilterMovingAverage();
            }


            if (false)
            {
                ImageTools.TestCannyEdgeDetection();
            }


            if (false)
            {
                //HoughTransform.Test1HoughTransform();
                HoughTransform.Test2HoughTransform();
            }


            if (false)  // used to test structure tensor code.
            {
                StructureTensor.Test1StructureTensor();
                StructureTensor.Test2StructureTensor();
                Log.WriteLine("FINSIHED");
                Console.ReadLine();
                System.Environment.Exit(0);
            }


            /// used to caluclate eigen values and singular valuse
            if (false)  
            {

                SvdAndPca.TestEigenValues();
                Log.WriteLine("FINSIHED");
                 Console.ReadLine();
                 System.Environment.Exit(0);
            }


            if (false)  // test examples of wavelets
            {
                WaveletTransformContinuous.ExampleOfWavelets_1();
                //WaveletPacketDecomposition.ExampleOfWavelets_1();
                Log.WriteLine("FINSIHED");
                Console.ReadLine();
                System.Environment.Exit(0);
            }


            if (false)  // do 2D-FFT of an image.
            {
                FFT2D.TestFFT2D();
                Log.WriteLine("FINSIHED");
                Console.ReadLine();
                System.Environment.Exit(0);
            }



            if (false)  // concatenating spectrogram images with gaps between them.
            {
                LDSpectrogramStitching.StitchPartialSpectrograms();
                LDSpectrogramStitching.StitchPartialSpectrograms();

                Log.WriteLine("FINSIHED");
                Console.ReadLine();
                System.Environment.Exit(0);
            }

            // code to merge all files of acoustic indeces derived from 24 hours of recording,
            // problem is that Jason cuts them up into 6 hour blocks.
            if (true)
            {
                //LDSpectrogramStitching.ConcatenateSpectralIndexFiles1();
                //LDSpectrogramStitching.ConcatenateSpectralIndexImages();
                LDSpectrogramClusters.ExtractSOMClusters();
            } // end if (true)




            // experiments with clustering the spectra within spectrograms
            if (false)
            {
                SpectralClustering.Sandpit();
            } // end if (true)


            // experiments with false colour images - categorising/discretising the colours
            if (false)
            {
                LDSpectrogramDiscreteColour.DiscreteColourSpectrograms();
            }

            Console.WriteLine("# Finished!");
            Console.ReadLine();
            System.Environment.Exit(0);
        }

    }
}<|MERGE_RESOLUTION|>--- conflicted
+++ resolved
@@ -54,10 +54,6 @@
             Log.Verbosity = 1;
             Log.WriteLine("# Start Time = " + tStart.ToString());
 
-<<<<<<< HEAD
-
-=======
->>>>>>> e845413d
             if (false)  // 
             {
                 CubeHelix.DrawTestImage();
