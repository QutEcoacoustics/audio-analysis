--- conflicted
+++ resolved
@@ -51,10 +51,7 @@
         /// <summary>
         /// Uncomment the lines in this method for the required analysis.
         /// </summary>
-<<<<<<< HEAD
         [Obsolete("See https://github.com/QutBioacoustics/audio-analysis/issues/134")]
-=======
->>>>>>> 8423a8ba
         public static void Dev(Arguments arguments)
         {
             var tStart = DateTime.Now;
@@ -99,7 +96,6 @@
         {
             string drive = "G";
             string outputDir = $"{ drive}:\\SensorNetworks\\Output\\IvanCampos\\Indexdata";
-<<<<<<< HEAD
 
             // (1) calculate the indices looping over mulitple files.
             if (false)
@@ -942,54 +938,6 @@
             //siteDescription.Longitude = longitude;
 
             var args = new ConcatenateIndexFiles.Arguments
-=======
-
-            // (1) calculate the indices looping over mulitple files.
-            if (false)
-            {
-                string recordingDir = $"{drive}:\\SensorNetworks\\WavFiles\\IvanCampos";
-                string configPath =
-                    @"C:\Work\GitHub\audio-analysis\AudioAnalysis\AnalysisConfigFiles\Towsey.Acoustic.yml";
-                string searchPattern = "*.wav";
-
-                //FileInfo[] csvFiles = IndexMatrices.GetFilesInDirectories(subDirectories, pattern);
-                string[] files = Directory.GetFiles(recordingDir, searchPattern);
-                LoggedConsole.WriteLine("File Count = " + files.Length);
-
-                for (int i = 0; i < files.Length; i++)
-                {
-                    string outputDirectory = $"{outputDir}\\{i:d3}";
-                    var devArguments = new AnalyseLongRecording.Arguments
-                    {
-                        Source = files[i].ToFileInfo(),
-                        Config = configPath.ToFileInfo(),
-                        Output = outputDirectory.ToDirectoryInfo(),
-                        MixDownToMono = true,
-                    };
-                    AnalyseLongRecording.Execute(devArguments);
-                }
-            }
-
-            // (2) now do the CONCATENATION
-            DirectoryInfo[] dataDirs =
-            {
-                new DirectoryInfo(outputDir),
-            };
-            string directoryFilter = "Towsey.Acoustic";  // this is a directory filter to locate only the required files
-            string opFileStem = "IvanCampos_INCIPO01_20161031";
-            string opPath = $"{drive}:\\SensorNetworks\\Output\\IvanCampos";
-            var falseColourSpgConfig = new FileInfo($"{drive}:\\SensorNetworks\\SoftwareTests\\TestConcatenation\\Data\\ConcatSpectrogramFalseColourConfig.yml");
-
-            // start and end dates INCLUSIVE
-            var dtoStart = new DateTimeOffset(2016, 10, 31, 0, 0, 0, TimeSpan.Zero);
-            var dtoEnd = new DateTimeOffset(2016, 10, 31, 0, 0, 0, TimeSpan.Zero);
-
-            // there are three options for rendering of gaps/missing data: NoGaps, TimedGaps and EchoGaps.
-            string gapRendering = "NoGaps";
-            var indexPropertiesConfig = new FileInfo(@"C:\Work\GitHub\audio-analysis\AudioAnalysis\AnalysisConfigFiles\IndexPropertiesConfig.yml");
-
-            var concatArgs = new ConcatenateIndexFiles.Arguments
->>>>>>> 8423a8ba
             {
                 InputDataDirectories = dataDirs,
                 OutputDirectory = new DirectoryInfo(opPath),
@@ -999,7 +947,6 @@
                 EndDate = dtoEnd,
                 IndexPropertiesConfig = indexPropertiesConfig,
                 FalseColourSpectrogramConfig = falseColourSpgConfig,
-<<<<<<< HEAD
                 ColorMap1 = colorMap1,
                 ColorMap2 = colorMap2,
                 ConcatenateEverythingYouCanLayYourHandsOn = concatenateEverythingYouCanLayYourHandsOn,
@@ -1426,919 +1373,6 @@
                 double[] v = { 0, 0, 0, 0, 0, 0, 1, 1, 0, 0, 0, 1, 0, 0, 0, 0, 1, 1, 0, 0, 1, 1, 0, 0, 0, 1, 1, 1, 2, 0, 2, 3, 0, 0, 0, 0, 0, 0, 0, 0, 0, 0, 0, 0, 3, 4, 3, 6, 4, 3, 3, 4, 4, 4, 4, 3, 4, 3, 3, 1, 7, 5, 5, 5, 8, 7, 6, 7, 8, 8, 7, 7, 7, 7, 7, 6, 8, 8, 9, 7, 13, 8, 10, 10, 6, 11, 6, 8, 7, 7, 9, 6, 8, 8, 7, 4, 8, 4, 4, 4, 6, 7, 11, 8, 8, 6, 5, 4, 5, 6, 9, 6, 8, 9, 4, 2, 5, 3, 5, 3, 4, 8, 8, 8, 9, 7, 8, 8, 7, 5, 5, 6, 4, 7, 9, 6, 5, 2, 6, 9, 10, 8, 5, 7, 8, 7, 7, 4, 9, 8, 7, 12, 9, 10, 14, 12, 10, 9, 12, 8, 9, 9, 7, 9, 9, 5, 6, 7, 10, 10, 5, 7, 8, 7, 6, 6, 6, 7, 4, 3, 7, 8, 6, 5, 5, 7, 5, 7, 5, 6, 6, 7, 7, 10, 8, 5, 4, 6, 9, 6, 9, 8, 5, 6, 4, 8, 10, 8, 7, 7, 6, 6, 6, 5, 6, 5, 4, 8, 7, 6, 6, 5, 6, 7, 7, 5, 5, 6, 6, 7, 8, 8, 7, 6, 5, 4, 4, 4, 4, 3, 5, 6, 7, 9, 8, 6, 6, 4, 7, 4, 3, 6, 7, 4, 7, 6, 3, 8, 5, 6, 6, 5, 4, 6, 5, 7, 4, 4, 5, 6, 7, 5, 9, 7, 4, 6, 7, 6, 5, 4, 7, 4, 4, 8, 8, 3, 6, 5, 5, 4, 5, 4, 4, 4, 5, 7, 8, 7, 6, 7, 3, 2, 4, 7, 9, 7, 7, 6, 6, 6, 4, 5, 3, 3, 3, 3, 7, 6, 5, 4, 4, 3, 4, 6, 5, 2, 3, 2, 5, 2, 3, 1, 3, 2, 5, 3, 4, 5, 6, 5, 7, 3, 8, 6, 2, 5, 5, 5, 3, 2, 4, 2, 2, 3, 4, 1, 2, 1, 2, 0, 1, 3, 7, 5, 2, 3, 2, 2, 6, 3, 2, 2, 2, 5, 3, 4, 2, 4, 3, 2, 2, 4, 5, 3, 3, 2, 2, 3, 4, 2, 3, 5, 3, 4, 3, 3, 2, 3, 5, 3, 3, 1, 1, 2, 2, 2, 5, 4, 5, 3, 3, 2, 2, 2, 3, 3, 2, 3, 3, 2, 3, 2, 4, 2, 3, 6, 5, 1, 3, 2, 2, 5, 4, 5, 2, 4, 5, 2, 1, 1, 2, 4, 4, 0, 3, 4, 4, 2, 1, 2, 0, 0, 0, 1, 0, 5, 3, 5, 5, 6, 3, 4, 2, 2, 4, 4, 5, 3, 2, 3, 1, 0, 0, 2, 2, 3, 4, 5, 5, 5, 4, 3, 4, 2, 4, 3, 3, 4, 4, 1, 3, 4, 6, 2, 3, 4, 2, 4, 2, 5, 3, 3, 5, 1, 4, 2, 5, 4, 2, 4, 5, 2, 2, 3, 3, 2, 4, 3, 5, 6, 7, 4, 4, 4, 4, 3, 6, 4, 3, 5, 3, 5, 7, 6, 5, 4, 7, 2, 2, 4, 4, 4, 4, 4, 2, 2, 2, 4, 4, 4, 4, 4, 3, 3, 4, 5, 4, 3, 3, 3, 2, 4, 5, 3, 4, 4, 4, 3, 1, 3, 3, 1, 2, 4, 4, 2, 3, 3, 5, 5, 3, 3, 2, 4, 3, 3, 4, 5, 5, 6, 6, 4, 5, 2, 2, 2, 5, 7, 2, 4, 3, 4, 3, 5, 3, 2, 2, 2, 2, 3, 5, 3, 5, 4, 4, 4, 3, 3, 3, 1, 3, 5, 5, 4, 4, 2, 3, 1, 1, 4, 5, 2, 2, 3, 4, 3, 2, 3, 4, 6, 5, 3, 1, 2, 3, 3, 1, 0, 2, 1, 5, 2, 1, 1, 3, 3, 1, 2, 2, 5, 2, 4, 1, 1, 2, 2, 2, 5, 5, 3, 1, 1, 0, 1, 0, 3, 0, 1, 1, 2, 2, 0, 2, 3, 4, 3, 2, 1, 3, 1, 1, 1, 3, 1, 1, 1, 1, 2, 1, 1, 1, 2, 2, 2, 2, 2, 5, 2, 3, 2, 2, 2, 2, 3, 3, 1, 2, 3, 2, 4, 3, 2, 2, 1, 1, 3, 4, 4, 3, 1, 1, 2, 3, 3, 2, 3, 4, 4, 3, 4, 4, 3, 4, 6, 4, 4, 6, 7, 8, 4, 4, 6, 6, 4, 4, 6, 3, 4, 4, 1, 4, 1, 1, 2, 6, 3, 3, 3, 1, 3, 7, 3, 3, 4, 2, 4, 3, 2, 3, 4, 4, 4, 5, 4, 4, 4, 5, 3, 3, 3, 4, 4, 3, 6, 4, 4, 4, 6, 4, 4, 6, 3, 2, 5, 1, 1, 1, 3, 0, 1, 3, 2, 5, 2, 3, 6, 4, 4, 4, 4, 3, 3, 4, 2, 2, 3, 4, 3, 3, 2, 4, 3, 2, 3, 3, 3, 3, 3, 1, 1, 2, 1, 2, 1, 2, 3, 1, 0, 1, 0, 0, 1, 1, 2, 1, 0, 1, 1, 0, 0, 0, 0, 0, 0, 0, 0, 0, 0, 0, 0, 0, 0, 0, 0, 0, 0, 0, 0, 0, 0, 0 }; // NW 13thOct2010
                 double entropy = DataTools.EntropyNormalised(v);
             } // end if (true)
-=======
-                ColorMap1 = SpectrogramConstants.RGBMap_ACI_ENT_EVN,
-                ColorMap2 = SpectrogramConstants.RGBMap_BGN_PMN_SPT,
-                ConcatenateEverythingYouCanLayYourHandsOn = false,
-                GapRendering = (ConcatMode)Enum.Parse(typeof(ConcatMode), gapRendering),
-                TimeSpanOffsetHint = TimeSpan.FromHours(-5), // default = Brisbane time,
-                DrawImages = true,
-
-                // following used to add in a recognizer score track
-                // Used only to get Event Recognizer files - set eventDirs=null if not used
-                EventDataDirectories = null,
-                EventFilePattern = string.Empty,
-            };
-
-            ConcatenateIndexFiles.Execute(concatArgs);
-        }
-
-        /// <summary>
-        /// TO GET TO HERE audio2csv MUST BE ONLY COMMAND LINE ARGUMENT
-        /// If you end up with indices and no images, then, to draw the false-colour spectrograms,
-        ///          you must use the activity code "colourspectrogram"
-        /// This calls AnalysisPrograms.DrawLongDurationSpectrograms.Execute() to produce LD FC spectrograms from matrices of indices.
-        /// See, for example, using the Pillaga Forest data.
-        /// If your index calculation duration (ICD) is less than 60s a false-colour spectrogram will not be produced.
-        /// Instead you need to do additional step:- Use Action code = ColourSpectrogram
-        ///     and enter program through AnalysisPrograms.DrawLongDurationSpectrograms
-        /// </summary>
-        public static void Audio2CsvOverOneFile()
-        {
-            // DEV CONFIG OPTIONS
-            //C:\Work\GitHub\audio-analysis\AudioAnalysis\AnalysisPrograms\App.config
-
-            // Use the following paths for the COMMAND LINE
-            // COMMAND LINES FOR  ACOUSTIC INDICES, the <audio2csv> task.
-            // audio2csv  "C:\SensorNetworks\WavFiles\Kiwi\KAPITI2_20100219_202900.wav"         "C:\SensorNetworks\Software\AudioAnalysis\AnalysisConfigFiles\Towsey.Acoustic.cfg"  "C:\SensorNetworks\Output\LSKiwi3"
-            // audio2csv  "C:\SensorNetworks\WavFiles\Kiwi\TOWER_20100208_204500.wav"           "C:\SensorNetworks\Software\AudioAnalysis\AnalysisConfigFiles\Towsey.Acoustic.cfg"  "C:\SensorNetworks\Output\LSKiwi3"
-            // audio2csv  "C:\SensorNetworks\WavFiles\Kiwi\TUITCE_20091215_220004.wav"          "C:\SensorNetworks\Software\AudioAnalysis\AnalysisConfigFiles\Towsey.Acoustic.cfg"  "C:\SensorNetworks\Output\LSKiwi3"
-            // audio2csv  "C:\SensorNetworks\WavFiles\Kiwi\TUITCE_20091215_220004_Cropped.wav"  "C:\SensorNetworks\Software\AudioAnalysis\AnalysisConfigFiles\Towsey.Acoustic.cfg"  "C:\SensorNetworks\Output\LSKiwi3"
-
-            // BIG DATA testing
-            // "F:\Projects\QUT\qut-svn-trunk\AudioAnalysis\AnalysisPrograms\bin\Debug\AnalysisPrograms.exe" audio2csv -source "F:\Projects\test-audio\cabin_EarlyMorning4_CatBirds20091101-000000.wav" -config "F:\Projects\QUT\qut-svn-trunk\AudioAnalysis\AnalysisConfigFiles\Towsey.Acoustic.cfg" -output "F:\Projects\test-audio\results" -tempdir "F:\Projects\test-audio\results\temp"
-
-            // TESTING for Sheryn Brodie
-            // This is a six-hour recording and quite good for debugging calculation of acoustic indices
-            //string recordingPath = @"D:\SensorNetworks\WavFiles\Frogs\SherynBrodie\con1To6.wav";
-            //string outputPath = @"D:\SensorNetworks\Output\Frogs\TestOfRecognizers-2017August\";
-            //string configPath = @"C:\Work\GitHub\audio-analysis\AudioAnalysis\AnalysisConfigFiles\RecognizerConfigFiles\Ecosounds.MultiRecognizer.yml";
-
-            // ACOUSTIC_INDICES_SUNSHINE_COAST SITE1
-            // audio2csv  "Z:\Sunshine Coast\Site1\DM420036.MP3"  "C:\SensorNetworks\Software\AudioAnalysis\AnalysisConfigFiles\Towsey.Acoustic.cfg"  "C:\SensorNetworks\Output\SunshineCoast\Acoustic\Site1"
-            // audio2csv  "C:\SensorNetworks\WavFiles\SunshineCoast\DM420036.MP3"  "C:\SensorNetworks\Software\AudioAnalysis\AnalysisConfigFiles\Towsey.Acoustic.cfg"  "C:\SensorNetworks\Output\SunshineCoast"
-            //    Source = @"D:\Anthony escience Experiment data\4c77b524-1857-4550-afaa-c0ebe5e3960a_101013-0000.mp3".ToFileInfo(),
-            //    Config = @"C:\Work\Sensors\AudioAnalysis\AnalysisConfigFiles\Towsey.Acoustic.cfg".ToFileInfo(),
-            //    Output = @"C:\tmp\results\".ToDirectoryInfo()
-
-            //    Source = @"C:\SensorNetworks\WavFiles\SunshineCoast\DM420036.MP3".ToFileInfo(),
-            //    Config = @"C:\SensorNetworks\Software\AudioAnalysis\AnalysisConfigFiles\Towsey.Acoustic.cfg".ToFileInfo(),
-            //    Output = @"C:\SensorNetworks\Output\SunshineCoast\Site1\".ToDirectoryInfo()
-
-            //FOR  MULTI-ANALYSER and CROWS
-            //audio2csv  "C:\SensorNetworks\WavFiles\KoalaMale\SmallTestSet\DaguilarGoldCreek1_DM420157_0000m_00s__0059m_47s_49h.mp3" "C:\SensorNetworks\Software\AudioAnalysis\AnalysisConfigFiles\Towsey.MultiAnalyser.cfg" "C:\SensorNetworks\Output\Test1"
-
-            // TSHERING DEMA BHUTAN RECORDINGS
-            //string recordingPath = @"C:\SensorNetworks\WavFiles\TsheringDema\WBH12HOURS-D_20160403_120000.wav";
-            //    @"Y:\Tshering\WBH_Walaytar\201505 - second deployment\Site2_Waklaytar\24Hours WBH_28032016\WBH12HOURS-D_20160403_120000.wav";
-            // string recordingPath = @"G:\SensorNetworks\WavFiles\Bhutan\WBH12HOURS-N_20160403_064548.wav";
-            // string recordingPath = @"G:\SensorNetworks\WavFiles\Bhutan\Heron_commonCall_downsampled.wav";
-
-            //string outputPath    = @"C:\SensorNetworks\Output\TsheringDema";
-            //    @Y:\Results\2016Dec06-094005 - Tshering, Towsey.Indices, ICD=10.0, #133\Tshering\WBH_Walaytar\201505 - second deployment\Site2_Waklaytar\24Hours WBH_28032016
-
-            // BHUTAN: Tsherng Dema: This file contains lots of white heron calls.     WBH12HOURS-N_20160403_000000.wav
-            // This is a six-hour recording and quite good for debugging calculation of acoustic indices
-            //string recordingPath = @"G:\SensorNetworks\WavFiles\Bhutan\SecondDeployment\WBH12HOURS-N_20160403_000000.wav";
-            //string outputPath = @"C:\SensorNetworks\Output\TsheringDema";
-            //string configPath = @"C:\Work\GitHub\audio-analysis\AudioAnalysis\AnalysisConfigFiles\Towsey.Acoustic.yml";
-
-            // string configPath = @"C:\Work\GitHub\audio-analysis\AudioAnalysis\AnalysisConfigFiles\RecognizerConfigFiles\Towsey.ArdeaInsignis.yml";
-
-            //MARINE
-            //string recordingPath = @"C:\SensorNetworks\WavFiles\MarineRecordings\20130318_171500.wav";
-            //string configPath  = @"C:\Work\GitHub\audio-analysis\AudioAnalysis\AnalysisConfigFiles\Towsey.SonogramMarine.yml";
-            //string configPath = @"C:\Work\GitHub\audio-analysis\AudioAnalysis\AnalysisConfigFiles\Towsey.AcousticMarine.yml";
-            //string outputPath = @"C:\SensorNetworks\Output\MarineSonograms\Test1";
-
-            //RAIN
-            //audio2csv "C:\SensorNetworks\WavFiles\Rain\DM420036_min599.wav"  "C:\SensorNetworks\Software\AudioAnalysis\AnalysisConfigFiles\Towsey.Acoustic.cfg" "C:\SensorNetworks\Output\Rain"
-            //string configPath = @"C:\SensorNetworks\Software\AudioAnalysis\AnalysisConfigFiles\Towsey.MultiAnalyser.cfg";
-            //string configPath = @"C:\SensorNetworks\Software\AudioAnalysis\AnalysisConfigFiles\Towsey.Human.cfg";
-            //string configPath = @"C:\SensorNetworks\Software\AudioAnalysis\AnalysisConfigFiles\Towsey.Crow.cfg";
-
-            // CHECKING 16Hz PROBLEMS
-            // audio2csv  "C:\SensorNetworks\WavFiles\Frogs\Curramore\CurramoreSelection-mono16kHz.mp3"  "C:\SensorNetworks\Software\AudioAnalysis\AnalysisConfigFiles\Towsey.Acoustic.cfg"  "C:\SensorNetworks\Output\Frogs\ShiloDebugOct2012\AudioToCSV"
-            // audio2csv  "C:\SensorNetworks\WavFiles\16HzRecording\CREDO1_20120607_063200.mp3"          "C:\SensorNetworks\Software\AudioAnalysis\AnalysisConfigFiles\Towsey.Acoustic.cfg"  "C:\SensorNetworks\Output\Frogs\ShiloDebugOct2012\AudioToCSV"
-
-            // FALSE-COLOUR SPECTROGRAMS
-            //string configPath = @"C:\Work\GitHub\audio-analysis\AudioAnalysis\AnalysisConfigFiles\Italy.Acoustic.Parallel.yml";
-            //string configPath = @"C:\Work\GitHub\audio-analysis\AudioAnalysis\AnalysisConfigFiles\Towsey.Acoustic.yml";
-            //Output = @"C:\SensorNetworks\Output\FalseColourSpectrograms".ToDirectoryInfo()
-
-            // Brad Law Data
-            //string recordingPath = @"D:\SensorNetworks\WavFiles\BradLaw\PillagaForestSite18a\PILLIGA_20121125_052500.wav";
-            //string recordingPath = @"D:\SensorNetworks\WavFiles\BradLaw\PillagaForestSite18a\PILLIGA_20121125_194900.wav";
-            // next recording contains koala calls
-            //string recordingPath = @"D:\SensorNetworks\WavFiles\BradLaw\WilliWilliNP_K48\Data\K48_20161104_211749.wav";
-            //string outputPath = @"D:\SensorNetworks\Output\BradLawData\WilliWilliNP";
-            //string configPath = @"C:\Work\GitHub\audio-analysis\AudioAnalysis\AnalysisConfigFiles\Towsey.AcousticHiRes.yml";
-            //string recordingPath = @"G:\SensorNetworks\WavFiles\BradLaw\PillagaForestSite18a\PILLIGA_20121125_233900.wav";
-            //string outputPath = @"G:\SensorNetworks\Output\BradLaw\Pillaga24";
-            //string configPath = @"C:\Work\GitHub\audio-analysis\AudioAnalysis\AnalysisConfigFiles\Towsey.Acoustic.yml";
-
-            // Ivan Campos recordings
-            string recordingPath = @"G:\SensorNetworks\WavFiles\Ivancampos\INCIPO01_20161031_024006_898.wav";
-            string outputPath = @"G:\SensorNetworks\Output\IvanCampos\17";
-            string configPath = @"C:\Work\GitHub\audio-analysis\AudioAnalysis\AnalysisConfigFiles\Towsey.Acoustic.yml";
-
-            // Test recordings from Wildlife Acoustics demonstrating their compression algorithm
-            //string recordingPath = @"D:\SensorNetworks\WildLifeAcoustics\sm4_compression_demo\S4A00068_20160506_063000.wav";
-            //string recordingPath = @"D:\SensorNetworks\WildLifeAcoustics\sm4_compression_demo\S4A00068_20160506_063000_new50.wav";
-            //string outputPath = @"D:\SensorNetworks\Output\WildLifeAcoustics";
-            //string configPath = @"C:\Work\GitHub\audio-analysis\AudioAnalysis\AnalysisConfigFiles\Towsey.AcousticHiRes.yml";
-
-            // Recording from Andrew Skeoch at Australian Wildlife Audio Recording Group
-            //string recordingPath = @"D:\SensorNetworks\WavFiles\BradLaw\TopTrapDam Pilliga 22050 16bit.wav";
-            //string outputPath = @"D:\SensorNetworks\Output\BradLawData\AWARG";
-            //string configPath = @"C:\Work\GitHub\audio-analysis\AudioAnalysis\AnalysisConfigFiles\Towsey.AcousticHiRes.yml";
-
-            // Recording from YVONNE - GYMPIE NP - nighttime @ 96kHz listening for bats.
-            //string recordingPath = @"C:\SensorNetworks\WavFiles\TestRecordings\GYMPIE_BATS_20170808_180000+1000.wav";
-            //string outputPath = @"C:\SensorNetworks\Output\Bats";
-            //string configPath = @"C:\SensorNetworks\Output\Bats\config\Towsey.Acoustic.yml";
-
-            // ARTIFICIAL TEST RECORDING
-            //string recordingPath = @"C:\SensorNetworks\WavFiles\TestRecordings\TEST_4min_artificial.wav";
-            //string outputPath    = @"C:\SensorNetworks\Output\Test\Test2";
-            //string outputPath    = @"C:\SensorNetworks\Output\FalseColourSpectrograms";
-            //string recordingPath = @"C:\SensorNetworks\WavFiles\TestRecordings\TEST_1min_artificial.wav";
-            //string outputPath = @"C:\SensorNetworks\Output\Test\Test";
-
-            //string recordingPath = @"C:\SensorNetworks\WavFiles\TestRecordings\TEST_7min_artificial.wav";
-            //            string recordingPath = @"C:\SensorNetworks\WavFiles\TestRecordings\TEST_Farmstay_ECLIPSE3_20121114-060001+1000.wav";
-            //            string configPath    = @"C:\Work\GitHub\audio-analysis\AudioAnalysis\AnalysisConfigFiles\Towsey.Acoustic.yml";
-            //            string outputPath    = @"C:\SensorNetworks\Output\Test\Test2";
-
-            //CHANNEL INTEGRITY
-            //string recordingPath = @"Y:\Yvonne\Cooloola\2015Oct04\GympieNP\20151001-064550+1000.wav";
-            //string configPath = @"C:\Work\GitHub\audio-analysis\AudioAnalysis\AnalysisConfigFiles\Towsey.ChannelIntegrity.yml";
-            //string outputPath = @"C:\SensorNetworks\Output\ChannelIntegrity";
-
-            //MARINE
-            // Georgia recordings from Cornell
-            //string recordingPath = @"C:\SensorNetworks\WavFiles\MarineRecordings\20130318_171500.wav";
-            //string configPath = @"C:\Work\GitHub\audio-analysis\AudioAnalysis\AnalysisConfigFiles\Towsey.AcousticMarine.yml";
-            //string outputPath = @"C:\SensorNetworks\Output\MarineSonograms\Test1";
-
-            // Great Barrier Reef (GBR) recordings from Jasco
-            //string recordingPath = @"C:\SensorNetworks\WavFiles\MarineRecordings\JascoGBR\AMAR119-00000139.00000139.Chan_1-24bps.1375012796.2013-07-28-11-59-56-16bit.wav";
-            //string configPath = @"C:\Work\GitHub\audio-analysis\AudioAnalysis\AnalysisConfigFiles\Towsey.AcousticMarine.yml";
-            //string outputPath = @"C:\SensorNetworks\Output\MarineJasco";
-
-            // SERF TAGGED RECORDINGS FROM OCT 2010
-            // audio2csv  "Z:\SERF\TaggedRecordings\SE\7a667c05-825e-4870-bc4b-9cec98024f5a_101013-0000.mp3"  "C:\SensorNetworks\Software\AudioAnalysis\AnalysisConfigFiles\Towsey.Acoustic.cfg"  "C:\SensorNetworks\Output\SERF\2013Analysis\13Oct2010"
-            //       Source = @"Z:\SERF\TaggedRecordings\SE\7a667c05-825e-4870-bc4b-9cec98024f5a_101013-0000.mp3".ToFileInfo(),
-            //       Config = @"C:\SensorNetworks\Software\AudioAnalysis\AnalysisConfigFiles\Towsey.Acoustic.cfg".ToFileInfo(),
-            //       Output = @"C:\SensorNetworks\Output\SERF\AfterRefactoring".ToDirectoryInfo()
-
-            // GROUND PARROT
-            //string recordingPath = @"C:\SensorNetworks\WavFiles\TestRecordings\groundParrot_Perigian_TEST.wav";
-
-            // KOALA RECORDINGS
-            //string recordingPath = @"C:\SensorNetworks\WavFiles\KoalaMale\SmallTestSet\HoneymoonBay_StBees_20080905-001000.wav"; //2 min recording
-            //string recordingPath = @"C:\SensorNetworks\WavFiles\KoalaMale\SmallTestSet\DaguilarGoldCreek1_DM420157_0000m_00s__0059m_47s_49h.mp3";
-
-            //string outputPath = @"C:\SensorNetworks\Output\KoalaMale\HiRes";
-
-            //string configPath = @"C:\SensorNetworks\Software\AudioAnalysis\AnalysisConfigFiles\Towsey.KoalaMale.cfg";
-
-            // TUI TERRACE RECORDINGS
-            //string recordingPath = @"C:\SensorNetworks\WavFiles\TestRecordings\Kiwi\TEST_TUITCE_20091215_220004.wav";
-
-            //string outputPath = @"C:\SensorNetworks\Output\LSKiwi3\Test_Dec2013";
-            //string outputPath = @"C:\SensorNetworks\Output\LSKiwi3\Test_07April2014";
-            //string outputPath = @"C:\SensorNetworks\Output\Test\TestKiwi";
-            //string outputPath = @"C:\SensorNetworks\Output\LSKiwi3\Test18May2017";
-
-            //string configPath = @"C:\SensorNetworks\Software\AudioAnalysis\AnalysisConfigFiles\Towsey.LSKiwi3.cfg";
-            //string configPath = @"C:\Work\GitHub\audio-analysis\AudioAnalysis\AnalysisConfigFiles\Towsey.Acoustic.yml";
-
-            // COMMAND LINE FOR  LITTLE SPOTTED KIWI3
-            // audio2csv  "C:\SensorNetworks\WavFiles\Kiwi\TUITCE_20091215_220004.wav" "C:\SensorNetworks\Software\AudioAnalysis\AnalysisConfigFiles\Towsey.LSKiwi3.cfg" C:\SensorNetworks\Output\LSKiwi3\
-            // ACOUSTIC_INDICES_LSK_TUITCE_20091215_220004
-            //           Source = @"C:\SensorNetworks\WavFiles\Kiwi\TUITCE_20091215_220004.wav".ToFileInfo(),
-            //           Config = @"C:\SensorNetworks\Software\AudioAnalysis\AnalysisConfigFiles\Towsey.Acoustic.cfg".ToFileInfo(),
-            //           Output = @"C:\SensorNetworks\Output\LSKiwi3\AfterRefactoring".ToDirectoryInfo()
-
-            // CANETOAD RECORDINGS
-            //string recordingPath = @"C:\SensorNetworks\WavFiles\TestRecordings\CaneToads_rural1_20.mp3";
-            //string recordingPath = @"G:\SensorNetworks\WavFiles\Frogs\Canetoad\CaneToads_rural1_20.mp3";
-            //string recordingPath = @"F:\SensorNetworks\WavFiles\CaneToad\CaneToad Release Call 270213-8.wav";
-            //string recordingPath = @"F:\SensorNetworks\WavFiles\CaneToad\UndetectedCalls-2014\KiyomiUndetected210214-1.mp3";
-
-            // Used these to check for Paul.  January 2017.
-            //string recordingPath = @"Y:\Groote\2016 March\Emerald River\CardA\Data\EMERALD_20150703_103506.wav";
-            //string configPath    = @"C:\Work\GitHub\audio-analysis\AudioAnalysis\AnalysisConfigFiles\RecognizerConfigFiles\Towsey.RhinellaMarina.yml";
-            //string outputPath    = @"C:\SensorNetworks\Output\Frogs\Canetoad\Rural1";
-
-            // OTHER FROGS
-            //string recordingPath = @"C:\SensorNetworks\WavFiles\Frogs\LimnodynastesSpecies\3mile_creek_dam_-_Herveys_Range_1076_248366_20130305_001700_30.wav";
-            //string recordingPath = @"G:\SensorNetworks\WavFiles\Frogs\LitoriaSpecies\LitOlong.wav";
-            //string recordingPath = @"G:\SensorNetworks\WavFiles\Frogs\Limnodynastes_convexiusculus\10 Limnodynastes convexiusculus.mp3";
-            //string recordingPath = @"G:\SensorNetworks\WavFiles\Frogs\LitoriaSp\53 Litoria fallax.mp3";
-            //string recordingPath = @"G:\SensorNetworks\WavFiles\Frogs\.mp3";
-            //string recordingPath = @"C:\SensorNetworks\WavFiles\Frogs\FrogRecording_2.wav";
-            //string recordingPath = @"C:\SensorNetworks\Output\Frogs\FrogPondSamford\FrogPond_Samford_SE_555_20101023-000000.mp3";
-            //string recordingPath = @"C:\SensorNetworks\Output\Frogs\FrogPondSamford\FrogPond_Samford_SE_555_20101023-000000_0min.wav";
-            //string recordingPath = @"C:\SensorNetworks\WavFiles\Frogs\Frogs_TockAndRachet_GympieDam_JasonsDad.wav";
-
-            //string outputPath    = @"C:\SensorNetworks\Output\Frogs\TestOfHiResIndices-2016August\Test";
-            //string outputPath    = @"C:\SensorNetworks\Output\Frogs\CanetoadAcousticIndices";
-            //string outputPath    = @"C:\SensorNetworks\Output\Frogs\SamfordTest";
-
-            // ECLIPSE FARMSTAY
-            //string recordingPath = @"C:\SensorNetworks\WavFiles\TestRecordings\TEST_Farmstay_ECLIPSE3_20121114-060001+1000.wav";
-            //string recordingPath = @"Y:\Eclipise 2012\Eclipse\Site 4 - Farmstay\ECLIPSE3_20121115_040001.wav";
-            //string recordingPath = @"C:\SensorNetworks\WavFiles\Eclipse2012\Farmstay_ECLIPSE3_20121114_060001TEST.wav";
-            //string outputPath    = @"C:\SensorNetworks\Output\FalseColourSpectrograms\SpectrogramZoom\ZoomImages2";
-
-            // ST BEES KOALA RECORDING TWO HOURS
-            //string recordingPath = @"C:\SensorNetworks\WavFiles\TestRecordings\WESTKNOLL_20140905-001853+1000.wav";
-            //string outputPath = @"C:\SensorNetworks\Output\KoalaMale\StBeesIndices2016";
-
-            /*
-            //LEWIN'S RAIL
-            // BAC recordings
-            //string recordingPath = @"C:\SensorNetworks\WavFiles\TestRecordings\BAC2_20071008-085040.wav";
-            //string outputPath    = @"C:\SensorNetworks\Output\BAC\";
-            string recordingPath = @"G:\SensorNetworks\WavFiles\LewinsRail\FromLizZnidersic\Data Priory property D.Chapple August 2016\SM304290_0+1_20160824_102329.wav";
-            string outputPath    = @"C:\SensorNetworks\Output\LewinsRail\Results2017";
-            string configPath    = @"C:\Work\GitHub\audio-analysis\AudioAnalysis\AnalysisConfigFiles\RecognizerConfigFiles\Towsey.LewiniaPectoralis.yml";
-            */
-
-            /*
-            //BIRD50 recordings from Herve Glotin
-            //string recordingPath = @"C:\SensorNetworks\WavFiles\Glotin-Bird50\AmazonBird50_testing_input\ID1268.wav";
-            //string outputPath = @"C:\SensorNetworks\Output\BIRD50\";
-
-            // EASTERN BRISTLE BIRD
-            //string recordingPath = @"F:\SensorNetworks\WavFiles\EasternBristlebird\CURRUMBIN_20150529-142503+1000.wav";
-            //string outputPath    = @"C:\SensorNetworks\Output\BristleBird";
-            */
-
-            // CONFIG FILES ######################################################################################################
-            // Use these configs for Summary and Spectral Indices
-            //string configPath = @"C:\Work\GitHub\audio-analysis\AudioAnalysis\AnalysisConfigFiles\Italy.Acoustic.Parallel.yml";
-            //string configPath = @"C:\Work\GitHub\audio-analysis\AudioAnalysis\AnalysisConfigFiles\Towsey.Acoustic.yml";
-
-            // MULTI-RECOGNISER:    Use this config when doing multiple species recognisers
-            //string configPath = @"C:\Work\GitHub\audio-analysis\AudioAnalysis\AnalysisConfigFiles\Ecosounds.MultiRecognizer.yml";
-
-            // Use these config files when looking for individual species.
-            //string configPath = @"C:\Work\GitHub\audio-analysis\AudioAnalysis\AnalysisConfigFiles\RecognizerConfigFiles\Towsey.LitoriaFallax.yml";
-            //string configPath = @"C:\Work\GitHub\audio-analysis\AudioAnalysis\AnalysisConfigFiles\RecognizerConfigFiles\Stark.LitoriaOlong.yml";
-
-            // Use these configs for Call recognition Indices
-            //string configPath = @"C:\SensorNetworks\Software\AudioAnalysis\AnalysisConfigFiles\Towsey.LSKiwi3.cfg";
-            //string configPath = @"C:\SensorNetworks\Software\AudioAnalysis\AnalysisConfigFiles\Towsey.MultiAnalyser.cfg";
-            //string configPath = @"C:\SensorNetworks\Software\AudioAnalysis\AnalysisConfigFiles\Towsey.KoalaMale.cfg";
-            //string configPath = @"C:\SensorNetworks\Software\AudioAnalysis\AnalysisConfigFiles\Towsey.Human.cfg";
-            //string configPath = @"C:\SensorNetworks\Software\AudioAnalysis\AnalysisConfigFiles\Towsey.Crow.cfg";
-
-            // DEV CONFIG OPTIONS
-            //C:\Work\GitHub\audio-analysis\AudioAnalysis\AnalysisPrograms\App.config
-
-            var arguments = new AnalyseLongRecording.Arguments
-            {
-                Source = recordingPath.ToFileInfo(),
-                Config = configPath.ToFileInfo(),
-                Output = outputPath.ToDirectoryInfo(),
-                MixDownToMono = true,
-            };
-
-            // #########  NOTE: All other parameters are set in the <Ecosounds.MultiRecognizer.yml> file
-            if (!arguments.Source.Exists)
-            {
-                LoggedConsole.WriteWarnLine(" >>>>>>>>>>>> WARNING! The Source Recording file cannot be found! This will cause an exception.");
-            }
-
-            if (!arguments.Config.Exists)
-            {
-                LoggedConsole.WriteWarnLine(" >>>>>>>>>>>> WARNING! The Configuration file cannot be found! This will cause an exception.");
-            }
-
-            AnalyseLongRecording.Execute(arguments);
-        }
-
-        public static void DrawLongDurationSpectrogram()
-        {
-            // the default ld fc spectrogram config file
-            var spectrogramConfigFile = @"C:\Work\GitHub\audio-analysis\AudioAnalysis\AnalysisConfigFiles\SpectrogramFalseColourConfig.yml";
-
-            // the default index properties file
-            string indexPropertiesFile = @"C:\Work\GitHub\audio-analysis\AudioAnalysis\AnalysisConfigFiles\IndexPropertiesConfig.yml";
-
-            // INPUT and OUTPUT DIRECTORIES
-            //MARINE JASCO TEST
-            //var ipdir = @"C:\SensorNetworks\Output\MarineJasco\Towsey.Acoustic";
-            //var opdir = @"C:\SensorNetworks\Output\MarineJasco\Towsey.Acoustic\Images";
-            //indexPropertiesFile = @"C:\Work\GitHub\audio-analysis\AudioAnalysis\AnalysisConfigFiles\IndexPropertiesMarineConfig.yml";
-
-            // INPUT and OUTPUT DIRECTORIES
-            //2010 Oct 13th
-            //var ipdir = @"C:\SensorNetworks\Output\SERF\2014May06_100720 Indices OCT2010 SERF\SE\7a667c05-825e-4870-bc4b-9cec98024f5a_101013-0000.mp3\Towsey.Acoustic";
-            //var opdir = @"C:\SensorNetworks\Output\SERF\SERF_falseColourSpectrogram\SE";
-
-            //2010 Oct 13th
-            //string ipFileName = "7a667c05-825e-4870-bc4b-9cec98024f5a_101013-0000";
-            //string ipdir = @"C:\SensorNetworks\Output\SERF\2014May06-100720 - Indices, OCT 2010, SERF\SERF\TaggedRecordings\SE\7a667c05-825e-4870-bc4b-9cec98024f5a_101013-0000.mp3\Towsey.Acoustic";
-            //string opdir = @"C:\SensorNetworks\Output\Test\RibbonTest";
-
-            //string ipdir = @"G:\SensorNetworks\OutputDataSets\2014May06-100720 - Indices, OCT 2010, SERF\SERF\TaggedRecordings\SE\7a667c05-825e-4870-bc4b-9cec98024f5a_101013-0000.mp3\Towsey.Acoustic";
-            //string opdir = @"C:\SensorNetworks\Output\FalseColourSpectrograms\Test_2016Sept";
-
-            //string ipFileName = "7a667c05-825e-4870-bc4b-9cec98024f5a_101013-0000";
-            //string ipdir = @"C:\SensorNetworks\Output\SERF\2014Apr24-020709 - Indices, OCT 2010, SERF\SERF\TaggedRecordings\SE\7a667c05-825e-4870-bc4b-9cec98024f5a_101013-0000.mp3\Towsey.Acoustic";
-            //string opdir = @"C:\SensorNetworks\Output\Test\Test_04May2014\SERF_SE_2010Oct13_SpectralIndices";
-
-            //2010 Oct 14th
-            //string ipFileName = "b562c8cd-86ba-479e-b499-423f5d68a847_101014-0000";
-            //string ipdir = @"C:\SensorNetworks\Output\SERF\2014Apr24-020709 - Indices, OCT 2010, SERF\SERF\TaggedRecordings\SE\b562c8cd-86ba-479e-b499-423f5d68a847_101014-0000.mp3\Towsey.Acoustic";
-            //string opdir = @"C:\SensorNetworks\Output\Test\Test_04May2014\SERF_SE_2010Oct14_SpectralIndices";
-
-            //2010 Oct 15th
-            //string ipFileName = "d9eb5507-3a52-4069-a6b3-d8ce0a084f17_101015-0000";
-            //string ipdir = @"C:\SensorNetworks\Output\SERF\2014Apr24-020709 - Indices, OCT 2010, SERF\SERF\TaggedRecordings\SE\d9eb5507-3a52-4069-a6b3-d8ce0a084f17_101015-0000.mp3\Towsey.Acoustic";
-            //string opdir = @"C:\SensorNetworks\Output\Test\Test_04May2014\SERF_SE_2010Oct15_SpectralIndices";
-
-            //2010 Oct 16th
-            //string ipFileName = "418b1c47-d001-4e6e-9dbe-5fe8c728a35d_101016-0000";
-            //string ipdir = @"C:\SensorNetworks\Output\SERF\2014Apr24-020709 - Indices, OCT 2010, SERF\SERF\TaggedRecordings\SE\418b1c47-d001-4e6e-9dbe-5fe8c728a35d_101016-0000.mp3\Towsey.Acoustic";
-            //string opdir = @"C:\SensorNetworks\Output\Test\Test_04May2014\SERF_SE_2010Oct16_SpectralIndices";
-
-            //2010 Oct 17th
-            //string ipFileName = "0f2720f2-0caa-460a-8410-df24b9318814_101017-0000";
-            //string ipdir = @"C:\SensorNetworks\Output\SERF\2014Apr24-020709 - Indices, OCT 2010, SERF\SERF\TaggedRecordings\SE\0f2720f2-0caa-460a-8410-df24b9318814_101017-0000.mp3\Towsey.Acoustic";
-            //string opdir = @"C:\SensorNetworks\Output\Test\Test_04May2014\SERF_SE_2010Oct17_SpectralIndices";
-
-            // exclude the analysis type from file name i.e. "Indices"
-            //string ipFileName = "BYR4_20131029_Towsey.Acoustic";
-            //string ipdir = @"Y:\Results\2014Nov28-083415 - False Color, Mt Byron PRA, For Jason\to upload\Mt Byron\PRA\report\joined\BYR4_20131029.mp3\Towsey.Acoustic";
-            //string opdir = @"C:\SensorNetworks\Output\Test\RibbonTest";
-
-            // false-colour spectrograms
-            //string ipFileName = "TEST_Farmstay_ECLIPSE3_20121114-060001+1000"; //exclude the analysis type from file name i.e. "Towsey.Acoustic.Indices"
-
-            //string ipdir = @"C:\SensorNetworks\Output\Test\Test2\Towsey.Acoustic";
-            //string opdir = @"C:\SensorNetworks\Output\Test\Test2";
-            //string ipdir = @"C:\SensorNetworks\Output\QueenMaryUL\concatenated\frogmary-concatenated\20160117";
-            //string opdir = @"C:\SensorNetworks\Output\QueenMaryUL\concatenated";
-
-            // false-colour spectrograms
-            //string ipFileName = "Farmstay_ECLIPSE3_20121114_060001TEST"; //exclude the analysis type from file name i.e. "Towsey.Acoustic.Indices"
-            //string ipdir = @"C:\SensorNetworks\Output\FalseColourSpectrograms\SpectrogramZoom\Towsey.Acoustic.60sppx.EclipseFarmstay";
-            //string opdir = @"C:\SensorNetworks\Output\FalseColourSpectrograms\SpectrogramZoom\Towsey.Acoustic";
-            //string ipFileName = "Farmstay_ECLIPSE3_20121114-060001+1000_TEST"; //exclude the analysis type from file name i.e. "Towsey.Acoustic.Indices"
-            //string ipdir = @"C:\SensorNetworks\Output\FalseColourSpectrograms\SpectrogramZoom\Towsey.Acoustic.60sppx.EclipseFarmstay";
-            //string opdir = @"C:\SensorNetworks\Output\FalseColourSpectrograms\SpectrogramZoom\Towsey.Acoustic";
-
-            //string ipdir = @"C:\SensorNetworks\Output\FalseColourSpectrograms\Farmstay_ECLIPSE3_20121114_060001TEST\Indices\Towsey.Acoustic";
-            //string opdir = @"C:\SensorNetworks\Output\FalseColourSpectrograms\Farmstay_ECLIPSE3_20121114_060001TEST\Spectrograms";
-
-            // zoomable spectrograms
-            //string ipFileName = "TEST_TUITCE_20091215_220004"; //exclude the analysis type from file name i.e. "Towsey.Acoustic.Indices"
-            //string ipdir = @"C:\SensorNetworks\Output\FalseColourSpectrograms\SpectrogramZoom\Towsey.Acoustic";
-            //string opdir = @"C:\SensorNetworks\Output\FalseColourSpectrograms\SpectrogramZoom\Towsey.Acoustic";
-
-            //2010 Oct 13th
-            //var ipdir = @"C:\SensorNetworks\Output\TsheringDema\Towsey.Acoustic_OLD4";
-            //var opdir = @"C:\SensorNetworks\Output\TsheringDema\Towsey.Acoustic";
-
-            //var ipdir = @"C:\SensorNetworks\Output\LSKiwi3\Test18May2017\Towsey.Acoustic";
-            //var opdir = @"C:\SensorNetworks\Output\LSKiwi3\Test18May2017";
-
-            // PILLAGA FOREST RECORDINGS OF BRAD LAW - High Resolution analysis
-            //string ipdir = @"D:\SensorNetworks\Output\BradLawData\WilliWilliNP\Towsey.Acoustic";
-            //string opdir = @"D:\SensorNetworks\Output\BradLawData\WilliWilliNP";
-            //spectrogramConfigFile = @"C:\Work\GitHub\audio-analysis\AudioAnalysis\AnalysisConfigFiles\SpectrogramConfigHiRes.yml";
-            //indexPropertiesFile = @"C:\Work\GitHub\audio-analysis\AudioAnalysis\AnalysisConfigFiles\IndexPropertiesConfigHiRes.yml";
-            string ipdir = @"D:\SensorNetworks\Output\BradLawData\WilliWilliNP\Towsey.Acoustic";
-            string opdir = @"D:\SensorNetworks\Output\BradLawData\WilliWilliNP";
-            spectrogramConfigFile = @"C:\Work\GitHub\audio-analysis\AudioAnalysis\AnalysisConfigFiles\SpectrogramConfigHiRes.yml";
-            indexPropertiesFile = @"C:\Work\GitHub\audio-analysis\AudioAnalysis\AnalysisConfigFiles\IndexPropertiesConfigHiRes.yml";
-
-            // USA WILD-LIFE ACOUSTICS TEST RECORDINGS OF LOSSY COMPRESSION - High Resolution analysis
-            //string ipdir = @"D:\SensorNetworks\Output\WildLifeAcoustics\Towsey.Acoustic";
-            //string opdir = @"D:\SensorNetworks\Output\WildLifeAcoustics";
-            //spectrogramConfigFile = @"C:\Work\GitHub\audio-analysis\AudioAnalysis\AnalysisConfigFiles\SpectrogramConfigHiRes.yml";
-            //indexPropertiesFile = @"C:\Work\GitHub\audio-analysis\AudioAnalysis\AnalysisConfigFiles\IndexPropertiesConfigHiRes.yml";
-
-            // Australian WILD-LIFE ACOUSTICS RECORDING Group - from Andrew Skeoch - High Resolution analysis
-            //string ipdir = @"D:\SensorNetworks\Output\BradLawData\AWARG\Towsey.Acoustic";
-            //string opdir = @"D:\SensorNetworks\Output\BradLawData\AWARG";
-            //spectrogramConfigFile = @"C:\Work\GitHub\audio-analysis\AudioAnalysis\AnalysisConfigFiles\SpectrogramConfigHiRes.yml";
-            //indexPropertiesFile = @"C:\Work\GitHub\audio-analysis\AudioAnalysis\AnalysisConfigFiles\IndexPropertiesConfigHiRes.yml";
-
-            // Recording from YVONNE - GYMPIE NP - night time @ 96kHz listening for bats.
-            //string ipdir = @"C:\SensorNetworks\Output\Bats\Towsey.Acoustic_icd15s";
-            //string opdir = @"C:\SensorNetworks\Output\Bats";
-            //spectrogramConfigFile = @"C:\SensorNetworks\Output\Bats\config\SpectrogramFalseColourConfig.yml";
-            //indexPropertiesFile = @"C:\Work\GitHub\audio-analysis\AudioAnalysis\AnalysisConfigFiles\IndexPropertiesConfig.yml";
-
-            var args = new DrawLongDurationSpectrograms.Arguments
-            {
-                InputDataDirectory = new DirectoryInfo(ipdir),
-                OutputDirectory = new DirectoryInfo(opdir),
-                IndexPropertiesConfig = new FileInfo(indexPropertiesFile),
-                SpectrogramConfigPath = new FileInfo(spectrogramConfigFile),
-            };
-            DrawLongDurationSpectrograms.Execute(args);
-        }
-
-        /// <summary>
-        /// This action item = "concatenateIndexFiles"
-        /// </summary>
-        public static void ConcatenateIndexFilesAndSpectrograms()
-        {
-            // set the default values here
-            var indexPropertiesConfig = new FileInfo(@"C:\Work\GitHub\audio-analysis\AudioAnalysis\AnalysisConfigFiles\IndexPropertiesConfig.yml");
-            var timeSpanOffsetHint = TimeSpan.FromHours(10); // default = Brisbane time
-            var drawImages = true;
-
-            // start and end dates INCLUSIVE
-            DateTimeOffset? dtoStart = null;
-            DateTimeOffset? dtoEnd = null;
-
-            // files containing output from event recognizers.
-            // Used only to get Event Recognizer files - set eventDirs=null if not used
-            DirectoryInfo[] eventDirs = null;
-            string eventFilePattern = string.Empty;
-
-            // The drive: local = C; work = G; home = E
-            string drive = "C"; // the default
-
-            // SET DEFAULT COLOUR MAPS
-            string colorMap1 = SpectrogramConstants.RGBMap_ACI_ENT_EVN;
-            string colorMap2 = SpectrogramConstants.RGBMap_BGN_PMN_SPT;
-
-            // there are three options for rendering of gaps/missing data: NoGaps, TimedGaps and EchoGaps.
-            string gapRendering = "TimedGaps"; // the default
-            bool concatenateEverythingYouCanLayYourHandsOn = false; // default is 24-hour blocks
-
-            /*
-            // ########################## CONCATENATION of Sarah Lowe's recordings
-            // The drive: work = G; home = E
-            drive = "G";
-            // top level directory
-            DirectoryInfo[] dataDirs =
-            {
-                new DirectoryInfo($"{drive}:\\SensorNetworks\\Output\\ConcatTesting\\TheData"),
-            };
-            string directoryFilter = "*.wav";  // this is a directory filter to locate only the required files
-            string opFileStem = "SarahLowe";
-            string opPath = $"{drive}:\\SensorNetworks\\Output\\ConcatTesting\\ConcatOutput";
-            var falseColourSpgConfig = new FileInfo($"{drive}:\\SensorNetworks\\SoftwareTests\\TestConcatenation\\Data\\ConcatSpectrogramFalseColourConfig.yml");
-            FileInfo sunriseDatafile = null;
-            bool concatenateEverythingYouCanLayYourHandsOn = false; // Set false to work in 24-hour blocks only
-            dtoStart = new DateTimeOffset(2017, 06, 24, 0, 0, 0, TimeSpan.Zero);
-            dtoEnd = new DateTimeOffset(2017, 07, 02, 0, 0, 0, TimeSpan.Zero);
-
-            // change PMN to POW because PMN not available in these recordings
-            colorMap2 = "BGN-PMN-R3D";
-            // ########################## END of Sarah Lowe's recordings
-            */
-
-            /*
-            // ########################## CONCATENATION of Yvonne's recordings of SM2 and SM4
-            // The drive: work = G; home = E
-            drive = "G";
-            // top level directory
-            DirectoryInfo[] dataDirs = { new DirectoryInfo($"{drive}:\\SensorNetworks\\WavFiles\\TestRecordings\\CompareSM2versusSM4\\MicrophoneTest_AvailaeResult111\\Old_microphone_SM2test"),
-            };
-            string directoryFilter = "*.wav";  // this is a directory filter to locate only the required files
-            string opFileStem = "SM2WithOldMics";
-            //string opFileStem = "SM4WithNewMics";
-            string opPath = $"{drive}:\\SensorNetworks\\Output\\WildLifeAcoustics\\MicrophoneTests";
-            var falseColourSpgConfig = new FileInfo($"{drive}:\\SensorNetworks\\SoftwareTests\\TestConcatenation\\Data\\ConcatSpectrogramFalseColourConfig.yml");
-            FileInfo sunriseDatafile = null;
-            bool concatenateEverythingYouCanLayYourHandsOn = false; // Set false to work in 24-hour blocks only
-            dtoStart = new DateTimeOffset(2016, 08, 09, 0, 0, 0, TimeSpan.Zero);
-            dtoEnd = new DateTimeOffset(2016, 08, 09, 0, 0, 0, TimeSpan.Zero);
-            // change PMN to POW because PMN not available in these recordings
-            colorMap2 = "BGN-POW-CLS";
-            // ########################## END of Yvonne's recordings of SM2 and SM4
-            */
-
-            // ########################## CONCATENATION of Pillaga Forest recordings from Brad Law
-            // The drive: work = G; home = E
-            drive = "G";
-
-            // top level directory AVAILAE JOB #181
-            DirectoryInfo[] dataDirs = { new DirectoryInfo($"{drive}:\\SensorNetworks\\Output\\BradLaw\\PillagaData"),
-            };
-            string directoryFilter = "Pillaga*";  // this is a directory filter to locate only the required files
-            string opFileStem = "PillagaForest20121125";
-            string opPath = $"{drive}:\\SensorNetworks\\Output\\BradLaw";
-            var falseColourSpgConfig = new FileInfo($"{drive}:\\SensorNetworks\\Output\\Bats\\config\\SpectrogramFalseColourConfig.yml");
-            FileInfo sunriseDatafile = null;
-
-            concatenateEverythingYouCanLayYourHandsOn = true;
-
-            // start and end dates INCLUSIVE
-            dtoStart = new DateTimeOffset(2012, 08, 08, 0, 0, 0, TimeSpan.Zero);
-            dtoEnd = new DateTimeOffset(2012, 08, 08, 0, 0, 0, TimeSpan.Zero);
-
-            // there are three options for rendering of gaps/missing data: NoGaps, TimedGaps and EchoGaps.
-            gapRendering = "EchoGaps";
-
-            // ########################## END of Pillaga Forest recordings
-
-            /*
-            // ########################## CONCATENATION of Yvonne's BAT recordings
-            // The drive: work = G; home = E
-            drive = "G";
-
-            // top level directory AVAILAE JOB #181
-            DirectoryInfo[] dataDirs = { new DirectoryInfo($"{drive}:\\SensorNetworks\\OutputDataSets\\YvonneBats_Gympie20170906"),
-            };
-            string directoryFilter = "*.wav";  // this is a directory filter to locate only the required files
-            string opFileStem = "GympieBATS_2017August";
-            string opPath = $"{drive}:\\SensorNetworks\\Output\\Bats\\BatsTestTimeGaps";
-            var falseColourSpgConfig = new FileInfo($"{drive}:\\SensorNetworks\\Output\\Bats\\config\\SpectrogramFalseColourConfig.yml");
-            FileInfo sunriseDatafile = null;
-
-            // start and end dates INCLUSIVE
-            dtoStart = new DateTimeOffset(2017, 08, 08, 0, 0, 0, TimeSpan.Zero);
-            dtoEnd = new DateTimeOffset(2017, 08, 08, 0, 0, 0, TimeSpan.Zero);
-
-            // there are three options for rendering of gaps/missing data: NoGaps, TimedGaps and EchoGaps.
-            gapRendering = "TimedGaps";
-
-            // ########################## END of Yvonne's BAT recordings
-            */
-
-            /*
-            // ########################## CONCATENATION of Tshering's Bhutan recordings
-            // The drive: work = G; home = E
-            drive = "G";
-
-            // top level directory
-            DirectoryInfo[] dataDirs = { new DirectoryInfo($"{drive}:\\SensorNetworks\\Output\\Bhutan\\DebugConcatenateSourceData"),
-            };
-            string directoryFilter = "*.wav";  // this is a directory filter to locate only the required files
-            string opFileStem = "BhutanTest";
-            string opPath = $"{drive}:\\SensorNetworks\\Output\\Bhutan\\DebugConcatenateOutput";
-            var falseColourSpgConfig = new FileInfo($"{drive}:\\SensorNetworks\\SoftwareTests\\TestConcatenation\\Data\\ConcatSpectrogramFalseColourConfig.yml");
-            FileInfo sunriseDatafile = null;
-            bool concatenateEverythingYouCanLayYourHandsOn = false; // Set false to work in 24-hour blocks only
-            dtoStart = new DateTimeOffset(2017, 02, 03, 0, 0, 0, TimeSpan.Zero);
-            dtoEnd = new DateTimeOffset(2017, 02, 03, 0, 0, 0, TimeSpan.Zero);
-            // ########################## END of Tshering's recordings
-            */
-
-            /*
-            // ########################## CONCATENATION of Kerry Mengersens Data, Puma, South America
-            // The drive: work = G; home = E
-            drive = "G";
-
-            // top level directory
-            DirectoryInfo[] dataDirs = { new DirectoryInfo($"{drive}:\\SensorNetworks\\Output\\Mengersen\\NightsA\\Data"),
-                                       };
-            string directoryFilter = "*.wav";  // this is a directory filter to locate only the required files
-            string opFileStem = "MengersenNightA";
-            //string opFileStem = "MengersenNightB";
-            string opPath = $"{drive}:\\SensorNetworks\\Output\\Mengersen\\NightAConcatenated";
-            var falseColourSpgConfig = new FileInfo($"{drive}:\\SensorNetworks\\SoftwareTests\\Test_Concatenation\\Data\\SpectrogramFalseColourConfig.yml");
-            timeSpanOffsetHint = TimeSpan.FromHours(-5);
-            FileInfo sunriseDatafile = null;
-            bool concatenateEverythingYouCanLayYourHandsOn = false; // Set false to work in 24-hour blocks only
-            dtoStart = new DateTimeOffset(2016, 08, 20, 0, 0, 0, TimeSpan.Zero);
-            dtoEnd = new DateTimeOffset(2016, 08, 20, 0, 0, 0, TimeSpan.Zero);
-
-            //dtoStart = new DateTimeOffset(2017, 01, 17, 0, 0, 0, TimeSpan.Zero);
-            //dtoEnd   = new DateTimeOffset(2017, 01, 24, 02, 23, 29, TimeSpan.Zero);
-            //dtoStart = new DateTimeOffset(2016, 08, 21, 0, 0, 0, TimeSpan.Zero);
-            //dtoEnd = new DateTimeOffset(2016, 08, 22, 02, 23, 29, TimeSpan.Zero);
-            // colour maps for this job
-            // colorMap1 = "ACI-ENT-RHZ";
-            // colorMap2 = "BGN-POW-SPT";
-            // ########################## END of Kerry Mengersens Data, Puma, South America
-            */
-
-            /*
-            // ########################## CONCATENATION of LIZ Znidersic Recordings, Lewin's rail, Tasmania.
-            // The drive: work = G; home = E
-            drive = "G";
-            // top level directory
-            DirectoryInfo[] dataDirs = { new DirectoryInfo($"{drive}:\\SensorNetworks\\AvailaeFolders\\LizZnidersic\\Data Tasman Island Unit 2 Mez"),
-                                        };
-            string directoryFilter = "*.wav";  // this is a directory filter to locate only the required files
-            string opFileStem = "LizZnidersic_TasmanIsU2Mez";
-            string opPath = $"{drive}:\\SensorNetworks\\AvailaeFolders\\LizZnidersic\\Test_IndexDistributions";
-            //string opPath = $"{drive}:\\AvailaeFolders\\LizZnidersic\\TEST_missingData"; //was used to put results for testing missing data
-            var falseColourSpgConfig = new FileInfo($"{drive}:\\SensorNetworks\\SoftwareTests\\Test_Concatenation\\Data\\SpectrogramFalseColourConfig.yml");
-            timeSpanOffsetHint = TimeSpan.FromHours(8);
-            FileInfo sunriseDatafile = null;
-            bool concatenateEverythingYouCanLayYourHandsOn = false; // Set false to work in 24-hour blocks only
-            dtoStart = new DateTimeOffset(2015, 11, 09, 0, 0, 0, TimeSpan.Zero);
-            dtoEnd   = new DateTimeOffset(2015, 11, 19, 0, 0, 0, TimeSpan.Zero);
-            //dtoStart = new DateTimeOffset(2017, 01, 17, 0, 0, 0, TimeSpan.Zero);
-            //dtoEnd   = new DateTimeOffset(2017, 01, 24, 02, 23, 29, TimeSpan.Zero);
-            //dtoStart = new DateTimeOffset(2016, 08, 21, 0, 0, 0, TimeSpan.Zero);
-            //dtoEnd = new DateTimeOffset(2016, 08, 22, 02, 23, 29, TimeSpan.Zero);
-            // colour maps for this job
-            colorMap1 = "ACI-ENT-RHZ";
-            colorMap2 = "BGN-POW-SPT";
-            // ########################## END of LIZ Znidersic ARGUMENTS
-            */
-
-            /*
-            // ################################ CONCATENATE GROOTE DATA
-            // This data derived from Groote recordings I brought back from JCU, July 2016.
-            // top level directory
-            //DirectoryInfo[] dataDirs = { new DirectoryInfo($"{drive}:\\SensorNetworks\\Output\\Frogs\\Canetoad\\2016Oct28-174219 - Michael, Towsey.Indices, #120\\SD Card A"),
-            DirectoryInfo[] dataDirs = { new DirectoryInfo($"G:\\SensorNetworks\\OutputDataSets\\GrooteAcousticIndices_Job120\\SD Card A"),
-                                                   };
-            string directoryFilter = "*.wav";  // this is a directory filter to locate only the required files
-            string testPath = $"{drive}:\\SensorNetworks\\SoftwareTests\\Test_Concatenation\\ExpectedOutput";
-            var falseColourSpgConfig = new FileInfo($"{drive}:\\SensorNetworks\\SoftwareTests\\Test_Concatenation\\Data\\TEST_SpectrogramFalseColourConfig.yml");
-            timeSpanOffsetHint = TimeSpan.FromHours(9.5);
-            FileInfo sunriseDatafile = null;
-            string opFileStem = "ConcatGrooteJCU";
-            string opPath = $"{drive}:\\SensorNetworks\\Output\\Frogs\\Canetoad\\ConcatGroote_Job120";
-            bool concatenateEverythingYouCanLayYourHandsOn = false; // 24 hour blocks only
-            // start and end dates INCLUSIVE
-            dtoStart = new DateTimeOffset(2016, 08, 03, 0, 0, 0, TimeSpan.Zero);
-            dtoEnd   = new DateTimeOffset(2016, 08, 03, 0, 0, 0, TimeSpan.Zero);
-
-            eventDirs = new DirectoryInfo[1];
-            eventDirs[0] = new DirectoryInfo(@"G:\SensorNetworks\OutputDataSets\GrooteCaneToad_Job120\\SD Card A");
-            string eventFilePattern = "*_Towsey.RhinellaMarina.Events.csv";
-            */
-
-            //// ########################## MARINE RECORDINGS
-            //// top level directory
-            ////DirectoryInfo[] dataDirs = { new DirectoryInfo(@"Y:\Results\2015Dec14-094058 - Michael, Towsey.Indices, ICD=30.0, #70\towsey\MarineRecordings\Cornell\2013March-April"),
-            ////                           };
-            //DirectoryInfo[] dataDirs = { new DirectoryInfo(@"C:\SensorNetworks\WavFiles\MarineRecordings\Cornell\2013March-April"),
-            //                           };
-            //DirectoryInfo[] dataDirs = { new DirectoryInfo(@"C:\SensorNetworks\WavFiles\MarineRecordings\Cornell\2013March-April"),
-            //                           };
-            //string directoryFilter = "201303";
-            //string opPath = @"C:\SensorNetworks\Output\MarineSonograms\LdFcSpectrograms2013March";
-            ////string opPath = @"C:\SensorNetworks\Output\MarineSonograms\LdFcSpectrograms2013April";
-            //dtoStart = new DateTimeOffset(2013, 03, 01, 0, 0, 0, TimeSpan.Zero);
-            //dtoEnd   = new DateTimeOffset(2013, 03, 31, 0, 0, 0, TimeSpan.Zero);
-            //string opFileStem = "CornellMarine";
-            //indexPropertiesConfig = new FileInfo(@"C:\Work\GitHub\audio-analysis\AudioAnalysis\AnalysisConfigFiles\IndexPropertiesMarineConfig.yml");
-
-            // ########################## YVONNE'S RECORDINGS
-            // top level directory
-            //DirectoryInfo[] dataDirs = { new DirectoryInfo(@"Y:\Results\2015Aug06-123245 - Yvonne, Indices, ICD=60.0, #48"),
-            //                             new DirectoryInfo(@"Y:\Results\2015Aug20-154235 - Yvonne, Indices, ICD=60.0, #50")
-            //                           };
-
-            //            DirectoryInfo[] dataDirs = { new DirectoryInfo(@"G:\SensorNetworks\Output\YvonneResults\DataFiles_62_93\2015Nov1"),
-            //                                       };
-
-            //below directory was to check a bug - missing 6 hours of recording
-            //DirectoryInfo[] dataDirs = {
-            //    new DirectoryInfo(@"Y:\Results\2015Aug06-123245 - Yvonne, Indices, ICD=60.0, #48\Yvonne\Cooloola"),
-            //                           };
-            //DirectoryInfo[] dataDirs = { new DirectoryInfo(@"Y:\Results\2015Aug06-123245 - Yvonne, Indices, ICD=60.0, #48\Yvonne\Cooloola\2015July26\Woondum3"),
-            //                           };
-            //string directoryFilter = "20150725-000000+1000.wav";
-
-            //The recording siteName is used as filter pattern to select directories. It is also used for naming the output files
-            //            string directoryFilter = "Woondum3";
-            //string directoryFilter = "GympieNP";   // this is a directory filter to locate only the required files
-
-            //            string opPath = @"G:\SensorNetworks\Output\YvonneResults\ConcatenatedFiles_62_93";
-            //
-            //            dtoStart = new DateTimeOffset(2015, 10, 26, 0, 0, 0, TimeSpan.Zero);
-            //            dtoEnd   = new DateTimeOffset(2015, 10, 28, 0, 0, 0, TimeSpan.Zero);
-            //            string opFileStem = directoryFilter;
-
-            // string sunriseDatafile = @"C:\SensorNetworks\OutputDataSets\SunRiseSet\SunriseSet2013Brisbane.csv";
-
-            /*
-            // ########################## LENN'S RECORDINGS
-            // top level directory
-            DirectoryInfo[] dataDirs = { new DirectoryInfo(@"Y:\Results\2015Oct19-173501 - Lenn, Indices, ICD=60.0, #61\Berndt\Lenn\Week 1\Card1302_Box1302"),
-                                       };
-
-            // The recording siteName is used as filter pattern to select directories. It is also used for naming the output files
-            string directoryFilter = "Towsey.Acoustic"; // this is a directory filter to locate only the required files
-            string opFileStem = "Card1302_Box1302";
-            string opPath = @"C:\SensorNetworks\Output\LennsResults";
-
-            dtoStart = new DateTimeOffset(2015, 09, 27, 0, 0, 0, TimeSpan.Zero);
-            dtoEnd = new DateTimeOffset(2015, 09, 30, 0, 0, 0, TimeSpan.Zero);
-            //dtoEnd   = new DateTimeOffset(2015, 10, 11, 0, 0, 0, TimeSpan.Zero);
-    */
-
-            // ########################## STURT RECORDINGS
-            // The recording siteName is used as filter pattern to select directories. It is also used for naming the output files
-
-            //DirectoryInfo[] dataDirs = { new DirectoryInfo(@"F:\SensorNetworks\WavFiles\SturtRecordings\Thompson"), };
-            //string directoryFilter = "Thompson";   // this is a directory filter to locate only the required files
-            //string opFileStem = "Sturt-Thompson";
-            //string opPath = @"F:\SensorNetworks\WavFiles\SturtRecordings\";
-
-            //DirectoryInfo[] dataDirs = { new DirectoryInfo(@"F:\SensorNetworks\WavFiles\SturtRecordings\Stud"), };
-            //string directoryFilter = "Stud";   // this is a directory filter to locate only the required files
-            //string opFileStem = "Sturt-Stud";
-            //string opPath = @"F:\SensorNetworks\WavFiles\SturtRecordings\";
-
-            //DirectoryInfo[] dataDirs = { new DirectoryInfo(@"F:\SensorNetworks\WavFiles\SturtRecordings\Sturt1"), };
-            //string directoryFilter = "Sturt1";   // this is a directory filter to locate only the required files
-            //string opFileStem      = "Sturt-Sturt1";
-            //string opPath = @"F:\SensorNetworks\WavFiles\SturtRecordings\";
-
-            //DirectoryInfo[] dataDirs = { new DirectoryInfo(@"Y:\Results\2015Jul29-110950 - Jason, Towsey.Indices, ICD=60.0, #43\Sturt\2015July\Mistletoe"), };
-            //string directoryFilter = "STURT2";          // this is a directory filter to locate only the required files
-            //string opFileStem = "Sturt-Mistletoe";
-            //string opPath = @"F:\SensorNetworks\Output\Sturt\";
-
-            //dtoStart = new DateTimeOffset(2015, 07, 01, 0, 0, 0, TimeSpan.Zero);
-            //dtoEnd = new DateTimeOffset(2015, 07, 06, 0, 0, 0, TimeSpan.Zero);
-
-            // ########################## EDDIE GAME'S PNG RECORDINGS
-            // top level directory
-            //string dataPath = @"Y:\Results\2015Jul26-215038 - Eddie, Indices, ICD=60.0, #47\TheNatureConservency\BAR\Iwarame_4-7-15\BAR\BAR_32\";
-            //string opFileStem = "TNC_Iwarame_20150704_BAR32";
-
-            //string dataPath = @"Y:\Results\2015Jul26-215038 - Eddie, Indices, ICD=60.0, #47\TheNatureConservency\BAR\Iwarame_4-7-15\BAR\BAR_33\";
-            //string opFileStem = "TNC_Iwarame_20150704_BAR33";
-
-            //string dataPath = @"Y:\Results\2015Jul26-215038 - Eddie, Indices, ICD=60.0, #47\TheNatureConservency\BAR\Iwarame_4-7-15\BAR\BAR_35\";
-            //string opFileStem = "TNC_Iwarame_20150704_BAR35";
-
-            //string dataPath = @"Y:\Results\2015Jul26-215038 - Eddie, Indices, ICD=60.0, #47\TheNatureConservency\BAR\Iwarame_7-7-15\BAR\BAR_59\";
-            //string opFileStem = "TNC_Iwarame_20150707_BAR59";
-
-            //string dataPath = @"Y:\Results\2015Jul26-215038 - Eddie, Indices, ICD=60.0, #47\TheNatureConservency\BAR\Iwarame_9-7-15\BAR\BAR_79\";
-            //string opFileStem = "TNC_Iwarame_20150709_BAR79";
-
-            //string dataPath = @"Y:\Results\2015Jul26-215038 - Eddie, Indices, ICD=60.0, #47\TheNatureConservency\BAR\Yavera_8-7-15\BAR\BAR_64\";
-            //string opFileStem = "TNC_Yavera_20150708_BAR64";
-
-            //string dataPath = @"Y:\Results\2015Jul26-215038 - Eddie, Indices, ICD=60.0, #47\TheNatureConservency\BAR\Musiamunat_3-7-15\BAR\BAR_18\";
-            //DirectoryInfo[] dataDirs = { new DirectoryInfo(dataPath) };
-            //string opPath   = dataPath;
-            //string directoryFilter = "Musimunat";  // this is a directory filter to locate only the required files
-            //string opFileStem = "Musimunat_BAR18"; // this should be a unique site identifier
-            //string opFileStem = "TNC_Musimunat_20150703_BAR18";
-
-            // the default set of index properties is located in the AnalysisConfig directory.
-            //IndexPropertiesConfig = @"C:\Work\GitHub\audio-analysis\AudioAnalysis\AnalysisConfigFiles\IndexPropertiesConfig.yml".ToFileInfo();
-            // However the PNG data uses an older set of index properties prior to fixing a bug!
-            //FileInfo indexPropertiesConfig = new FileInfo(@"Y:\Results\2015Jul26-215038 - Eddie, Indices, ICD=60.0, #47\TheNatureConservency\IndexPropertiesOLDConfig.yml");
-
-            // ########################## GRIFFITH - SIMON/TOBY FRESH-WATER RECORDINGS
-            // top level directory
-            //DirectoryInfo[] dataDirs = { new DirectoryInfo(@"F:\AvailaeFolders\Griffith\Toby\20160201_FWrecordings\Site1"),
-            //                           };
-            //string directoryFilter = "Site2";
-            //string opPath = @"F:\AvailaeFolders\Griffith\Toby\20160201_FWrecordings";
-            ////string opPath = @"C:\SensorNetworks\Output\MarineSonograms\LdFcSpectrograms2013April";
-            //dtoStart = new DateTimeOffset(2015, 07, 09, 0, 0, 0, TimeSpan.Zero);
-            //dtoEnd = new DateTimeOffset(2015, 07, 10, 0, 0, 0, TimeSpan.Zero);
-            //string opFileStem = "Site1_20150709";
-            // ########################## END of GRIFFITH - SIMON/TOBY FRESH-WATER RECORDINGS
-
-            if (!indexPropertiesConfig.Exists)
-            {
-                LoggedConsole.WriteErrorLine("# indexPropertiesConfig FILE DOES NOT EXIST.");
-            }
-
-            // DISCUSS THE FOLLOWING WITH ANTHONY
-            // Anthony says we would need to serialise the class. Skip this for the moment.
-            // The following location data is used only to draw the sunrise/sunset tracks on images.
-            //double? latitude = null;
-            //double? longitude = null;
-            //var siteDescription = new SiteDescription();
-            //siteDescription.SiteName = siteName;
-            //siteDescription.Latitude = latitude;
-            //siteDescription.Longitude = longitude;
-
-            var args = new ConcatenateIndexFiles.Arguments
-            {
-                InputDataDirectories = dataDirs,
-                OutputDirectory = new DirectoryInfo(opPath),
-                DirectoryFilter = directoryFilter,
-                FileStemName = opFileStem,
-                StartDate = dtoStart,
-                EndDate = dtoEnd,
-                IndexPropertiesConfig = indexPropertiesConfig,
-                FalseColourSpectrogramConfig = falseColourSpgConfig,
-                ColorMap1 = colorMap1,
-                ColorMap2 = colorMap2,
-                ConcatenateEverythingYouCanLayYourHandsOn = concatenateEverythingYouCanLayYourHandsOn,
-                GapRendering = (ConcatMode)Enum.Parse(typeof(ConcatMode), gapRendering),
-                TimeSpanOffsetHint = timeSpanOffsetHint,
-                DrawImages = drawImages,
-
-                // following used to add in a recognizer score track
-                EventDataDirectories = eventDirs,
-                EventFilePattern = eventFilePattern,
-            };
-
-            ConcatenateIndexFiles.Execute(args);
-        }
-
-        /// <summary>
-        /// read a set of Spectral index files and extract values from frequency band
-        /// This work done for Liz Znidersic paper.
-        /// End of the method requires access to Liz tagging info. 
-        /// </summary>
-        public static void ExtractSpectralFeatures()
-        {
-            // parameters
-            string dir =
-                @"H:\Documents\SensorNetworks\MyPapers\2017_DavidWatson\CaseStudy1 Liz\MachineLearningExercise";
-            string fileName = "LizZnidersic_TasmanIsTractor_20151111__Towsey.Acoustic";
-            string[] indexNames = { "ACI", "ENT", "POW", "SPT", "RHZ" };
-            var framecount = 1440; // could read this from first matrix but easier to declare it. Need it for reading in tagged data.
-            int startOffsetMinute = 47; // 24 hours of recording starts at 12:47am. Need this as an offset.
-            int bottomBin = 3;
-            int topBin = 22;
-            int binCount = topBin - bottomBin + 1;
-
-            // read spectral index matrices, extract required freq band, and store sub-band in dictionary of matrices.
-            var dict = new Dictionary<string, double[,]>();
-            foreach (string id in indexNames)
-            {
-                var fileinfo = new FileInfo(Path.Combine(dir, $"{fileName}.{id}.csv"));
-                var matrix = Csv.ReadMatrixFromCsv<double>(fileinfo, TwoDimensionalArray.ColumnMajor);
-
-                //framecount = matrix.GetLength(1);
-                //Console.WriteLine("\n" + id);
-                //Console.WriteLine(matrix[3, 0]);
-                //Console.WriteLine(matrix[3, 1]);
-                //Console.WriteLine(matrix[3, 2]);
-
-                // use following line for skipping normalisation
-                //var normedM = MatrixTools.Submatrix(matrix, bottomBin, 0, topBin, framecount - 1);
-
-                // use following line to normalise
-                double minPercentile = 0.01;
-                double maxPercentile = 0.99;
-                double minCut;
-                double maxCut;
-                MatrixTools.PercentileCutoffs(matrix, minPercentile, maxPercentile, out minCut, out maxCut);
-                var normedM = MatrixTools.BoundMatrix(matrix, minCut, maxCut);
-                normedM = MatrixTools.NormaliseMatrixValues(normedM);
-
-                normedM = MatrixTools.Submatrix(normedM, bottomBin, 0, topBin, framecount - 1);
-                dict.Add(id, normedM);
-            }
-
-            // Read in labelling info from Liz Znidersic
-            string path = Path.Combine(dir, "lerafcis20151111.csv");
-            var tags = ReadFileOfTagsFromLizZnidersic(path, framecount, startOffsetMinute);
-
-            // Concatenate feature vectors, one frame at a time.
-            // Then add tag at the end.
-            // Then add to matrix data set.
-            int featureVectorLength = indexNames.Length * binCount;
-            var dataSet = new double[framecount, featureVectorLength + 1];
-            for (int frame = 0; frame < framecount; frame++)
-            {
-                var list = new List<double>();
-
-                // get the time-frame and conatenate
-                foreach (string id in indexNames)
-                {
-                    var featureVector = MatrixTools.GetColumn(dict[id], frame);
-                    list.AddRange(featureVector);
-                }
-
-                // add in the tag and then set row in data matrix
-                list.Add(tags[frame] > 0 ? 1 : 0);
-
-                var array = list.ToArray();
-                MatrixTools.SetRow(dataSet, frame, array);
-            }
-
-            // write dataset to file
-            var opFileinfo = new FileInfo(Path.Combine(dir, $"{fileName}.FeatureVectors.csv"));
-            Csv.WriteMatrixToCsv(opFileinfo, dataSet);
-
-            // save dataset as image
-            dataSet = MatrixTools.SubtractValuesFromOne(dataSet);
-            var image = ImageTools.DrawMatrixWithoutNormalisation(MatrixTools.MatrixRotate90Anticlockwise(dataSet));
-
-            // add tags to image of feature vectors
-            var g = Graphics.FromImage(image);
-            var pen = new Pen(Color.Red);
-            for (int i = 0; i < framecount; i++)
-            {
-                if (tags[i] == 0) continue;
-                if (tags[i] == 1) pen = new Pen(Color.Red);
-                if (tags[i] == 2) pen = new Pen(Color.Green);
-                if (tags[i] == 3) pen = new Pen(Color.Blue);
-
-                g.DrawLine(pen, i, 2, i, 5);
-                g.DrawLine(pen, i, 20, i, 25);
-                g.DrawLine(pen, i, 40, i, 45);
-                g.DrawLine(pen, i, 60, i, 65);
-            }
-
-            var path3 = Path.Combine(dir, $"{fileName}.FeatureVectors.png");
-            image.Save(path3);
->>>>>>> 8423a8ba
 
             // add tags to false-colour spectrogram
             //string path1 = Path.Combine(dir, "LizZnidersic_TasmanIsTractor_20151111__Tagged.png");
@@ -2351,7 +1385,6 @@
             //    if (tags[i] == 2) pen = new Pen(Color.Green);
             //    if (tags[i] == 3) pen = new Pen(Color.Blue);
 
-<<<<<<< HEAD
             //HoughTransform.Test1HoughTransform();
             HoughTransform.Test2HoughTransform();
             }
@@ -2574,391 +1607,6 @@
             // This is used to analyse Herve Glotin's BIRD50 data set.
             //   Joins images of the same species
             HerveGlotinCollaboration.HiRes4();
-=======
-            //    g1.DrawLine(pen, i, image1.Height - 18, i, image1.Height - 4);
-            //}
-
-            //var path2 = Path.Combine(dir, $"{fileName}.Tagged.png");
-            //image1.Save(path2);
-
-            Console.WriteLine("Finished");
-            Console.ReadLine();
-        }
-
-        /// <summary>
-        /// Read in labelling info from Liz Znidersic
-        /// Returns an array of tags, one for each minute of the original recording.
-        /// </summary>
-        /// <param name="path">file to be erad</param>
-        /// <param name="arraySize">size of array to return</param>
-        /// <param name="startMinute">start offset in minutes for the entire 24 hour recording</param>
-        public static int[] ReadFileOfTagsFromLizZnidersic(string path, int arraySize, int startMinute)
-        {
-            var array = new int[arraySize];
-            var data = FileTools.ReadTextFile(path);
-            for (int i = 1; i < data.Count; i++)
-            {
-                var words = data[i].Split(',');
-
-                // get the time location of the hit
-                var word = words[3];
-                word = word.PadLeft(4);
-                string hour = word.Remove(2);
-                string min = word.Substring(2);
-                int minuteCount = (int.Parse(hour) * 60) + int.Parse(min) - startMinute + 1;
-
-                // get the difficulty of the hit
-                int hitDifficulty = 1; //easy one
-                if (words[5].StartsWith("difficult")) hitDifficulty = 2;
-                if (words[5].StartsWith("very d")) hitDifficulty = 3;
-
-                // add to the array
-                array[minuteCount] = hitDifficulty;
-            }
-
-            return array;
-        }
-
-        /// <summary>
-        /// this is a test to read a file of summary indices.
-        /// THis could be made a unit test???
-        /// </summary>
-        public static void TestReadingFileOfSummaryIndices()
-        {
-            var summaryIndices = new List<SummaryIndexValues>();
-            var file = new FileInfo(@"C:\SensorNetworks\SoftwareTests\TestConcatenation\20160726_073000_Towsey.Acoustic.Indices.csv");
-
-            if (!file.Exists)
-            {
-                LoggedConsole.WriteErrorLine("File does not exist");
-                return;
-            }
-
-            var rowsOfCsvFile = Csv.ReadFromCsv<SummaryIndexValues>(file, throwOnMissingField: false);
-
-            // summaryIndices.AddRange(rowsOfCsvFile);
-
-            // track the row counts
-            int partialRowCount = rowsOfCsvFile.Count();
-        }
-
-        /// <summary>
-        /// The following are test methods to confirm that the frequency scale code is working
-        /// They are also good tests for the making of standard sonograms.
-        /// Did these before I started proper unit testing
-        /// </summary>
-        public static void TestsOfFrequencyScales()
-        {
-            // FrequencyScale.TESTMETHOD_LinearFrequencyScaleDefault();
-            // FrequencyScale.TESTMETHOD_LinearFrequencyScale();
-            // FrequencyScale.TESTMETHOD_OctaveFrequencyScale1();
-            // FrequencyScale.TESTMETHOD_OctaveFrequencyScale2();
-
-            //Audio2Sonogram.TESTMETHOD_DrawFourSpectrograms();
-            //Oscillations2014.TESTMETHOD_DrawOscillationSpectrogram();
-
-            // The following test methods test various configs of concatenation
-            // ConcatenateIndexFiles.TESTMETHOD_ConcatenateIndexFilesTest1();
-            // ConcatenateIndexFiles.TESTMETHOD_ConcatenateIndexFilesTest2();
-            // ConcatenateIndexFiles.TESTMETHOD_ConcatenateIndexFilesTest3();
-            // ConcatenateIndexFiles.TESTMETHOD_ConcatenateIndexFilesTest4();
-            // SpectrogramTools.AverageAnArrayOfDecibelValues(null);
-
-            // experiments with clustering the spectra within spectrograms
-            // SpectralClustering.TESTMETHOD_SpectralClustering();
-            // DspFilters.TestMethod_GenerateSignal1();
-            // DspFilters.TestMethod_GenerateSignal2();
-            // EventStatisticsCalculate.TestCalculateEventStatistics();
-        }
-
-        /// <summary>
-        /// Unit test of AnalyseLongRecording() using artificial signal
-        /// </summary>
-        public static void TestAnalyseLongRecordingUsingArtificialSignal()
-        {
-            int sampleRate = 22050;
-            double duration = 420; // signal duration in seconds = 7 minutes
-            int[] harmonics = { 500, 1000, 2000, 4000, 8000 };
-            var recording = DspFilters.GenerateTestRecording(sampleRate, duration, harmonics, WaveType.Consine);
-            var outputDirectory = new DirectoryInfo(@"C:\SensorNetworks\SoftwareTests\TestLongDurationRecordings");
-            var recordingPath = outputDirectory.CombineFile("TemporaryRecording.wav");
-            WavWriter.WriteWavFileViaFfmpeg(recordingPath, recording.WavReader);
-            var configPath = new FileInfo(@"C:\Work\GitHub\audio-analysis\AudioAnalysis\AnalysisConfigFiles\Towsey.Acoustic.yml");
-
-            // draw the signal as spectrogram just for debugging purposes
-            /*
-            var fst = FreqScaleType.Linear;
-            var freqScale = new FrequencyScale(fst);
-            var sonoConfig = new SonogramConfig
-            {
-                WindowSize = 512,
-                WindowOverlap = 0.0,
-                SourceFName = recording.BaseName,
-                NoiseReductionType = NoiseReductionType.Standard,
-                NoiseReductionParameter = 2.0,
-            };
-            var sonogram = new SpectrogramStandard(sonoConfig, recording.WavReader);
-            var image = sonogram.GetImageFullyAnnotated(sonogram.GetImage(), "SPECTROGRAM", freqScale.GridLineLocations);
-            var outputImagePath = outputDirectory.CombineFile("Signal1_LinearFreqScale.png");
-            image.Save(outputImagePath.FullName, ImageFormat.Png);
-            */
-
-            var argumentsForAlr = new AnalyseLongRecording.Arguments
-            {
-                Source = recordingPath,
-                Config = configPath,
-                Output = outputDirectory,
-                MixDownToMono = true,
-            };
-
-            AnalyseLongRecording.Execute(argumentsForAlr);
-            var resultsDirectory = outputDirectory.Combine("Towsey.Acoustic");
-            var listOfFiles = resultsDirectory.EnumerateFiles();
-            int count = listOfFiles.Count();
-            var csvCount = listOfFiles.Count(f => f.Name.EndsWith(".csv"));
-            var jsonCount = listOfFiles.Count(f => f.Name.EndsWith(".json"));
-            var pngCount = listOfFiles.Count(f => f.Name.EndsWith(".png"));
-
-            var twoMapsImagePath = resultsDirectory.CombineFile("TemporaryRecording__2Maps.png");
-            var twoMapsImage = ImageTools.ReadImage2Bitmap(twoMapsImagePath.FullName);
-
-            // image is 7 * 652
-            int width = twoMapsImage.Width;
-            int height = twoMapsImage.Height;
-
-            // test integrity of BGN file
-            var bgnFile = resultsDirectory.CombineFile("TemporaryRecording__Towsey.Acoustic.BGN.csv");
-            var bgnFileSize = bgnFile.Length;
-
-            // cannot get following line or several variants to work, so resort to the subsequent four lines
-            //var bgnArray = Csv.ReadMatrixFromCsv<string[]>(bgnFile);
-            var lines = FileTools.ReadTextFile(bgnFile.FullName);
-            var lineCount = lines.Count;
-            var secondLine = lines[1].Split(',');
-            var subarray = DataTools.Subarray(secondLine, 1, secondLine.Length - 2);
-            var array = DataTools.ConvertStringArrayToDoubles(subarray);
-            var columnCount = array.Length;
-
-            // draw array just to check peaks are in correct places.
-            var normalisedIndex = DataTools.normalise(array);
-            var image2 = GraphsAndCharts.DrawGraph("LD BGN SPECTRUM", normalisedIndex, 100);
-            var ldsBgnSpectrumFile = outputDirectory.CombineFile("Spectrum2.png");
-            image2.Save(ldsBgnSpectrumFile.FullName);
-        }
-
-        /// <summary>
-        /// experiments with Mitchell-Aide ARBIMON segmentation algorithm
-        /// Three steps: (1) Flattening spectrogram by subtracting the median bin value from each freq bin.
-        ///              (2) Recalculate the spectrogram using local range. Trim off the 5 percentiles.
-        ///              (3) Set a global threshold.
-        /// </summary>
-        public static void TestArbimonSegmentationAlgorithm()
-        {
-            var outputPath = @"G:\SensorNetworks\Output\temp\AEDexperiments";
-            var outputDirectory = new DirectoryInfo(outputPath);
-            string recordingPath = @"G:\SensorNetworks\WavFiles\LewinsRail\BAC2_20071008-085040.wav";
-            AudioRecording recording = new AudioRecording(recordingPath);
-            var recordingDuration = recording.WavReader.Time;
-
-            const int frameSize = 1024;
-            double windowOverlap = 0.0;
-            NoiseReductionType noiseReductionType = SNR.KeyToNoiseReductionType("FlattenAndTrim");
-            var sonoConfig = new SonogramConfig
-            {
-                SourceFName = recording.BaseName,
-                //set default values - ignore those set by user
-                WindowSize = frameSize,
-                WindowOverlap = windowOverlap,
-                NoiseReductionType = noiseReductionType,
-                NoiseReductionParameter = 0.0,
-            };
-
-            var aedConfiguration = new Aed.AedConfiguration
-            {
-                //AedEventColor = Color.Red;
-                //AedHitColor = Color.FromArgb(128, AedEventColor),
-                // This stops AED Wiener filter and noise removal.
-                NoiseReductionType = noiseReductionType,
-                //BgNoiseThreshold   = 3.5
-                IntensityThreshold = 20.0,
-                SmallAreaThreshold = 100,
-            };
-
-            double[] thresholdLevels = { 30.0, 25.0, 20.0, 15.0, 10.0, 5.0 };
-            var imageList = new List<Image>();
-
-            foreach (double th in thresholdLevels)
-            {
-                aedConfiguration.IntensityThreshold = th;
-                var sonogram = (BaseSonogram)new SpectrogramStandard(sonoConfig, recording.WavReader);
-                AcousticEvent[] events = Aed.CallAed(sonogram, aedConfiguration, TimeSpan.Zero, recordingDuration);
-                LoggedConsole.WriteLine("AED # events: " + events.Length);
-
-                //cluster events
-                var clusters = AcousticEvent.ClusterEvents(events);
-                AcousticEvent.AssignClusterIds(clusters);
-
-                // see line 415 of AcousticEvent.cs for drawing the cluster ID into the sonogram image.
-
-                var image = Aed.DrawSonogram(sonogram, events);
-                imageList.Add(image);
-            }
-
-            var compositeImage = ImageTools.CombineImagesVertically(imageList);
-            var debugPath = FilenameHelpers.AnalysisResultPath(outputDirectory, recording.BaseName, "AedExperiment_ThresholdStack", "png");
-            compositeImage.Save(debugPath);
-        }
-
-        /// <summary>
-        /// construct 3Dimage of audio
-        /// </summary>
-        public static void TestMatrix3dClass()
-        {
-            //TowseyLibrary.Matrix3D.TestMatrix3dClass();
-            LdSpectrogram3D.Main(null);
-        }
-
-        /// <summary>
-        /// do test of SNR calculation
-        /// </summary>
-        public static void CubeHelixDrawTestImage()
-        {
-            CubeHelix.DrawTestImage();
-        }
-
-        /// <summary>
-        /// TEST TO DETERMINE whether one of the signal channels has microphone problems due to rain or whatever.
-        /// </summary>
-        public static void TestChannelIntegrity()
-        {
-            ChannelIntegrity.Execute(null);
-        }
-
-        /// <summary>
-        /// TEST FilterMovingAverage
-        /// </summary>
-        public static void TEST_FilterMovingAverage()
-        {
-            // do test of new moving average method
-            DataTools.TEST_FilterMovingAverage();
-        }
-
-        /// <summary>
-        /// Method description
-        /// </summary>
-        public static void TestImageProcessing()
-        {
-            ImageTools.TestCannyEdgeDetection();
-
-            //HoughTransform.Test1HoughTransform();
-            HoughTransform.Test2HoughTransform();
-
-            // call SURF image Feature extraction
-            // SURFFeatures.SURF_TEST();
-            SURFAnalysis.Main(null);
-        }
-
-        /// <summary>
-        /// Test1StructureTensor
-        /// </summary>
-        public static void TestStructureTensor()
-        {
-            // used to test structure tensor code.
-            StructureTensor.Test1StructureTensor();
-            StructureTensor.Test2StructureTensor();
-        }
-
-        /// <summary>
-        /// TestEigenValues
-        /// </summary>
-        public static void TestEigenValues()
-        {
-            // used to caluclate eigen values and singular valuse
-            SvdAndPca.TestEigenValues();
-        }
-
-        /// <summary>
-        /// TestWavelets
-        /// </summary>
-        public static void TestWavelets()
-        {
-            // test examples of wavelets
-            // WaveletPacketDecomposition.ExampleOfWavelets_1();
-            WaveletTransformContinuous.ExampleOfWavelets_1();
-        }
-
-        /// <summary>
-        /// do 2D-FFT of an image.
-        /// </summary>
-        public static void TestFft2D()
-        {
-            FFT2D.TestFFT2D();
-        }
-
-        /// <summary>
-        /// testing TERNARY PLOTS using spectral indices
-        /// </summary>
-        public static void TestTernaryPlots()
-        {
-            //string[] keys = { "BGN", "POW", "EVN"};
-            string[] keys = { "ACI", "ENT", "EVN" };
-
-            FileInfo[] indexFiles = { new FileInfo(@"Y:\Results\YvonneResults\Cooloola_ConcatenatedResults\GympieNP\20150622\GympieNP_20150622__"+keys[0]+".csv"),
-                new FileInfo(@"Y:\Results\YvonneResults\Cooloola_ConcatenatedResults\GympieNP\20150622\GympieNP_20150622__"+keys[1]+".csv"),
-                new FileInfo(@"Y:\Results\YvonneResults\Cooloola_ConcatenatedResults\GympieNP\20150622\GympieNP_20150622__"+keys[2]+".csv"),
-            };
-            FileInfo opImage = new FileInfo(@"Y:\Results\YvonneResults\Cooloola_ConcatenatedResults\GympieNP\20150622\GympieNP_20150622_TernaryPlot.png");
-
-            var matrixDictionary = IndexMatrices.ReadSummaryIndexFiles(indexFiles, keys);
-
-            string indexPropertiesConfigPath = @"Y:\Results\YvonneResults\Cooloola_ConcatenatedResults" + @"\IndexPropertiesConfig.yml";
-            FileInfo indexPropertiesConfigFileInfo = new FileInfo(indexPropertiesConfigPath);
-            Dictionary<string, IndexProperties> dictIP = IndexProperties.GetIndexProperties(indexPropertiesConfigFileInfo);
-            dictIP = InitialiseIndexProperties.FilterIndexPropertiesForSpectralOnly(dictIP);
-
-            foreach (string key in keys)
-            {
-                IndexProperties indexProperties = dictIP[key];
-                double min = indexProperties.NormMin;
-                double max = indexProperties.NormMax;
-                matrixDictionary[key] = MatrixTools.NormaliseInZeroOne(matrixDictionary[key], min, max);
-
-                //matrix = MatrixTools.FilterBackgroundValues(matrix, this.BackgroundFilter); // to de-demphasize the background small values
-            }
-
-            Image image = TernaryPlots.DrawTernaryPlot(matrixDictionary, keys);
-            image.Save(opImage.FullName);
-        }
-
-        /// <summary>
-        /// testing directory search and file search
-        /// </summary>
-        public static void TestDirectorySearchAndFileSearch()
-        {
-            string[] topLevelDirs =
-            {
-                @"C:\temp\DirA",
-                @"C:\temp\DirB",
-            };
-
-            string sitePattern = "Subdir2";
-            string dayPattern = "F2*.txt";
-
-            List<string> dirList = new List<string>();
-            foreach (string dir in topLevelDirs)
-            {
-                string[] dirs = Directory.GetDirectories(dir, sitePattern, SearchOption.AllDirectories);
-                dirList.AddRange(dirs);
-            }
-
-            List<FileInfo> fileList = new List<FileInfo>();
-            foreach (string subdir in topLevelDirs)
-            {
-                var files = IndexMatrices.GetFilesInDirectory(subdir, dayPattern);
-
-                fileList.AddRange(files);
-            }
->>>>>>> 8423a8ba
 
             Console.WriteLine("The number of directories is {0}.", dirList.Count);
             foreach (string dir in dirList)
@@ -2982,7 +1630,6 @@
                 new DirectoryInfo(@"C:\SensorNetworks\Output\MarineSonograms\LdFcSpectrograms2013April\CornellMarine"),
             };
 
-<<<<<<< HEAD
             // To CALCULATE MUTUAL INFORMATION BETWEEN SPECIES DISTRIBUTION AND FREQUENCY INFO
             // This method calculates a seperate value of MI for each frequency bin
             // See the next method for single value of MI that incorporates all freq bins combined.
@@ -3042,11 +1689,6 @@
                     {
                         int binCount;
                         matrix = IndexMatrices.ReadSpectrogram(filePaths[i], out binCount);
-=======
-            DirectoryInfo outputDirectory = new DirectoryInfo(@"C:\SensorNetworks\Output\MarineSonograms");
-            string title = "Marine Spectrograms - 15km off Georgia Coast, USA.    Day 1= 01/March/2013      (Low tide=white; High tide=lime)";
-            //indexPropertiesConfig = new FileInfo(@"C:\Work\GitHub\audio-analysis\AudioAnalysis\AnalysisConfigFiles\IndexPropertiesMarineConfig.yml");
->>>>>>> 8423a8ba
 
             //string match = @"CornellMarine_*__ACI-ENT-EVN.SpectralRibbon.png";
             //string opFileStem = "CornellMarine.ACI-ENT-EVN.SpectralRibbon.2013MarchApril";
@@ -3073,7 +1715,6 @@
             //string fileName3 = @"Sturt-Mistletoe_20150702__ACI-ENT-EVN - Corrected.png";
             //string opFileName = string.Format("ThreeLongDurationSpectrograms.png");
 
-<<<<<<< HEAD
                     for (int r = 0; r < speciesNumber; r++)
                     {
                         for (int c = 0; c < valueResolution; c++)
@@ -3085,19 +1726,11 @@
                     double entropy = DataTools.EntropyNormalised(array);
                     mi[i] = entropy;
                 }
-=======
-            // Concatenate two iimages for Paul Roe.
-            var imageDirectory = new DirectoryInfo(@"D:\SensorNetworks\Output\WildLifeAcoustics");
-            string fileName1 = @"S4A00068_20160506_063000__SummaryIndices.png";
-            string fileName2 = @"S4A00068_20160506_063000_new50__SummaryIndices.png";
-            string opFileName = "WildLifeAcoustics_TestLossyCompression3.png";
->>>>>>> 8423a8ba
 
             var image1Path = new FileInfo(Path.Combine(imageDirectory.FullName, fileName1));
             var image2Path = new FileInfo(Path.Combine(imageDirectory.FullName, fileName2));
             //var image3Path = new FileInfo(Path.Combine(imageDirectory.FullName, fileName3));
 
-<<<<<<< HEAD
             //HERVE GLOTIN: This is used to analyse the BIRD50 data set.
             // In order to analyse the short recordings in BIRD50 dataset, need following change to code:
             // need to modify    AudioAnalysis.AnalysisPrograms.AcousticIndices.cs #line648
@@ -3280,37 +1913,6 @@
                         break;
                     }
                 }
-=======
-            var imageList = new List<Image>();
-            imageList.Add(Image.FromFile(image1Path.FullName));
-            imageList.Add(Image.FromFile(image2Path.FullName));
-            //imageList.Add(Image.FromFile(image3Path.FullName));
-
-            Image combinedImage = ImageTools.CombineImagesVertically(imageList);
-
-            //var combinedImage = ImageTools.CombineImagesInLine(imageList);
-
-            combinedImage.Save(Path.Combine(imageDirectory.FullName, opFileName));
-        }
-
-        /// <summary>
-        /// Concatenate twelve images for Simon and Toby
-        /// </summary>
-        public static void ConcatenateTwelveImages()
-        {
-            var imageDirectory = new DirectoryInfo(@"F:\AvailaeFolders\Griffith\Toby\20160201_FWrecordings\Site1Images");
-            var imageFiles = imageDirectory.GetFiles();
-            var imageList = new List<Image>();
-
-            foreach (FileInfo file in imageFiles)
-            {
-                imageList.Add(Image.FromFile(file.FullName));
-            }
-
-            Image combinedImage = ImageTools.CombineImagesInLine(imageList);
-            combinedImage.Save(Path.Combine(imageDirectory.FullName, "Site1.png"));
-        }
->>>>>>> 8423a8ba
 
         /// <summary>
         /// Concatenate images for Karl-Heinz Frommolt
@@ -3329,32 +1931,6 @@
         {
             BirdClefExperiment1.Execute(null);
 
-<<<<<<< HEAD
-=======
-            //HERVE GLOTIN: To produce HIres spectrogram images
-            // This is used to analyse Herve Glotin's BIRD50 data set.
-            //   Joins images of the same species
-            HerveGlotinCollaboration.HiRes4();
-
-            //HERVE GLOTIN: This is used to analyse the BIRD50 data set.
-            // In order to analyse the short recordings in BIRD50 dataset, need following change to code:
-            // need to modify    AudioAnalysis.AnalysisPrograms.AcousticIndices.cs #line648
-            // need to change    AnalysisMinSegmentDuration = TimeSpan.FromSeconds(20),
-            // to                AnalysisMinSegmentDuration = TimeSpan.FromSeconds(1),
-            HerveGlotinCollaboration.HiRes3();
-
-            //HERVE GLOTIN: This is used to analyse the BIRD50 data set.
-            // Combined audio2csv + zooming spectrogram task.
-            HerveGlotinCollaboration.HiRes1();
-
-            //HERVE GLOTIN: This is used to analyse the BIRD50 data set.
-            // To produce HIres spectrogram images
-            HerveGlotinCollaboration.HiRes2();
-
-            HerveGlotinCollaboration.AnalyseBOMBYXRecordingsForSpermWhaleClicks();
-        }
-
->>>>>>> 8423a8ba
         /// <summary>
         /// FROG DATA SET
         /// To produce observe feature spectra
