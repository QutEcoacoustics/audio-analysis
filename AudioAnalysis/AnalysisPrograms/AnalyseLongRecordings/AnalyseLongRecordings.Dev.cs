<<<<<<< HEAD
﻿using System;
=======
﻿// <copyright file="AnalyseLongRecordings.Dev.cs" company="QutEcoacoustics">
// All code in this file and all associated files are the copyright and property of the QUT Ecoacoustics Research Group (formerly MQUTeR, and formerly QUT Bioacoustics Research Group).
// </copyright>
>>>>>>> 136f23f6

namespace AnalysisPrograms.AnalyseLongRecordings
{
    using System;

    public partial class AnalyseLongRecording
    {
        public static Arguments Dev()
        {
            // TO GET TO HERE audio2csv MUST BE ONLY COMMAND LINE ARGUMENT

            // To draw the false-colour spectrograms you need to call activity "colourspectrogram"

            // DEV CONFIG OPTIONS
            //C:\Work\GitHub\audio-analysis\AudioAnalysis\AnalysisPrograms\App.config

            // Use the following paths for the COMMAND LINE
            // COMMAND LINES FOR  ACOUSTIC INDICES, the <audio2csv> task.
            // audio2csv  "C:\SensorNetworks\WavFiles\Kiwi\KAPITI2_20100219_202900.wav"         "C:\SensorNetworks\Software\AudioAnalysis\AnalysisConfigFiles\Towsey.Acoustic.cfg"  "C:\SensorNetworks\Output\LSKiwi3"
            // audio2csv  "C:\SensorNetworks\WavFiles\Kiwi\TOWER_20100208_204500.wav"           "C:\SensorNetworks\Software\AudioAnalysis\AnalysisConfigFiles\Towsey.Acoustic.cfg"  "C:\SensorNetworks\Output\LSKiwi3"
            // audio2csv  "C:\SensorNetworks\WavFiles\Kiwi\TUITCE_20091215_220004.wav"          "C:\SensorNetworks\Software\AudioAnalysis\AnalysisConfigFiles\Towsey.Acoustic.cfg"  "C:\SensorNetworks\Output\LSKiwi3"
            // audio2csv  "C:\SensorNetworks\WavFiles\Kiwi\TUITCE_20091215_220004_Cropped.wav"  "C:\SensorNetworks\Software\AudioAnalysis\AnalysisConfigFiles\Towsey.Acoustic.cfg"  "C:\SensorNetworks\Output\LSKiwi3"

            // BIG DATA testing
            // "F:\Projects\QUT\qut-svn-trunk\AudioAnalysis\AnalysisPrograms\bin\Debug\AnalysisPrograms.exe" audio2csv -source "F:\Projects\test-audio\cabin_EarlyMorning4_CatBirds20091101-000000.wav" -config "F:\Projects\QUT\qut-svn-trunk\AudioAnalysis\AnalysisConfigFiles\Towsey.Acoustic.cfg" -output "F:\Projects\test-audio\results" -tempdir "F:\Projects\test-audio\results\temp"

            // ACOUSTIC_INDICES_SUNSHINE_COAST SITE1
            // audio2csv  "Z:\Sunshine Coast\Site1\DM420036.MP3"  "C:\SensorNetworks\Software\AudioAnalysis\AnalysisConfigFiles\Towsey.Acoustic.cfg"  "C:\SensorNetworks\Output\SunshineCoast\Acoustic\Site1"
            // audio2csv  "C:\SensorNetworks\WavFiles\SunshineCoast\DM420036.MP3"  "C:\SensorNetworks\Software\AudioAnalysis\AnalysisConfigFiles\Towsey.Acoustic.cfg"  "C:\SensorNetworks\Output\SunshineCoast"
            //    Source = @"D:\Anthony escience Experiment data\4c77b524-1857-4550-afaa-c0ebe5e3960a_101013-0000.mp3".ToFileInfo(),
            //    Config = @"C:\Work\Sensors\AudioAnalysis\AnalysisConfigFiles\Towsey.Acoustic.cfg".ToFileInfo(),
            //    Output = @"C:\tmp\results\".ToDirectoryInfo()

            //    Source = @"C:\SensorNetworks\WavFiles\SunshineCoast\DM420036.MP3".ToFileInfo(),
            //    Config = @"C:\SensorNetworks\Software\AudioAnalysis\AnalysisConfigFiles\Towsey.Acoustic.cfg".ToFileInfo(),
            //    Output = @"C:\SensorNetworks\Output\SunshineCoast\Site1\".ToDirectoryInfo()

            //FOR  MULTI-ANALYSER and CROWS
            //audio2csv  "C:\SensorNetworks\WavFiles\KoalaMale\SmallTestSet\DaguilarGoldCreek1_DM420157_0000m_00s__0059m_47s_49h.mp3" "C:\SensorNetworks\Software\AudioAnalysis\AnalysisConfigFiles\Towsey.MultiAnalyser.cfg" "C:\SensorNetworks\Output\Test1"

            // TSHERING DEMA BHUTAN RECORDINGS
            //string recordingPath = @"G:\SensorNetworks\WavFiles\Bhutan\SecondDeployment\WBH12HOURS-D_20160403_120000.wav";
            //    @"Y:\Tshering\WBH_Walaytar\201505 - second deployment\Site2_Waklaytar\24Hours WBH_28032016\WBH12HOURS-D_20160403_120000.wav";
            //string recordingPath = @"G:\SensorNetworks\WavFiles\Bhutan\WBH12HOURS-N_20160403_000000.wav";   //This recording contains lots of heron calls.
            //string recordingPath = @"C:\SensorNetworks\WavFiles\TsheringDema\WBH12HOURS-D_20160403_120000.wav";
            // string recordingPath = @"G:\SensorNetworks\WavFiles\Bhutan\WBH12HOURS-N_20160403_064548.wav";
            // string recordingPath = @"G:\SensorNetworks\WavFiles\Bhutan\Heron_commonCall_downsampled.wav";
            //string configPath    = @"C:\Work\GitHub\audio-analysis\AudioAnalysis\AnalysisConfigFiles\RecognizerConfigFiles\Towsey.ArdeaInsignis.yml";
            //string outputPath    = @"C:\SensorNetworks\Output\TsheringDema";
            //Y:\Results\2016Dec06-094005 - Tshering, Towsey.Indices, ICD=10.0, #133\Tshering\WBH_Walaytar\201505 - second deployment\Site2_Waklaytar\24Hours WBH_28032016
            // This file contains lots of heron calls.     WBH12HOURS-N_20160403_000000.wav
            string recordingPath = @"G:\SensorNetworks\WavFiles\Bhutan\SecondDeployment\WBH12HOURS-N_20160426_000010.wav";
            string outputPath = @"C:\SensorNetworks\Output\TsheringDema";
            string configPath = @"C:\Work\GitHub\audio-analysis\AudioAnalysis\AnalysisConfigFiles\RecognizerConfigFiles\Towsey.ArdeaInsignis.yml";

            //MARINE
            //string recordingPath = @"C:\SensorNetworks\WavFiles\MarineRecordings\20130318_171500.wav";
            //string configPath  = @"C:\Work\GitHub\audio-analysis\AudioAnalysis\AnalysisConfigFiles\Towsey.SonogramMarine.yml";
            //string configPath = @"C:\Work\GitHub\audio-analysis\AudioAnalysis\AnalysisConfigFiles\Towsey.AcousticMarine.yml";
            //string outputPath = @"C:\SensorNetworks\Output\MarineSonograms\Test1";

            //RAIN
            //audio2csv "C:\SensorNetworks\WavFiles\Rain\DM420036_min599.wav"  "C:\SensorNetworks\Software\AudioAnalysis\AnalysisConfigFiles\Towsey.Acoustic.cfg" "C:\SensorNetworks\Output\Rain"
            //string configPath = @"C:\SensorNetworks\Software\AudioAnalysis\AnalysisConfigFiles\Towsey.MultiAnalyser.cfg";
            //string configPath = @"C:\SensorNetworks\Software\AudioAnalysis\AnalysisConfigFiles\Towsey.Human.cfg";
            //string configPath = @"C:\SensorNetworks\Software\AudioAnalysis\AnalysisConfigFiles\Towsey.Crow.cfg";

            // CHECKING 16Hz PROBLEMS
            // audio2csv  "C:\SensorNetworks\WavFiles\Frogs\Curramore\CurramoreSelection-mono16kHz.mp3"  "C:\SensorNetworks\Software\AudioAnalysis\AnalysisConfigFiles\Towsey.Acoustic.cfg"  "C:\SensorNetworks\Output\Frogs\ShiloDebugOct2012\AudioToCSV"
            // audio2csv  "C:\SensorNetworks\WavFiles\16HzRecording\CREDO1_20120607_063200.mp3"          "C:\SensorNetworks\Software\AudioAnalysis\AnalysisConfigFiles\Towsey.Acoustic.cfg"  "C:\SensorNetworks\Output\Frogs\ShiloDebugOct2012\AudioToCSV"

            // FALSE-COLOUR SPECTROGRAMS
            //string configPath = @"C:\Work\GitHub\audio-analysis\AudioAnalysis\AnalysisConfigFiles\Italy.Acoustic.Parallel.yml";
            //string configPath = @"C:\Work\GitHub\audio-analysis\AudioAnalysis\AnalysisConfigFiles\Towsey.Acoustic.yml";
            //Output = @"C:\SensorNetworks\Output\FalseColourSpectrograms".ToDirectoryInfo()

            // ARTIFICIAL TEST RECORDING

            //string recordingPath = @"C:\SensorNetworks\WavFiles\TestRecordings\TEST_4min_artificial.wav";
            //string outputPath    = @"C:\SensorNetworks\Output\Test\Test2";
            //string outputPath    = @"C:\SensorNetworks\Output\FalseColourSpectrograms";
            //string recordingPath = @"C:\SensorNetworks\WavFiles\TestRecordings\TEST_1min_artificial.wav";
            //string outputPath = @"C:\SensorNetworks\Output\Test\Test";

            //string recordingPath = @"C:\SensorNetworks\WavFiles\TestRecordings\TEST_7min_artificial.wav";
            //            string recordingPath = @"C:\SensorNetworks\WavFiles\TestRecordings\TEST_Farmstay_ECLIPSE3_20121114-060001+1000.wav";
            //            string configPath    = @"C:\Work\GitHub\audio-analysis\AudioAnalysis\AnalysisConfigFiles\Towsey.Acoustic.yml";
            //            string outputPath    = @"C:\SensorNetworks\Output\Test\Test2";

            //CHANNEL INTEGRITY
            //string recordingPath = @"Y:\Yvonne\Cooloola\2015Oct04\GympieNP\20151001-064550+1000.wav";
            //string configPath = @"C:\Work\GitHub\audio-analysis\AudioAnalysis\AnalysisConfigFiles\Towsey.ChannelIntegrity.yml";
            //string outputPath = @"C:\SensorNetworks\Output\ChannelIntegrity";

<<<<<<< HEAD
            //MARINE 
            // Georgia recordings from Cornell 
=======
            //MARINE
>>>>>>> 136f23f6
            //string recordingPath = @"C:\SensorNetworks\WavFiles\MarineRecordings\20130318_171500.wav";
            //string configPath = @"C:\Work\GitHub\audio-analysis\AudioAnalysis\AnalysisConfigFiles\Towsey.AcousticMarine.yml";
            //string outputPath = @"C:\SensorNetworks\Output\MarineSonograms\Test1";

            // Great Barrier Reef (GBR) recordings from Jasco 
            string recordingPath = @"C:\SensorNetworks\WavFiles\MarineRecordings\JascoGBR\AMAR119-00000139.00000139.Chan_1-24bps.1375012796.2013-07-28-11-59-56-16bit.wav";
            string configPath    = @"C:\Work\GitHub\audio-analysis\AudioAnalysis\AnalysisConfigFiles\Towsey.AcousticMarine.yml";
            string outputPath    = @"C:\SensorNetworks\Output\MarineJasco";


            // SERF TAGGED RECORDINGS FROM OCT 2010
            // audio2csv  "Z:\SERF\TaggedRecordings\SE\7a667c05-825e-4870-bc4b-9cec98024f5a_101013-0000.mp3"  "C:\SensorNetworks\Software\AudioAnalysis\AnalysisConfigFiles\Towsey.Acoustic.cfg"  "C:\SensorNetworks\Output\SERF\2013Analysis\13Oct2010"
            //       Source = @"Z:\SERF\TaggedRecordings\SE\7a667c05-825e-4870-bc4b-9cec98024f5a_101013-0000.mp3".ToFileInfo(),
            //       Config = @"C:\SensorNetworks\Software\AudioAnalysis\AnalysisConfigFiles\Towsey.Acoustic.cfg".ToFileInfo(),
            //       Output = @"C:\SensorNetworks\Output\SERF\AfterRefactoring".ToDirectoryInfo()

            // GROUND PARROT
            //string recordingPath = @"C:\SensorNetworks\WavFiles\TestRecordings\groundParrot_Perigian_TEST.wav";

            // KOALA RECORDINGS
            //string recordingPath = @"C:\SensorNetworks\WavFiles\KoalaMale\SmallTestSet\HoneymoonBay_StBees_20080905-001000.wav"; //2 min recording
            //string recordingPath = @"C:\SensorNetworks\WavFiles\KoalaMale\SmallTestSet\DaguilarGoldCreek1_DM420157_0000m_00s__0059m_47s_49h.mp3";

            //string outputPath = @"C:\SensorNetworks\Output\KoalaMale\HiRes";

            //string configPath = @"C:\SensorNetworks\Software\AudioAnalysis\AnalysisConfigFiles\Towsey.KoalaMale.cfg";

            // TUI TERRACE RECORDINGS
            //string recordingPath = @"C:\SensorNetworks\WavFiles\TestRecordings\TEST_Farmstay_ECLIPSE3_20121114-060001+1000.wav";
            //string recordingPath = @"C:\SensorNetworks\WavFiles\TestRecordings\TEST_TUITCE_20091215_220004.wav";
            //string outputPath    = @"C:\SensorNetworks\Output\LSKiwi3\Test_Dec2013";
            //string outputPath    = @"C:\SensorNetworks\Output\LSKiwi3\Test_07April2014";
            //string outputPath = @"C:\SensorNetworks\Output\Test\TestKiwi";

            //string recordingPath = @"C:\SensorNetworks\WavFiles\Kiwi\TUITCE_20091215_220004.wav";
            //string recordingPath = @"Y:\Eclipise 2012\Eclipse\Site 4 - Farmstay\ECLIPSE3_20121115_040001.wav";
            //string recordingPath = @"C:\SensorNetworks\WavFiles\Eclipse2012\Farmstay_ECLIPSE3_20121114_060001TEST.wav";
            //Output = @"C:\SensorNetworks\Output\LSKiwi3\Test_Dec2013".ToDirectoryInfo()
            //Output = @"C:\SensorNetworks\Output\LSKiwi3\Test_07April2014".ToDirectoryInfo()
            //string configPath = @"C:\SensorNetworks\Software\AudioAnalysis\AnalysisConfigFiles\Towsey.LSKiwi3.cfg";

            // COMMAND LINE FOR  LITTLE SPOTTED KIWI3
            // audio2csv  "C:\SensorNetworks\WavFiles\Kiwi\TUITCE_20091215_220004.wav" "C:\SensorNetworks\Software\AudioAnalysis\AnalysisConfigFiles\Towsey.LSKiwi3.cfg" C:\SensorNetworks\Output\LSKiwi3\
            // ACOUSTIC_INDICES_LSK_TUITCE_20091215_220004
            //           Source = @"C:\SensorNetworks\WavFiles\Kiwi\TUITCE_20091215_220004.wav".ToFileInfo(),
            //           Config = @"C:\SensorNetworks\Software\AudioAnalysis\AnalysisConfigFiles\Towsey.Acoustic.cfg".ToFileInfo(),
            //           Output = @"C:\SensorNetworks\Output\LSKiwi3\AfterRefactoring".ToDirectoryInfo()

            // CANETOAD RECORDINGS
            //string recordingPath = @"C:\SensorNetworks\WavFiles\TestRecordings\CaneToads_rural1_20.mp3";
            //string recordingPath = @"G:\SensorNetworks\WavFiles\Frogs\Canetoad\CaneToads_rural1_20.mp3";
            //string recordingPath = @"F:\SensorNetworks\WavFiles\CaneToad\CaneToad Release Call 270213-8.wav";
            //string recordingPath = @"F:\SensorNetworks\WavFiles\CaneToad\UndetectedCalls-2014\KiyomiUndetected210214-1.mp3";
<<<<<<< HEAD
            // Used these to check for Paul.  January 2017.
            //string recordingPath = @"Y:\Groote\2016 March\Emerald River\CardA\Data\EMERALD_20150703_103506.wav";
            //string configPath    = @"C:\Work\GitHub\audio-analysis\AudioAnalysis\AnalysisConfigFiles\RecognizerConfigFiles\Towsey.RhinellaMarina.yml";
            //string outputPath    = @"C:\SensorNetworks\Output\Frogs\Canetoad\Rural1";

=======
            //string recordingPath = @"Y:\Groote\2016 March\Emerald River\CardA\Data\EMERALD_20150703_103506.wav";
            //string configPath    = @"C:\Work\GitHub\audio-analysis\AudioAnalysis\AnalysisConfigFiles\RecognizerConfigFiles\Towsey.RhinellaMarina.yml";
            //string outputPath    = @"C:\SensorNetworks\Output\Frogs\Canetoad\Rural1";
>>>>>>> 136f23f6

            // OTHER FROGS
            //string recordingPath = @"C:\SensorNetworks\WavFiles\Frogs\LimnodynastesSpecies\3mile_creek_dam_-_Herveys_Range_1076_248366_20130305_001700_30.wav";
            //string recordingPath = @"G:\SensorNetworks\WavFiles\Frogs\LitoriaSpecies\LitOlong.wav";
            //string recordingPath = @"G:\SensorNetworks\WavFiles\Frogs\Limnodynastes_convexiusculus\10 Limnodynastes convexiusculus.mp3";
            //string recordingPath = @"G:\SensorNetworks\WavFiles\Frogs\LitoriaSp\53 Litoria fallax.mp3";
            //string recordingPath = @"G:\SensorNetworks\WavFiles\Frogs\.mp3";
            //string recordingPath = @"C:\SensorNetworks\WavFiles\Frogs\FrogRecording_2.wav";
            //string recordingPath = @"C:\SensorNetworks\Output\Frogs\FrogPondSamford\FrogPond_Samford_SE_555_20101023-000000.mp3";
            //string recordingPath = @"C:\SensorNetworks\Output\Frogs\FrogPondSamford\FrogPond_Samford_SE_555_20101023-000000_0min.wav";
            //string recordingPath = @"C:\SensorNetworks\WavFiles\Frogs\Frogs_TockAndRachet_GympieDam_JasonsDad.wav";

            //string outputPath    = @"C:\SensorNetworks\Output\Frogs\TestOfHiResIndices-2016August\Test";
            //string outputPath    = @"C:\SensorNetworks\Output\Frogs\CanetoadAcousticIndices";
            //string outputPath    = @"C:\SensorNetworks\Output\Frogs\SamfordTest";

            // ECLIPSE FARMSTAY
            //string recordingPath = @"Y:\Eclipise 2012\Eclipse\Site 4 - Farmstay\ECLIPSE3_20121115_040001.wav";
            //string recordingPath = @"C:\SensorNetworks\WavFiles\Eclipse2012\Farmstay_ECLIPSE3_20121114_060001TEST.wav";
            //string recordingPath = @"C:\SensorNetworks\WavFiles\TestRecordings\TEST_Farmstay_ECLIPSE3_20121114-060001+1000.wav";
            //string outputPath    = @"C:\SensorNetworks\Output\FalseColourSpectrograms\SpectrogramZoom\ZoomImages2";

            // ST BEES KOALA RECORDING TWO HOURS
            //string recordingPath = @"C:\SensorNetworks\WavFiles\TestRecordings\WESTKNOLL_20140905-001853+1000.wav";
            //string outputPath = @"C:\SensorNetworks\Output\KoalaMale\StBeesIndices2016";

            /*
            //LEWIN'S RAIL
            // BAC recordings
            //string recordingPath = @"C:\SensorNetworks\WavFiles\TestRecordings\BAC2_20071008-085040.wav";
            //string outputPath    = @"C:\SensorNetworks\Output\BAC\";
            string recordingPath = @"G:\SensorNetworks\WavFiles\LewinsRail\FromLizZnidersic\Data Priory property D.Chapple August 2016\SM304290_0+1_20160824_102329.wav";
            string outputPath    = @"C:\SensorNetworks\Output\LewinsRail\Results2017";
            string configPath    = @"C:\Work\GitHub\audio-analysis\AudioAnalysis\AnalysisConfigFiles\RecognizerConfigFiles\Towsey.LewiniaPectoralis.yml";
            */

            /*
            //BIRD50 recordings from Herve Glotin
            //string recordingPath = @"C:\SensorNetworks\WavFiles\Glotin-Bird50\AmazonBird50_testing_input\ID1268.wav";
            //string outputPath = @"C:\SensorNetworks\Output\BIRD50\";

            // EASTERN BRISTLE BIRD
            //string recordingPath = @"F:\SensorNetworks\WavFiles\EasternBristlebird\CURRUMBIN_20150529-142503+1000.wav";
            //string outputPath    = @"C:\SensorNetworks\Output\BristleBird";
            */

            // CONFIG FILES ######################################################################################################
            // Use these configs for Summary and Spectral Indices
            //string configPath = @"C:\Work\GitHub\audio-analysis\AudioAnalysis\AnalysisConfigFiles\Italy.Acoustic.Parallel.yml";
            //string configPath = @"C:\Work\GitHub\audio-analysis\AudioAnalysis\AnalysisConfigFiles\Towsey.Acoustic.yml";

            // MULTI-RECOGNISER:    Use this config when doing multiple species recognisers
            //string configPath = @"C:\Work\GitHub\audio-analysis\AudioAnalysis\AnalysisConfigFiles\Ecosounds.MultiRecognizer.yml";

            // Use these config files when looking for individual species.
            //string configPath = @"C:\Work\GitHub\audio-analysis\AudioAnalysis\AnalysisConfigFiles\RecognizerConfigFiles\Towsey.LitoriaFallax.yml";
            //string configPath = @"C:\Work\GitHub\audio-analysis\AudioAnalysis\AnalysisConfigFiles\RecognizerConfigFiles\Stark.LitoriaOlong.yml";

            // Use these configs for Call recognition Indices
            //string configPath = @"C:\SensorNetworks\Software\AudioAnalysis\AnalysisConfigFiles\Towsey.LSKiwi3.cfg";
            //string configPath = @"C:\SensorNetworks\Software\AudioAnalysis\AnalysisConfigFiles\Towsey.MultiAnalyser.cfg";
            //string configPath = @"C:\SensorNetworks\Software\AudioAnalysis\AnalysisConfigFiles\Towsey.KoalaMale.cfg";
            //string configPath = @"C:\SensorNetworks\Software\AudioAnalysis\AnalysisConfigFiles\Towsey.Human.cfg";
            //string configPath = @"C:\SensorNetworks\Software\AudioAnalysis\AnalysisConfigFiles\Towsey.Crow.cfg";

            // DEV CONFIG OPTIONS
            //C:\Work\GitHub\audio-analysis\AudioAnalysis\AnalysisPrograms\App.config

            var arguments = new Arguments
                                {
                                    Source = recordingPath.ToFileInfo(),
                                    Config = configPath.ToFileInfo(),
                                    Output = outputPath.ToDirectoryInfo(),
                                    MixDownToMono = true,
            };

            // #########  NOTE: All other parameters are set in the <Ecosounds.MultiRecognizer.yml> file
            if (!arguments.Source.Exists)
            {
                Log.Warn(" >>>>>>>>>>>> WARNING! The Source Recording file cannot be found! This will cause an exception.");
            }

            if (!arguments.Config.Exists)
            {
                Log.Warn(" >>>>>>>>>>>> WARNING! The Configuration file cannot be found! This will cause an exception.");
            }

            return arguments;
        }
    }
}<|MERGE_RESOLUTION|>--- conflicted
+++ resolved
@@ -1,10 +1,6 @@
-<<<<<<< HEAD
-﻿using System;
-=======
 ﻿// <copyright file="AnalyseLongRecordings.Dev.cs" company="QutEcoacoustics">
 // All code in this file and all associated files are the copyright and property of the QUT Ecoacoustics Research Group (formerly MQUTeR, and formerly QUT Bioacoustics Research Group).
 // </copyright>
->>>>>>> 136f23f6
 
 namespace AnalysisPrograms.AnalyseLongRecordings
 {
@@ -56,9 +52,9 @@
             //string outputPath    = @"C:\SensorNetworks\Output\TsheringDema";
             //Y:\Results\2016Dec06-094005 - Tshering, Towsey.Indices, ICD=10.0, #133\Tshering\WBH_Walaytar\201505 - second deployment\Site2_Waklaytar\24Hours WBH_28032016
             // This file contains lots of heron calls.     WBH12HOURS-N_20160403_000000.wav
-            string recordingPath = @"G:\SensorNetworks\WavFiles\Bhutan\SecondDeployment\WBH12HOURS-N_20160426_000010.wav";
-            string outputPath = @"C:\SensorNetworks\Output\TsheringDema";
-            string configPath = @"C:\Work\GitHub\audio-analysis\AudioAnalysis\AnalysisConfigFiles\RecognizerConfigFiles\Towsey.ArdeaInsignis.yml";
+            //string recordingPath = @"G:\SensorNetworks\WavFiles\Bhutan\SecondDeployment\WBH12HOURS-N_20160426_000010.wav";
+            //string outputPath = @"C:\SensorNetworks\Output\TsheringDema";
+            //string configPath = @"C:\Work\GitHub\audio-analysis\AudioAnalysis\AnalysisConfigFiles\RecognizerConfigFiles\Towsey.ArdeaInsignis.yml";
 
             //MARINE
             //string recordingPath = @"C:\SensorNetworks\WavFiles\MarineRecordings\20130318_171500.wav";
@@ -99,12 +95,8 @@
             //string configPath = @"C:\Work\GitHub\audio-analysis\AudioAnalysis\AnalysisConfigFiles\Towsey.ChannelIntegrity.yml";
             //string outputPath = @"C:\SensorNetworks\Output\ChannelIntegrity";
 
-<<<<<<< HEAD
             //MARINE 
             // Georgia recordings from Cornell 
-=======
-            //MARINE
->>>>>>> 136f23f6
             //string recordingPath = @"C:\SensorNetworks\WavFiles\MarineRecordings\20130318_171500.wav";
             //string configPath = @"C:\Work\GitHub\audio-analysis\AudioAnalysis\AnalysisConfigFiles\Towsey.AcousticMarine.yml";
             //string outputPath = @"C:\SensorNetworks\Output\MarineSonograms\Test1";
@@ -158,17 +150,11 @@
             //string recordingPath = @"G:\SensorNetworks\WavFiles\Frogs\Canetoad\CaneToads_rural1_20.mp3";
             //string recordingPath = @"F:\SensorNetworks\WavFiles\CaneToad\CaneToad Release Call 270213-8.wav";
             //string recordingPath = @"F:\SensorNetworks\WavFiles\CaneToad\UndetectedCalls-2014\KiyomiUndetected210214-1.mp3";
-<<<<<<< HEAD
+
             // Used these to check for Paul.  January 2017.
             //string recordingPath = @"Y:\Groote\2016 March\Emerald River\CardA\Data\EMERALD_20150703_103506.wav";
             //string configPath    = @"C:\Work\GitHub\audio-analysis\AudioAnalysis\AnalysisConfigFiles\RecognizerConfigFiles\Towsey.RhinellaMarina.yml";
             //string outputPath    = @"C:\SensorNetworks\Output\Frogs\Canetoad\Rural1";
-
-=======
-            //string recordingPath = @"Y:\Groote\2016 March\Emerald River\CardA\Data\EMERALD_20150703_103506.wav";
-            //string configPath    = @"C:\Work\GitHub\audio-analysis\AudioAnalysis\AnalysisConfigFiles\RecognizerConfigFiles\Towsey.RhinellaMarina.yml";
-            //string outputPath    = @"C:\SensorNetworks\Output\Frogs\Canetoad\Rural1";
->>>>>>> 136f23f6
 
             // OTHER FROGS
             //string recordingPath = @"C:\SensorNetworks\WavFiles\Frogs\LimnodynastesSpecies\3mile_creek_dam_-_Herveys_Range_1076_248366_20130305_001700_30.wav";
