--- conflicted
+++ resolved
@@ -37,7 +37,7 @@
 
             //FOR  MULTI-ANALYSER and CROWS
             //audio2csv  "C:\SensorNetworks\WavFiles\KoalaMale\SmallTestSet\DaguilarGoldCreek1_DM420157_0000m_00s__0059m_47s_49h.mp3" "C:\SensorNetworks\Software\AudioAnalysis\AnalysisConfigFiles\Towsey.MultiAnalyser.cfg" "C:\SensorNetworks\Output\Test1"
-<<<<<<< HEAD
+
 
             //MARINE 
             //string recordingPath = @"C:\SensorNetworks\WavFiles\MarineRecordings\20130318_171500.wav";
@@ -48,11 +48,10 @@
 
             //RAIN
             // audio2csv "C:\SensorNetworks\WavFiles\Rain\DM420036_min599.wav"  "C:\SensorNetworks\Software\AudioAnalysis\AnalysisConfigFiles\Towsey.Acoustic.cfg" "C:\SensorNetworks\Output\Rain"
-=======
+
             //string configPath = @"C:\SensorNetworks\Software\AudioAnalysis\AnalysisConfigFiles\Towsey.MultiAnalyser.cfg";
             //string configPath = @"C:\SensorNetworks\Software\AudioAnalysis\AnalysisConfigFiles\Towsey.Human.cfg";
             //string configPath = @"C:\SensorNetworks\Software\AudioAnalysis\AnalysisConfigFiles\Towsey.Crow.cfg";
->>>>>>> 36fe384e
 
             // CHECKING 16Hz PROBLEMS
             // audio2csv  "C:\SensorNetworks\WavFiles\Frogs\Curramore\CurramoreSelection-mono16kHz.mp3"  "C:\SensorNetworks\Software\AudioAnalysis\AnalysisConfigFiles\Towsey.Acoustic.cfg"  "C:\SensorNetworks\Output\Frogs\ShiloDebugOct2012\AudioToCSV"
@@ -64,17 +63,17 @@
             //Output = @"C:\SensorNetworks\Output\FalseColourSpectrograms".ToDirectoryInfo()
 
             // ARTIFICIAL TEST RECORDING
-<<<<<<< HEAD
+
             //string recordingPath = @"C:\SensorNetworks\WavFiles\TestRecordings\TEST_4min_artificial.wav";
             //string outputPath    = @"C:\SensorNetworks\Output\Test\Test2";
             //string outputPath    = @"C:\SensorNetworks\Output\FalseColourSpectrograms";
             //string recordingPath = @"C:\SensorNetworks\WavFiles\TestRecordings\TEST_1min_artificial.wav";
             //string outputPath = @"C:\SensorNetworks\Output\Test\Test";
-=======
+
             //string recordingPath = @"C:\SensorNetworks\WavFiles\TestRecordings\TEST_7min_artificial.wav";
-            string recordingPath = @"C:\SensorNetworks\WavFiles\TestRecordings\TEST_Farmstay_ECLIPSE3_20121114-060001+1000.wav";
-            string configPath    = @"C:\Work\GitHub\audio-analysis\AudioAnalysis\AnalysisConfigFiles\Towsey.Acoustic.yml";
-            string outputPath    = @"C:\SensorNetworks\Output\Test\Test2";
+//            string recordingPath = @"C:\SensorNetworks\WavFiles\TestRecordings\TEST_Farmstay_ECLIPSE3_20121114-060001+1000.wav";
+//            string configPath    = @"C:\Work\GitHub\audio-analysis\AudioAnalysis\AnalysisConfigFiles\Towsey.Acoustic.yml";
+//            string outputPath    = @"C:\SensorNetworks\Output\Test\Test2";
 
             //CHANNEL INTEGRITY 
             //string recordingPath = @"Y:\Yvonne\Cooloola\2015Oct04\GympieNP\20151001-064550+1000.wav";
@@ -91,7 +90,7 @@
             //       Source = @"Z:\SERF\TaggedRecordings\SE\7a667c05-825e-4870-bc4b-9cec98024f5a_101013-0000.mp3".ToFileInfo(),
             //       Config = @"C:\SensorNetworks\Software\AudioAnalysis\AnalysisConfigFiles\Towsey.Acoustic.cfg".ToFileInfo(),
             //       Output = @"C:\SensorNetworks\Output\SERF\AfterRefactoring".ToDirectoryInfo()
->>>>>>> 36fe384e
+
 
             // GROUND PARROT
             //string recordingPath = @"C:\SensorNetworks\WavFiles\TestRecordings\groundParrot_Perigian_TEST.wav";
@@ -99,11 +98,11 @@
             // KOALA RECORDINGS
             //string recordingPath = @"C:\SensorNetworks\WavFiles\KoalaMale\SmallTestSet\HoneymoonBay_StBees_20080905-001000.wav"; //2 min recording
             //string recordingPath = @"C:\SensorNetworks\WavFiles\KoalaMale\SmallTestSet\DaguilarGoldCreek1_DM420157_0000m_00s__0059m_47s_49h.mp3";
-<<<<<<< HEAD
+
             //string outputPath = @"C:\SensorNetworks\Output\KoalaMale\HiRes";
-=======
+
             //string configPath = @"C:\SensorNetworks\Software\AudioAnalysis\AnalysisConfigFiles\Towsey.KoalaMale.cfg";
->>>>>>> 36fe384e
+
 
             // TUI TERRACE RECORDINGS
             //string recordingPath = @"C:\SensorNetworks\WavFiles\TestRecordings\TEST_Farmstay_ECLIPSE3_20121114-060001+1000.wav";
@@ -146,11 +145,11 @@
 
             string outputPath    = @"G:\SensorNetworks\Output\Frogs\TestOfHiResIndices-2016July\Test";
             //string outputPath    = @"C:\SensorNetworks\Output\Frogs\CanetoadAcousticIndices";
-<<<<<<< HEAD
+
             //string outputPath    = @"C:\SensorNetworks\Output\Frogs\SamfordTest";
-=======
+
             //Output = @"C:\SensorNetworks\Output\Frogs\Canetoad".ToDirectoryInfo()
->>>>>>> 36fe384e
+
 
             // ECLIPSE FARMSTAY
             //string recordingPath = @"Y:\Eclipise 2012\Eclipse\Site 4 - Farmstay\ECLIPSE3_20121115_040001.wav";
@@ -174,7 +173,6 @@
             //string recordingPath = @"F:\SensorNetworks\WavFiles\EasternBristlebird\CURRUMBIN_20150529-142503+1000.wav";
             //string outputPath    = @"C:\SensorNetworks\Output\BristleBird";
 
-<<<<<<< HEAD
 
 
 
@@ -203,18 +201,8 @@
                                 {
                                     Source = recordingPath.ToFileInfo(),
                                     Config = configPath.ToFileInfo(),
-                                    Output = outputPath.ToDirectoryInfo()
-=======
-            //RAIN
-            // audio2csv "C:\SensorNetworks\WavFiles\Rain\DM420036_min599.wav"  "C:\SensorNetworks\Software\AudioAnalysis\AnalysisConfigFiles\Towsey.Acoustic.cfg" "C:\SensorNetworks\Output\Rain"
-
-            var arguments = new Arguments
-            {
-                Source = recordingPath.ToFileInfo(),
-                Config = configPath.ToFileInfo(),
-                Output = outputPath.ToDirectoryInfo(),
-                MixDownToMono = true
->>>>>>> 36fe384e
+                                    Output = outputPath.ToDirectoryInfo(),
+                                    MixDownToMono = true
             };
 
             // #########  NOTE: All other parameters are set in the <Towsey.AcousticHiResPlusRecognisers.yml> file
