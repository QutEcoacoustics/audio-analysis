﻿// --------------------------------------------------------------------------------------------------------------------
// <copyright file="AnalyseLongRecording.cs" company="QutBioacoustics">
//   All code in this file and all associated files are the copyright of the QUT Bioacoustics Research Group (formally MQUTeR).
// </copyright>
// <summary>
//   Defines the AnalyseLongRecording type.
// </summary>
// --------------------------------------------------------------------------------------------------------------------

namespace AnalysisPrograms.AnalyseLongRecordings
{
    using System;
    using System.Collections.Generic;
    using System.Data;
    using System.Diagnostics;
    using System.Drawing;
    using System.IO;
    using System.Linq;
    using System.Reflection;

    using Acoustics.Shared;
    using Acoustics.Tools.Audio;

    using AnalysisBase;
    using AnalysisBase.ResultBases;

    using AnalysisRunner;

    using AudioAnalysisTools;
    using AudioAnalysisTools.Indices;

    using log4net;
    using log4net.Repository.Hierarchy;


    public partial class AnalyseLongRecording
    {
        private const string ImagefileExt = ".png";

        private const string FinishedMessage = @"

###################################################
Finished processing audio file: {0}.
Output  to  directory: {1}


##### FINISHED FILE ###################################################
";

        private static readonly ILog Log = LogManager.GetLogger(MethodBase.GetCurrentMethod().DeclaringType);

        public static void Execute(Arguments arguments)
        {
            if (arguments == null)
            {
                arguments = Dev();
            }

            LoggedConsole.WriteLine("# PROCESS LONG RECORDING");
            LoggedConsole.WriteLine("# DATE AND TIME: " + DateTime.Now);

            // 1. set up the necessary files
            var sourceAudio = arguments.Source;
            var configFile = arguments.Config;
            var outputDirectory = arguments.Output;
            var tempFilesDirectory = arguments.TempDir;

            // if a temp dir is not given, use output dir as temp dir
            if (tempFilesDirectory == null)
            {
                Log.Warn("No temporary directory provided, using output directory");
                tempFilesDirectory = arguments.Output;
            }

            LoggedConsole.WriteLine("# Recording file:      " + sourceAudio.Name);
            LoggedConsole.WriteLine("# Configuration file:  " + configFile);
            LoggedConsole.WriteLine("# Output folder:       " + outputDirectory);
            LoggedConsole.WriteLine("# Temp File Directory: " + tempFilesDirectory);

            // 2. get the analysis config
            dynamic configuration = Yaml.Deserialise(configFile);

            bool saveIntermediateWavFiles = (bool?)configuration[AnalysisKeys.SaveIntermediateWavFiles] ?? false;
            bool saveIntermediateCsvFiles = (bool?)configuration[AnalysisKeys.SaveIntermediateCsvFiles] ?? false;
            bool saveSonograms = (bool?)configuration[AnalysisKeys.SaveSonograms] ?? false;
            
            // There's no reason for this to be here
            ////bool displayCsvImage = (bool?)configuration[AnalysisKeys.DisplayCsvImage] ?? false;
            bool doParallelProcessing = (bool?)configuration[AnalysisKeys.ParallelProcessing] ?? false;
            string analysisIdentifier = configuration[AnalysisKeys.AnalysisName];
            FileInfo indicesPropertiesConfig = FindIndicesConfig.Find(configuration, arguments.Config);

            if (indicesPropertiesConfig == null || !indicesPropertiesConfig.Exists)
            {
                Log.Warn("IndexProperties config can not be found! This will result in an excpetion if it is needed later on.");
            }

            double scoreThreshold = 0.2; // min score for an acceptable event
            scoreThreshold = (double?)configuration[AnalysisKeys.EventThreshold] ?? scoreThreshold;
            Log.Warn("Minimum event threshold has been set to " + scoreThreshold);

            // 3. initilise AnalysisCoordinator class that will do the analysis
            var analysisCoordinator = new AnalysisCoordinator(new LocalSourcePreparer(), saveIntermediateWavFiles, saveSonograms, saveIntermediateCsvFiles)
            {
                // create and delete directories
                DeleteFinished = !saveIntermediateWavFiles,  
                IsParallel = doParallelProcessing,
                SubFoldersUnique = false
            };

            // 4. get the segment of audio to be analysed
            var fileSegment = new FileSegment { OriginalFile = sourceAudio };
            var bothOffsetsProvided = arguments.StartOffset.HasValue && arguments.EndOffset.HasValue;
            if (bothOffsetsProvided)
            {
                fileSegment.SegmentStartOffset = TimeSpan.FromSeconds(arguments.StartOffset.Value);
                fileSegment.SegmentEndOffset = TimeSpan.FromSeconds(arguments.EndOffset.Value);
            }
            else
            {
                Log.Warn("Both offsets were not provided, thus all ignored");
            }

            // 5. initialise the analyser
            var analyser = FindAndCheckAnalyser(analysisIdentifier);

            // 6. initialise the analysis settings object
            var analysisSettings = analyser.DefaultSettings;
            analysisSettings.ConfigFile = configFile;
            analysisSettings.Configuration = configuration;
            analysisSettings.SourceFile = sourceAudio;
            analysisSettings.AnalysisBaseOutputDirectory = outputDirectory;
            analysisSettings.AnalysisBaseTempDirectory = tempFilesDirectory;

            // #SEGMENT_DURATION=minutes, SEGMENT_OVERLAP=seconds   FOR EXAMPLE: SEGMENT_DURATION=5  and SEGMENT_OVERLAP=10
            // set the segment offset i.e. time between consecutive segment starts - the key used for this in config file = "SEGMENT_DURATION"
            try
            {
                int rawDuration = configuration[AnalysisKeys.SegmentDuration];
                analysisSettings.SegmentMaxDuration = TimeSpan.FromMinutes(rawDuration);
            }
            catch (Exception ex)
            {
<<<<<<< HEAD
                Log.Warn("Can't read SegmentMaxDuration from config file (exceptions squashed, default value used)", ex);
                analysisSettings.SegmentMaxDuration = TimeSpan.FromMinutes(1.0);
=======
                analysisSettings.SegmentMaxDuration = TimeSpan.FromMinutes(1.0);
                Log.Warn("Can't read SegmentMaxDuration from config file (exceptions squashed, default value of " + analysisSettings.SegmentMaxDuration + " used)", ex);
                
>>>>>>> 4c68781b
            }

            // set overlap
            try
            {
                int rawOverlap = configuration[AnalysisKeys.SegmentOverlap];
                analysisSettings.SegmentOverlapDuration = TimeSpan.FromSeconds(rawOverlap);
            }
            catch (Exception ex)
            {
                Log.Warn("Can't read SegmentOverlapDuration from config file (exceptions squashed, default value used)", ex);
                analysisSettings.SegmentOverlapDuration = TimeSpan.Zero;
            }

            // set target sample rate
            try
            {
                int rawSampleRate = configuration[AnalysisKeys.ResampleRate];
                analysisSettings.SegmentTargetSampleRate = rawSampleRate;
            }
            catch (Exception ex)
            {
                Log.Warn("Can't read SegmentTargetSampleRate from config file (exceptions squashed, default value used)", ex);
            }

            // 7. ####################################### DO THE ANALYSIS ###################################
            LoggedConsole.WriteLine("STARTING ANALYSIS ...");
            var analyserResults = analysisCoordinator.Run(fileSegment, analyser, analysisSettings);

            // ##############################################################################################
            // 8. PROCESS THE RESULTS
            LoggedConsole.WriteLine(string.Empty);
            if (analyserResults == null)
            {
                LoggedConsole.WriteErrorLine("###################################################\n");
                LoggedConsole.WriteErrorLine("The Analysis Run Coordinator has returned a null result.");
                LoggedConsole.WriteErrorLine("###################################################\n");
                throw new AnalysisOptionDevilException();
            }

            // Merge and correct main result types
            EventBase[] mergedEventResults = ResultsTools.MergeResults(analyserResults, ar => ar.Events, ResultsTools.CorrectEvent);
            SummaryIndexBase[] mergedIndicesResults = ResultsTools.MergeResults(analyserResults, ar => ar.SummaryIndices, ResultsTools.CorrectSummaryIndex);
            SpectralIndexBase[] mergedSpectralIndexResults = ResultsTools.MergeResults(analyserResults, ar => ar.SpectralIndices, ResultsTools.CorrectSpectrumIndex);

            // not an exceptional state, do not throw exception
            if (mergedEventResults != null && mergedEventResults.Length == 0)
            {
                LoggedConsole.WriteWarnLine("The analysis produced no EVENTS (mergedResults had zero count)");
            }
            if (mergedIndicesResults != null && mergedIndicesResults.Length == 0)
            {
                LoggedConsole.WriteWarnLine("The analysis produced no Summary INDICES (mergedResults had zero count)");
            }
            if (mergedSpectralIndexResults != null && mergedSpectralIndexResults.Length == 0)
            {
                LoggedConsole.WriteWarnLine("The analysis produced no Spectral INDICES (merged results had zero count)");
            }


            // 9. CREATE SUMMARY INDICES IF NECESSARY (FROM EVENTS)
#if DEBUG
            // get the duration of the original source audio file - need this to convert Events datatable to Indices Datatable
            var audioUtility = new MasterAudioUtility(tempFilesDirectory);
            var mimeType = MediaTypes.GetMediaType(sourceAudio.Extension);
            var sourceInfo = audioUtility.Info(sourceAudio);

            // updated by reference all the way down in LocalSourcePreparer
            Debug.Assert(fileSegment.OriginalFileDuration == sourceInfo.Duration);
#endif
            var duration = fileSegment.OriginalFileDuration;

            ResultsTools.ConvertEventsToIndices(analyser, mergedEventResults, ref mergedIndicesResults, duration, scoreThreshold);
            int eventsCount = mergedEventResults == null ? 0 : mergedEventResults.Length;
            int numberOfRowsOfIndices = mergedIndicesResults == null ? 0 : mergedIndicesResults.Length;


            // 10. Allow analysers to post-process

            // TODO: remove results directory if possible
            var instanceOutputDirectory = analyserResults.First().SettingsUsed.AnalysisInstanceOutputDirectory;

            // this allows the summariser to write results to the same output directory as each analysis segment
            analysisSettings.AnalysisInstanceOutputDirectory = instanceOutputDirectory;
            Debug.Assert(analysisSettings.AnalysisInstanceOutputDirectory == instanceOutputDirectory, "The instance result directory should be the same as the base analysis directory");
            Debug.Assert(analysisSettings.SourceFile == fileSegment.OriginalFile);

            // Important - this is where IAnalyser2's post processer gets called. I.e. Long duration spectrograms are drawn IFF anlaysis type is Towsey.Acoustic
            analyser.SummariseResults(analysisSettings, fileSegment, mergedEventResults, mergedIndicesResults, mergedSpectralIndexResults, analyserResults);


            // 11. SAVE THE RESULTS
            string fileNameBase = Path.GetFileNameWithoutExtension(sourceAudio.Name) + "_" + analyser.Identifier;

            var eventsFile = ResultsTools.SaveEvents(analyser, fileNameBase, instanceOutputDirectory, mergedEventResults);
            var indicesFile = ResultsTools.SaveSummaryIndices(analyser, fileNameBase, instanceOutputDirectory, mergedIndicesResults);
            var spectraFile = ResultsTools.SaveSpectralIndices(analyser, fileNameBase, instanceOutputDirectory, mergedSpectralIndexResults);

            // 12. Convert summary indices to tracks (black and white rows) image
            if (mergedIndicesResults == null)
            {
                Log.Info("No summary indices produced");
            }
            else
            {
                if (indicesPropertiesConfig == null || !indicesPropertiesConfig.Exists)
                {
                    throw new InvalidOperationException("Cannot process indices without an index configuration file, the file could not be found!");
                }

                string fileName = Path.GetFileNameWithoutExtension(indicesFile.Name);
                string imageTitle = string.Format("SOURCE:{0},   (c) QUT;  ", fileName);
                Bitmap tracksImage =
                    DrawSummaryIndices.DrawImageOfSummaryIndices(
                        IndexProperties.GetIndexProperties(indicesPropertiesConfig),
                        indicesFile,
                        imageTitle);
                var imagePath = Path.Combine(instanceOutputDirectory.FullName, fileName + ImagefileExt);
                tracksImage.Save(imagePath);
            }

            // 13. wrap up, write stats
            LoggedConsole.WriteLine(
                "INDICES CSV file(s) = " + (indicesFile == null ? "<<No indices result, no file!>>" : indicesFile.Name));
            LoggedConsole.WriteLine("\tNumber of rows (i.e. minutes) in CSV file of indices = " +
                                    numberOfRowsOfIndices);
            LoggedConsole.WriteLine(string.Empty);

            if (eventsFile == null)
            {
                LoggedConsole.WriteLine("An Events CSV file was NOT returned.");
            }
            else
            {
                LoggedConsole.WriteLine("EVENTS CSV file(s) = " + eventsFile.Name);
                LoggedConsole.WriteLine("\tNumber of events = " + eventsCount);
            }


            LoggedConsole.WriteLine(FinishedMessage, sourceAudio.Name, instanceOutputDirectory.FullName);
        }

        private static IAnalyser2 FindAndCheckAnalyser(string analysisIdentifier)
        {
            var analysers = AnalysisCoordinator.GetAnalysers(typeof(MainEntry).Assembly).ToList();
            IAnalyser2 analyser = analysers.FirstOrDefault(a => a.Identifier == analysisIdentifier);
            if (analyser == null)
            {
                LoggedConsole.WriteLine("###################################################\n");
                LoggedConsole.WriteLine("Analysis failed. UNKNOWN Analyser: <{0}>", analysisIdentifier);
                LoggedConsole.WriteLine("Available analysers are:");
                foreach (IAnalyser2 anal in analysers)
                {
                    LoggedConsole.WriteLine("\t  " + anal.Identifier);
                }
                LoggedConsole.WriteLine("###################################################\n");

                throw new Exception("Cannot find a valid IAnalyser2");
            }

            return analyser;
        }
    }
}<|MERGE_RESOLUTION|>--- conflicted
+++ resolved
@@ -141,14 +141,8 @@
             }
             catch (Exception ex)
             {
-<<<<<<< HEAD
-                Log.Warn("Can't read SegmentMaxDuration from config file (exceptions squashed, default value used)", ex);
                 analysisSettings.SegmentMaxDuration = TimeSpan.FromMinutes(1.0);
-=======
-                analysisSettings.SegmentMaxDuration = TimeSpan.FromMinutes(1.0);
-                Log.Warn("Can't read SegmentMaxDuration from config file (exceptions squashed, default value of " + analysisSettings.SegmentMaxDuration + " used)", ex);
-                
->>>>>>> 4c68781b
+                Log.Warn("Can't read SegmentMaxDuration from config file (exceptions squashed, default value of " + analysisSettings.SegmentMaxDuration + " used)");
             }
 
             // set overlap
@@ -159,7 +153,7 @@
             }
             catch (Exception ex)
             {
-                Log.Warn("Can't read SegmentOverlapDuration from config file (exceptions squashed, default value used)", ex);
+                Log.Warn("Can't read SegmentOverlapDuration from config file (exceptions squashed, default value used)");
                 analysisSettings.SegmentOverlapDuration = TimeSpan.Zero;
             }
 
@@ -171,7 +165,7 @@
             }
             catch (Exception ex)
             {
-                Log.Warn("Can't read SegmentTargetSampleRate from config file (exceptions squashed, default value used)", ex);
+                Log.Warn("Can't read SegmentTargetSampleRate from config file (exceptions squashed, default value used)");
             }
 
             // 7. ####################################### DO THE ANALYSIS ###################################
