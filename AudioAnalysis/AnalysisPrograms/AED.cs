--- conflicted
+++ resolved
@@ -176,7 +176,7 @@
                 aedConfiguration.IntensityThreshold,
                 aedConfiguration.SmallAreaThreshold,
                 aedConfiguration.BandpassMinimum ?? 0.0,
-                aedConfiguration.BandpassMaximum ?? config.fftConfig.NyquistFreq,
+                aedConfiguration.BandpassMaximum ?? config.NyquistFreq,
                 aedConfiguration.NoiseReductionType == NoiseReductionType.NONE,
                 sonogram.Data);
             Log.Info("AED finished");
@@ -339,26 +339,7 @@
             SpectralIndexBase[] spectralIndices, 
             AnalysisResult2[] results)
         {
-<<<<<<< HEAD
             // noop
-=======
-            TowseyLibrary.Log.WriteLine("AED start");
-            IEnumerable<Oblong> oblongs = AcousticEventDetection.detectEvents(
-                intensityThreshold, smallAreaThreshold, bandPassMinimum, bandPassMaximum, sonogram.Data);
-            TowseyLibrary.Log.WriteLine("AED finished");
-
-            SonogramConfig config = sonogram.Configuration;
-            double freqBinWidth = config.NyquistFreq / (double)config.FreqBinCount;
-
-            List<AcousticEvent> events =
-                oblongs.Select(o => {
-                    var ae = new AcousticEvent(o, config.GetFrameOffset(), freqBinWidth);
-                    ae.BorderColour = AedEventColor;
-                    return ae;
-                }).ToList();
-            TowseyLibrary.Log.WriteIfVerbose("AED # events: " + events.Count);
-            return events;
->>>>>>> 4c68781b
         }
 
         public override void WriteEventsFile(FileInfo destination, IEnumerable<EventBase> results)
