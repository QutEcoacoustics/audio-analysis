--- conflicted
+++ resolved
@@ -131,13 +131,11 @@
 
             // false-colour spectrograms
             //string ipFileName = "TEST_Farmstay_ECLIPSE3_20121114-060001+1000"; //exclude the analysis type from file name i.e. "Towsey.Acoustic.Indices"
-<<<<<<< HEAD
+
             //string ipdir = @"C:\SensorNetworks\Output\Test\Test2\Towsey.Acoustic";
             //string opdir = @"C:\SensorNetworks\Output\Test\Test2";
-=======
             string ipdir = @"C:\SensorNetworks\Output\QueenMaryUL\concatenated\frogmary-concatenated\20160117";
             string opdir = @"C:\SensorNetworks\Output\QueenMaryUL\concatenated";
->>>>>>> 69bb6d8c
 
             // false-colour spectrograms
             //string ipFileName = "Farmstay_ECLIPSE3_20121114_060001TEST"; //exclude the analysis type from file name i.e. "Towsey.Acoustic.Indices"
