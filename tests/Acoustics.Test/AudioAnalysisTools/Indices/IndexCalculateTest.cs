// <copyright file="IndexCalculateTest.cs" company="QutEcoacoustics">
// All code in this file and all associated files are the copyright and property of the QUT Ecoacoustics Research Group (formerly MQUTeR, and formerly QUT Bioacoustics Research Group).
// </copyright>

namespace Acoustics.Test.AudioAnalysisTools.Indices
{
    using System;
    using System.IO;
    using Acoustics.Shared;
    using Acoustics.Shared.ConfigFile;

    using global::AudioAnalysisTools.DSP;
    using global::AudioAnalysisTools.Indices;
    using global::AudioAnalysisTools.WavTools;
    using global::TowseyLibrary;
    using Microsoft.VisualStudio.TestTools.UnitTesting;
    using TestHelpers;

    /// <summary>
    /// Notes on TESTS: (from Anthony in email @ 05/04/2017)
    /// (1) small tests are better
    /// (2) simpler tests are better
    /// (3) use an appropriate serialisation format
    /// (4) for binary large objects(BLOBs) make sure git-lfs is tracking them
    /// See this commit for dealing with BLOBs: https://github.com/QutBioacoustics/audio-analysis/commit/55142089c8eb65d46e2f96f1d2f9a30d89b62710
    /// </summary>
    [TestClass]
    public class IndexCalculateTest
    {
        private const double AllowedDelta = 0.000001;
        private DirectoryInfo outputDirectory;

        [TestInitialize]
        public void Setup()
        {
            this.outputDirectory = PathHelper.GetTempDir();
        }

        [TestCleanup]
        public void Cleanup()
        {
            PathHelper.DeleteTempDir(this.outputDirectory);
        }

        /// <summary>
        /// Test the various summary indices
        /// </summary>
        [TestMethod]
        public void TestOfSummaryIndices()
        {
            var sourceRecording = PathHelper.ResolveAsset(@"Recordings\BAC2_20071008-085040.wav");
            var configFile = PathHelper.ResolveConfigFile(@"Towsey.Acoustic.yml");

            //var indexPropertiesConfig = PathHelper.ResolveConfigFile(@"IndexPropertiesConfig.yml");

            // var outputDir = this.outputDirectory;
            // Create temp directory to store output
            if (!this.outputDirectory.Exists)
            {
                this.outputDirectory.Create();
            }

            var indexCalculateConfig = ConfigFile.Deserialize<IndexCalculateConfig>(configFile);

            // CHANGE CONFIG PARAMETERS HERE IF REQUIRED
            //indexCalculateConfig.IndexCalculationDuration = TimeSpan.FromSeconds(20);
            //indexCalculateConfig.SetTypeOfFreqScale("Octave");

            var results = IndexCalculate.Analysis(
                new AudioRecording(sourceRecording),
                TimeSpan.Zero,
                indexCalculateConfig.IndexProperties,
                22050,
                TimeSpan.Zero,
                indexCalculateConfig,
                returnSonogramInfo: true);

            var summaryIndices = results.SummaryIndexValues;

            Assert.AreEqual(0.6793287, summaryIndices.AcousticComplexity, AllowedDelta);
            Assert.AreEqual(0.484520, summaryIndices.Activity, AllowedDelta);
            Assert.AreEqual(0.000000, summaryIndices.AvgEntropySpectrum, AllowedDelta);
            Assert.AreEqual(-30.946519, summaryIndices.AvgSignalAmplitude, AllowedDelta);
            Assert.AreEqual(11.533420, summaryIndices.AvgSnrOfActiveFrames, AllowedDelta);
            Assert.AreEqual(-39.740775, summaryIndices.BackgroundNoise, AllowedDelta);
            Assert.AreEqual(21, summaryIndices.ClusterCount);
            Assert.AreEqual(0.153191, summaryIndices.EntropyOfAverageSpectrum, AllowedDelta);
            Assert.AreEqual(0.301929, summaryIndices.EntropyOfCoVSpectrum, AllowedDelta);
            Assert.AreEqual(0.260999, summaryIndices.EntropyOfPeaksSpectrum, AllowedDelta);
            Assert.AreEqual(0.522080, summaryIndices.EntropyOfVarianceSpectrum, AllowedDelta);
            Assert.AreEqual(0.0, summaryIndices.EntropyPeaks, AllowedDelta);
            Assert.AreEqual(2.0, summaryIndices.EventsPerSecond, AllowedDelta);
            Assert.AreEqual(0.140306, summaryIndices.HighFreqCover, AllowedDelta);
            Assert.AreEqual(0.137873, summaryIndices.MidFreqCover, AllowedDelta);
            Assert.AreEqual(0.055341, summaryIndices.LowFreqCover, AllowedDelta);
            Assert.AreEqual(0.957433, summaryIndices.Ndsi, AllowedDelta);
            Assert.AreEqual(27.877206, summaryIndices.Snr, AllowedDelta);
            Assert.AreEqual(6.240310, summaryIndices.SptDensity, AllowedDelta);
            Assert.AreEqual(0, summaryIndices.ResultStartSeconds);
            Assert.AreEqual(0.162216, summaryIndices.TemporalEntropy, AllowedDelta);
            Assert.AreEqual(401, summaryIndices.ThreeGramCount, AllowedDelta);
        }

        /// <summary>
        /// Test the various spectral indices
        /// </summary>
        [TestMethod]
        public void TestOfSpectralIndices()
        {
            //var indexPropertiesConfig = PathHelper.ResolveConfigFile(@"IndexPropertiesConfig.yml");
            var sourceRecording = PathHelper.ResolveAsset(@"Recordings\BAC2_20071008-085040.wav");
            var configFile = PathHelper.ResolveConfigFile(@"Towsey.Acoustic.yml");

            // var outputDir = this.outputDirectory;
            var resourcesDir = PathHelper.ResolveAssetPath("Indices");

            if (!this.outputDirectory.Exists)
            {
                this.outputDirectory.Create();
            }

            var indexCalculateConfig = ConfigFile.Deserialize<IndexCalculateConfig>(configFile);

            // CHANGE CONFIG PARAMETERS HERE IF REQUIRED
            //indexCalculateConfig.IndexCalculationDuration = TimeSpan.FromSeconds(20);
            //indexCalculateConfig.SetTypeOfFreqScale("Octave");

            var results = IndexCalculate.Analysis(
                new AudioRecording(sourceRecording),
                TimeSpan.Zero,
                indexCalculateConfig.IndexProperties,
                22050,
                TimeSpan.Zero,
                indexCalculateConfig,
                returnSonogramInfo: true);

            var spectralIndices = results.SpectralIndexValues;

            // TEST the SPECTRAL INDICES
            // After serialising the expected vector and writing to the resources directory, comment the Binary.Serialise line.

            // ACI
            var expectedSpectrumFile = new FileInfo(resourcesDir + "\\ACI.bin");

            // Binary.Serialize(expectedSpectrumFile, spectralIndices.ACI);
            var expectedVector = Binary.Deserialize<double[]>(expectedSpectrumFile);
            CollectionAssert.That.AreEqual(expectedVector, spectralIndices.ACI, AllowedDelta);

            // BGN
            expectedSpectrumFile = new FileInfo(resourcesDir + "\\BGN.bin");

            // Binary.Serialize(expectedSpectrumFile, spectralIndices.BGN);
            expectedVector = Binary.Deserialize<double[]>(expectedSpectrumFile);
            CollectionAssert.That.AreEqual(expectedVector, spectralIndices.BGN, AllowedDelta);

            // CVR
            expectedSpectrumFile = new FileInfo(resourcesDir + "\\CVR.bin");

            // Binary.Serialize(expectedSpectrumFile, spectralIndices.CVR);
            expectedVector = Binary.Deserialize<double[]>(expectedSpectrumFile);
            CollectionAssert.That.AreEqual(expectedVector, spectralIndices.CVR, AllowedDelta);

            // ENT
            expectedSpectrumFile = new FileInfo(resourcesDir + "\\ENT.bin");

            // Binary.Serialize(expectedSpectrumFile, spectralIndices.ENT);
            expectedVector = Binary.Deserialize<double[]>(expectedSpectrumFile);
            CollectionAssert.That.AreEqual(expectedVector, spectralIndices.ENT, AllowedDelta);

            // EVN
            expectedSpectrumFile = new FileInfo(resourcesDir + "\\EVN.bin");

            // Binary.Serialize(expectedSpectrumFile, spectralIndices.EVN);
            expectedVector = Binary.Deserialize<double[]>(expectedSpectrumFile);
            CollectionAssert.That.AreEqual(expectedVector, spectralIndices.EVN, AllowedDelta);

<<<<<<< HEAD
            // PMN
            expectedSpectrumFile = new FileInfo(resourcesDir + "\\PMN.bin");
=======
            // OSC
            expectedSpectrumFile = new FileInfo(resourcesDir + "\\OSC.bin");

            //Binary.Serialize(expectedSpectrumFile, spectralIndices.OSC);
            expectedVector = Binary.Deserialize<double[]>(expectedSpectrumFile);
            CollectionAssert.That.AreEqual(expectedVector, spectralIndices.OSC, AllowedDelta);

            // PMN
            expectedSpectrumFile = new FileInfo(resourcesDir + "\\PMN.bin");

            // Binary.Serialize(expectedSpectrumFile, spectralIndices.PMN);
            expectedVector = Binary.Deserialize<double[]>(expectedSpectrumFile);
            CollectionAssert.That.AreEqual(expectedVector, spectralIndices.PMN, AllowedDelta);

            // R3D
            expectedSpectrumFile = new FileInfo(resourcesDir + "\\R3D.bin");
>>>>>>> 36a85835

            // Binary.Serialize(expectedSpectrumFile, spectralIndices.R3D);
            expectedVector = Binary.Deserialize<double[]>(expectedSpectrumFile);
<<<<<<< HEAD
            CollectionAssert.That.AreEqual(expectedVector, spectralIndices.PMN, AllowedDelta);
=======
            CollectionAssert.That.AreEqual(expectedVector, spectralIndices.R3D, AllowedDelta);
>>>>>>> 36a85835

            // RHZ
            expectedSpectrumFile = new FileInfo(resourcesDir + "\\RHZ.bin");

            // Binary.Serialize(expectedSpectrumFile, spectralIndices.RHZ);
            expectedVector = Binary.Deserialize<double[]>(expectedSpectrumFile);
            CollectionAssert.That.AreEqual(expectedVector, spectralIndices.RHZ, AllowedDelta);

            // RNG
            expectedSpectrumFile = new FileInfo(resourcesDir + "\\RNG.bin");

            // Binary.Serialize(expectedSpectrumFile, spectralIndices.RNG);
            expectedVector = Binary.Deserialize<double[]>(expectedSpectrumFile);
            CollectionAssert.That.AreEqual(expectedVector, spectralIndices.RNG, AllowedDelta);

            // RPS
            expectedSpectrumFile = new FileInfo(resourcesDir + "\\RPS.bin");

            // Binary.Serialize(expectedSpectrumFile, spectralIndices.RPS);
            expectedVector = Binary.Deserialize<double[]>(expectedSpectrumFile);
            CollectionAssert.That.AreEqual(expectedVector, spectralIndices.RPS, AllowedDelta);

            // RVT
            expectedSpectrumFile = new FileInfo(resourcesDir + "\\RVT.bin");

            // Binary.Serialize(expectedSpectrumFile, spectralIndices.RVT);
            expectedVector = Binary.Deserialize<double[]>(expectedSpectrumFile);
            CollectionAssert.That.AreEqual(expectedVector, spectralIndices.RVT, AllowedDelta);

            // SPT
            expectedSpectrumFile = new FileInfo(resourcesDir + "\\SPT.bin");

            // Binary.Serialize(expectedSpectrumFile, spectralIndices.SPT);
            expectedVector = Binary.Deserialize<double[]>(expectedSpectrumFile);
            CollectionAssert.That.AreEqual(expectedVector, spectralIndices.SPT, AllowedDelta);

            var outputImagePath = Path.Combine(this.outputDirectory.FullName, "SpectralIndices.png");
            var image = SpectralIndexValues.CreateImageOfSpectralIndices(spectralIndices);
            image.Save(outputImagePath);
        }

        /// <summary>
        /// Test index calculation when the IndexCalculationDuration= 20 seconds & subsegmentOffsetTimeSpan = 40seconds
        /// </summary>
        [TestMethod]
        public void TestOfSpectralIndices_ICD20()
        {
            //var indexPropertiesConfig = PathHelper.ResolveConfigFile(@"IndexPropertiesConfig.yml");
            var sourceRecording = PathHelper.ResolveAsset(@"Recordings\BAC2_20071008-085040.wav");
            var configFile = PathHelper.ResolveConfigFile(@"Towsey.Acoustic.yml");

            // var outputDir = this.outputDirectory;
            // Create temp directory to store output
            if (!this.outputDirectory.Exists)
            {
                this.outputDirectory.Create();
            }

            var recording = new AudioRecording(sourceRecording);

            // CHANGE CONFIG PARAMETERS HERE IF REQUIRED
            var indexCalculateConfig = ConfigFile.Deserialize<IndexCalculateConfig>(configFile);
            indexCalculateConfig.IndexCalculationDurationTimeSpan = TimeSpan.FromSeconds(20);

            var results = IndexCalculate.Analysis(
                recording,
                TimeSpan.FromSeconds(40), // assume that this is the third of three 20 second subsegments
                indexCalculateConfig.IndexProperties,
                22050,
                TimeSpan.Zero,
                indexCalculateConfig,
                returnSonogramInfo: true);

            var spectralIndices = results.SpectralIndexValues;

            // TEST the SPECTRAL INDICES
            var resourcesDir = PathHelper.ResolveAssetPath("Indices");
            var expectedSpectrumFile = new FileInfo(resourcesDir + "\\BGN_ICD20.bin");

            //Binary.Serialize(expectedSpectrumFile, spectralIndices.BGN);
            var expectedVector = Binary.Deserialize<double[]>(expectedSpectrumFile);
            CollectionAssert.That.AreEqual(expectedVector, spectralIndices.BGN, AllowedDelta);

            expectedSpectrumFile = new FileInfo(resourcesDir + "\\CVR_ICD20.bin");

            //Binary.Serialize(expectedSpectrumFile, spectralIndices.CVR);
            expectedVector = Binary.Deserialize<double[]>(expectedSpectrumFile);
            CollectionAssert.That.AreEqual(expectedVector, spectralIndices.CVR, AllowedDelta);

            var outputImagePath1 = Path.Combine(this.outputDirectory.FullName, "SpectralIndices_ICD20.png");
            var image = SpectralIndexValues.CreateImageOfSpectralIndices(spectralIndices);
            image.Save(outputImagePath1);
        }

        /// <summary>
        /// Test index calculation when the Hertz FreqScaleType = Octave.
        /// Only test the BGN spectral index as reasonable to assume that the rest will work if ACI works.
        /// </summary>
        [TestMethod]
        public void TestOfSpectralIndices_Octave()
        {
            // create a two-minute artificial recording containing five harmonics.
            int sampleRate = 64000;
            double duration = 120; // signal duration in seconds
            int[] harmonics = { 500, 1000, 2000, 4000, 8000 };
            var recording = DspFilters.GenerateTestRecording(sampleRate, duration, harmonics, WaveType.Sine);

            // cut out one minute from 30 - 90 seconds and incorporate into AudioRecording
            int startSample = sampleRate * 30; // start two minutes into recording
            int subsegmentSampleCount = sampleRate * 60; // get 60 seconds
            double[] subsamples = DataTools.Subarray(recording.WavReader.Samples, startSample, subsegmentSampleCount);
            var wr = new Acoustics.Tools.Wav.WavReader(subsamples, 1, 16, sampleRate);
            var subsegmentRecording = new AudioRecording(wr);

            //var indexPropertiesConfig = PathHelper.ResolveConfigFile(@"IndexPropertiesConfig.yml");
            var configFile = PathHelper.ResolveConfigFile(@"Towsey.Acoustic.yml");

            // Create temp directory to store output
            if (!this.outputDirectory.Exists)
            {
                this.outputDirectory.Create();
            }

            // CHANGE CONFIG PARAMETERS HERE IF REQUIRED
            var indexCalculateConfig = ConfigFile.Deserialize<IndexCalculateConfig>(configFile);
            indexCalculateConfig.FrequencyScale = FreqScaleType.Octave;

            var freqScale = new FrequencyScale(indexCalculateConfig.FrequencyScale);
            indexCalculateConfig.FrameLength = freqScale.WindowSize;

            var results = IndexCalculate.Analysis(
                subsegmentRecording,
                TimeSpan.Zero,
                indexCalculateConfig.IndexProperties,
                sampleRate,
                TimeSpan.Zero,
                indexCalculateConfig,
                returnSonogramInfo: true);

            var spectralIndices = results.SpectralIndexValues;

            // draw the output image of all spectral indices
            var outputImagePath1 = Path.Combine(this.outputDirectory.FullName, "SpectralIndices_Octave.png");
            var image = SpectralIndexValues.CreateImageOfSpectralIndices(spectralIndices);
            image.Save(outputImagePath1);

            // TEST the BGN SPECTRAL INDEX
            Assert.AreEqual(256, spectralIndices.BGN.Length);

            var resourcesDir = PathHelper.ResolveAssetPath("Indices");
            var expectedSpectrumFile = new FileInfo(resourcesDir + "\\BGN_OctaveScale.bin");

            //Binary.Serialize(expectedSpectrumFile, spectralIndices.BGN);
            var expectedVector = Binary.Deserialize<double[]>(expectedSpectrumFile);
            CollectionAssert.That.AreEqual(expectedVector, spectralIndices.BGN, AllowedDelta);

            expectedSpectrumFile = new FileInfo(resourcesDir + "\\CVR_OctaveScale.bin");

            //Binary.Serialize(expectedSpectrumFile, spectralIndices.CVR);
            expectedVector = Binary.Deserialize<double[]>(expectedSpectrumFile);
            CollectionAssert.That.AreEqual(expectedVector, spectralIndices.CVR, AllowedDelta);
        }
    }
}<|MERGE_RESOLUTION|>--- conflicted
+++ resolved
@@ -174,19 +174,15 @@
             expectedVector = Binary.Deserialize<double[]>(expectedSpectrumFile);
             CollectionAssert.That.AreEqual(expectedVector, spectralIndices.EVN, AllowedDelta);
 
-<<<<<<< HEAD
+            // OSC
+            expectedSpectrumFile = new FileInfo(resourcesDir + "\\OSC.bin");
+
+            //Binary.Serialize(expectedSpectrumFile, spectralIndices.OSC);
+            expectedVector = Binary.Deserialize<double[]>(expectedSpectrumFile);
+            CollectionAssert.That.AreEqual(expectedVector, spectralIndices.OSC, AllowedDelta);
+
             // PMN
             expectedSpectrumFile = new FileInfo(resourcesDir + "\\PMN.bin");
-=======
-            // OSC
-            expectedSpectrumFile = new FileInfo(resourcesDir + "\\OSC.bin");
-
-            //Binary.Serialize(expectedSpectrumFile, spectralIndices.OSC);
-            expectedVector = Binary.Deserialize<double[]>(expectedSpectrumFile);
-            CollectionAssert.That.AreEqual(expectedVector, spectralIndices.OSC, AllowedDelta);
-
-            // PMN
-            expectedSpectrumFile = new FileInfo(resourcesDir + "\\PMN.bin");
 
             // Binary.Serialize(expectedSpectrumFile, spectralIndices.PMN);
             expectedVector = Binary.Deserialize<double[]>(expectedSpectrumFile);
@@ -194,15 +190,10 @@
 
             // R3D
             expectedSpectrumFile = new FileInfo(resourcesDir + "\\R3D.bin");
->>>>>>> 36a85835
 
             // Binary.Serialize(expectedSpectrumFile, spectralIndices.R3D);
             expectedVector = Binary.Deserialize<double[]>(expectedSpectrumFile);
-<<<<<<< HEAD
-            CollectionAssert.That.AreEqual(expectedVector, spectralIndices.PMN, AllowedDelta);
-=======
             CollectionAssert.That.AreEqual(expectedVector, spectralIndices.R3D, AllowedDelta);
->>>>>>> 36a85835
 
             // RHZ
             expectedSpectrumFile = new FileInfo(resourcesDir + "\\RHZ.bin");
