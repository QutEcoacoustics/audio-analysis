// <copyright file="IndexCalculateTest.cs" company="QutEcoacoustics">
// All code in this file and all associated files are the copyright and property of the QUT Ecoacoustics Research Group (formerly MQUTeR, and formerly QUT Bioacoustics Research Group).
// </copyright>

namespace Acoustics.Test.AudioAnalysisTools.Indices
{
    using System;
    using System.IO;
    using Acoustics.Shared;
    using Acoustics.Shared.ConfigFile;
    using Acoustics.Test.TestHelpers;
    using global::AnalysisPrograms;
    using global::AudioAnalysisTools.DSP;
    using global::AudioAnalysisTools.Indices;
    using global::AudioAnalysisTools.WavTools;
    using global::TowseyLibrary;
    using Microsoft.VisualStudio.TestTools.UnitTesting;
    using SixLabors.ImageSharp;
    using Path = System.IO.Path;

    /// <summary>
    /// Notes on TESTS: (from Anthony in email @ 05/04/2017)
    /// (1) small tests are better
    /// (2) simpler tests are better
    /// (3) use an appropriate serialisation format
    /// (4) for binary large objects(BLOBs) make sure git-lfs is tracking them
    /// See this commit for dealing with BLOBs: https://github.com/QutBioacoustics/audio-analysis/commit/55142089c8eb65d46e2f96f1d2f9a30d89b62710.
    /// </summary>
    [TestClass]
    public class IndexCalculateTest
    {
        private const double AllowedDelta = 0.000001;
        private DirectoryInfo outputDirectory;

        [TestInitialize]
        public void Setup()
        {
            this.outputDirectory = PathHelper.GetTempDir();
        }

        [TestCleanup]
        public void Cleanup()
        {
            PathHelper.DeleteTempDir(this.outputDirectory);
        }

        /// <summary>
        /// Test the various summary indices.
        /// </summary>
        [TestMethod]
        public void TestOfSummaryIndices()
        {
            var sourceRecording = PathHelper.ResolveAsset("Recordings", "BAC2_20071008-085040.wav");
            var configFile = PathHelper.ResolveConfigFile("Towsey.Acoustic.yml");

            //var indexPropertiesConfig = PathHelper.ResolveConfigFile("IndexPropertiesConfig.yml");

            // var outputDir = this.outputDirectory;
            // Create temp directory to store output
            if (!this.outputDirectory.Exists)
            {
                this.outputDirectory.Create();
            }

            var indexCalculateConfig = ConfigFile.Deserialize<AcousticIndices.AcousticIndicesConfig>(configFile);

            // CHANGE CONFIG PARAMETERS HERE IF REQUIRED
            //indexCalculateConfig.IndexCalculationDuration = TimeSpan.FromSeconds(20);
            //indexCalculateConfig.SetTypeOfFreqScale("Octave");

            var results = IndexCalculate.Analysis(
                new AudioRecording(sourceRecording),
                TimeSpan.Zero,
                indexCalculateConfig.IndexProperties,
                22050,
                TimeSpan.Zero,
                indexCalculateConfig,
                returnSonogramInfo: true);

            var summaryIndices = results.SummaryIndexValues;

            Assert.AreEqual(0.689085, summaryIndices.AcousticComplexity, AllowedDelta);
            Assert.AreEqual(0.484520, summaryIndices.Activity, AllowedDelta);
            Assert.AreEqual(-30.946519, summaryIndices.AvgSignalAmplitude, AllowedDelta);
            Assert.AreEqual(11.533420, summaryIndices.AvgSnrOfActiveFrames, AllowedDelta);
            Assert.AreEqual(-39.740775, summaryIndices.BackgroundNoise, AllowedDelta);
            Assert.AreEqual(23, summaryIndices.ClusterCount);
            Assert.AreEqual(0.153642, summaryIndices.EntropyOfAverageSpectrum, AllowedDelta);
            Assert.AreEqual(0.299602, summaryIndices.EntropyOfCoVSpectrum, AllowedDelta);
            Assert.AreEqual(0.264981, summaryIndices.EntropyOfPeaksSpectrum, AllowedDelta);
            Assert.AreEqual(0.522530, summaryIndices.EntropyOfVarianceSpectrum, AllowedDelta);
            Assert.AreEqual(2.0, summaryIndices.EventsPerSecond, AllowedDelta);
            Assert.AreEqual(0.462917, summaryIndices.SpectralCentroid, AllowedDelta);
            Assert.AreEqual(0.148697, summaryIndices.HighFreqCover, AllowedDelta);
            Assert.AreEqual(0.139938, summaryIndices.MidFreqCover, AllowedDelta);
            Assert.AreEqual(0.048843, summaryIndices.LowFreqCover, AllowedDelta);
            Assert.AreEqual(0.957532, summaryIndices.Ndsi, AllowedDelta);
            Assert.AreEqual(27.877206, summaryIndices.Snr, AllowedDelta);
            Assert.AreEqual(6.257752, summaryIndices.SptDensity, AllowedDelta);
            Assert.AreEqual(0, summaryIndices.ResultStartSeconds);
            Assert.AreEqual(0.162216, summaryIndices.TemporalEntropy, AllowedDelta);
            Assert.AreEqual(487, summaryIndices.ThreeGramCount, AllowedDelta);
        }

        /// <summary>
        /// Test the various spectral indices.
        /// </summary>
        [TestMethod]
        public void TestOfSpectralIndices()
        {
            var sourceRecording = PathHelper.ResolveAsset("Recordings", "BAC2_20071008-085040.wav");
            var configFile = PathHelper.ResolveConfigFile("Towsey.Acoustic.yml");

            if (!this.outputDirectory.Exists)
            {
                this.outputDirectory.Create();
            }

            var indexCalculateConfig = ConfigFile.Deserialize<AcousticIndices.AcousticIndicesConfig>(configFile);

            // CHANGE CONFIG PARAMETERS HERE IF REQUIRED
            //indexCalculateConfig.IndexCalculationDuration = TimeSpan.FromSeconds(20);
            //indexCalculateConfig.SetTypeOfFreqScale("Octave");

            var results = IndexCalculate.Analysis(
                new AudioRecording(sourceRecording),
                TimeSpan.Zero,
                indexCalculateConfig.IndexProperties,
                22050,
                TimeSpan.Zero,
                indexCalculateConfig,
                returnSonogramInfo: true);

            var spectralIndices = results.SpectralIndexValues;

            // TEST the SPECTRAL INDICES
            // After serializing the expected vector and writing to the resources directory, comment the Binary.Serialise line.

            // 1:ACI
            var expectedSpectrumFile = PathHelper.ResolveAsset("Indices", "ACI.bin");

            // Binary.Serialize(expectedSpectrumFile, spectralIndices.ACI);
            var expectedVector = Binary.Deserialize<double[]>(expectedSpectrumFile);
            CollectionAssert.That.AreEqual(expectedVector, spectralIndices.ACI, AllowedDelta);

            // 2:BGN
            expectedSpectrumFile = PathHelper.ResolveAsset("Indices", "BGN.bin");

            // Binary.Serialize(expectedSpectrumFile, spectralIndices.BGN);
            expectedVector = Binary.Deserialize<double[]>(expectedSpectrumFile);
            CollectionAssert.That.AreEqual(expectedVector, spectralIndices.BGN, AllowedDelta);

            // 3:CVR
            expectedSpectrumFile = PathHelper.ResolveAsset("Indices", "CVR.bin");

            // Binary.Serialize(expectedSpectrumFile, spectralIndices.CVR);
            expectedVector = Binary.Deserialize<double[]>(expectedSpectrumFile);
            CollectionAssert.That.AreEqual(expectedVector, spectralIndices.CVR, AllowedDelta);

            // 4:ENT
            expectedSpectrumFile = PathHelper.ResolveAsset("Indices", "ENT.bin");

            // Binary.Serialize(expectedSpectrumFile, spectralIndices.ENT);
            expectedVector = Binary.Deserialize<double[]>(expectedSpectrumFile);
            CollectionAssert.That.AreEqual(expectedVector, spectralIndices.ENT, AllowedDelta);

            // 5:EVN
            expectedSpectrumFile = PathHelper.ResolveAsset("Indices", "EVN.bin");

            // Binary.Serialize(expectedSpectrumFile, spectralIndices.EVN);
            expectedVector = Binary.Deserialize<double[]>(expectedSpectrumFile);
            CollectionAssert.That.AreEqual(expectedVector, spectralIndices.EVN, AllowedDelta);

            // 6:OSC
            expectedSpectrumFile = PathHelper.ResolveAsset("Indices", "OSC.bin");

            // Binary.Serialize(expectedSpectrumFile, spectralIndices.OSC);
            expectedVector = Binary.Deserialize<double[]>(expectedSpectrumFile);
            CollectionAssert.That.AreEqual(expectedVector, spectralIndices.OSC, AllowedDelta);

            // 7:PMN
            expectedSpectrumFile = PathHelper.ResolveAsset("Indices", "PMN.bin");

            // Binary.Serialize(expectedSpectrumFile, spectralIndices.PMN);
            expectedVector = Binary.Deserialize<double[]>(expectedSpectrumFile);
            CollectionAssert.That.AreEqual(expectedVector, spectralIndices.PMN, AllowedDelta);

            // 8:RHZ
            expectedSpectrumFile = PathHelper.ResolveAsset("Indices", "RHZ.bin");

            // Binary.Serialize(expectedSpectrumFile, spectralIndices.RHZ);
            expectedVector = Binary.Deserialize<double[]>(expectedSpectrumFile);
            CollectionAssert.That.AreEqual(expectedVector, spectralIndices.RHZ, AllowedDelta);

            // 9:RNG
            expectedSpectrumFile = PathHelper.ResolveAsset("Indices", "RNG.bin");

            // Binary.Serialize(expectedSpectrumFile, spectralIndices.RNG);
            expectedVector = Binary.Deserialize<double[]>(expectedSpectrumFile);
            CollectionAssert.That.AreEqual(expectedVector, spectralIndices.RNG, AllowedDelta);

            // 10:RPS
            expectedSpectrumFile = PathHelper.ResolveAsset("Indices", "RPS.bin");

            // Binary.Serialize(expectedSpectrumFile, spectralIndices.RPS);
            expectedVector = Binary.Deserialize<double[]>(expectedSpectrumFile);
            CollectionAssert.That.AreEqual(expectedVector, spectralIndices.RPS, AllowedDelta);

            // 11:RVT
            expectedSpectrumFile = PathHelper.ResolveAsset("Indices", "RVT.bin");

            // Binary.Serialize(expectedSpectrumFile, spectralIndices.RVT);
            expectedVector = Binary.Deserialize<double[]>(expectedSpectrumFile);
            CollectionAssert.That.AreEqual(expectedVector, spectralIndices.RVT, AllowedDelta);

            // 12:SPT
            expectedSpectrumFile = PathHelper.ResolveAsset("Indices", "SPT.bin");

            // Binary.Serialize(expectedSpectrumFile, spectralIndices.SPT);
            expectedVector = Binary.Deserialize<double[]>(expectedSpectrumFile);
            CollectionAssert.That.AreEqual(expectedVector, spectralIndices.SPT, AllowedDelta);

            var outputImagePath = Path.Combine(this.outputDirectory.FullName, "SpectralIndices.png");
            var image = SpectralIndexValues.CreateImageOfSpectralIndices(spectralIndices);
            image.Save(outputImagePath);
        }

        /// <summary>
        /// Test index calculation when the IndexCalculationDuration= 20 seconds &amp; subsegmentOffsetTimeSpan = 40seconds.
        /// </summary>
        [TestMethod]
        public void TestOfSpectralIndices_ICD20()
        {
            //var indexPropertiesConfig = PathHelper.ResolveConfigFile("IndexPropertiesConfig.yml");
            var sourceRecording = PathHelper.ResolveAsset("Recordings", "BAC2_20071008-085040.wav");
            var configFile = PathHelper.ResolveConfigFile("Towsey.Acoustic.yml");

            // var outputDir = this.outputDirectory;
            // Create temp directory to store output
            if (!this.outputDirectory.Exists)
            {
                this.outputDirectory.Create();
            }

            var recording = new AudioRecording(sourceRecording);

            // CHANGE CONFIG PARAMETERS HERE IF REQUIRED
            var indexCalculateConfig = ConfigFile.Deserialize<AcousticIndices.AcousticIndicesConfig>(configFile);
            indexCalculateConfig.IndexCalculationDurationTimeSpan = TimeSpan.FromSeconds(20);

            var results = IndexCalculate.Analysis(
                recording,
                TimeSpan.FromSeconds(40), // assume that this is the third of three 20 second subsegments
                indexCalculateConfig.IndexProperties,
                22050,
                TimeSpan.Zero,
                indexCalculateConfig,
                returnSonogramInfo: true);

            var spectralIndices = results.SpectralIndexValues;

            // TEST the SPECTRAL INDICES
            var resourcesDir = PathHelper.ResolveAssetPath("Indices");
            var expectedSpectrumFile = PathHelper.ResolveAsset("Indices", "BGN_ICD20.bin");

            // Binary.Serialize(expectedSpectrumFile, spectralIndices.BGN);
            var expectedVector = Binary.Deserialize<double[]>(expectedSpectrumFile);
            CollectionAssert.That.AreEqual(expectedVector, spectralIndices.BGN, AllowedDelta);

            expectedSpectrumFile = PathHelper.ResolveAsset("Indices", "CVR_ICD20.bin");

            // Binary.Serialize(expectedSpectrumFile, spectralIndices.CVR);
            expectedVector = Binary.Deserialize<double[]>(expectedSpectrumFile);
            CollectionAssert.That.AreEqual(expectedVector, spectralIndices.CVR, AllowedDelta);

            var outputImagePath1 = this.outputDirectory.CombinePath("SpectralIndices_ICD20.png");
            var image = SpectralIndexValues.CreateImageOfSpectralIndices(spectralIndices);
            image.Save(outputImagePath1);
        }

        /// <summary>
        /// Test index calculation when the Hertz FreqScaleType = OctaveDataReduction.
        /// Only test the BGN and CVR spectral index as reasonable to assume that the rest will work if these work.
        /// </summary>
        [TestMethod]
        public void TestOfSpectralIndices_OctaveDataReduction()
        {
            // create a two-minute artificial recording containing five harmonics.
            int sampleRate = 22050;
            double duration = 120; // signal duration in seconds
            int[] harmonics = { 500, 1000, 2000, 4000, 8000 };
            var recording = DspFilters.GenerateTestRecording(sampleRate, duration, harmonics, WaveType.Sine);

            // cut out one minute from 30 - 90 seconds and incorporate into AudioRecording
            int startSample = sampleRate * 30; // start two minutes into recording
            int subsegmentSampleCount = sampleRate * 60; // get 60 seconds
            double[] subsamples = DataTools.Subarray(recording.WavReader.Samples, startSample, subsegmentSampleCount);
            var wr = new Acoustics.Tools.Wav.WavReader(subsamples, 1, 16, sampleRate);
            var subsegmentRecording = new AudioRecording(wr);

            //var indexPropertiesConfig = PathHelper.ResolveConfigFile("IndexPropertiesConfig.yml");
            var configFile = PathHelper.ResolveConfigFile("Towsey.Acoustic.yml");

            // Create temp directory to store output
            if (!this.outputDirectory.Exists)
            {
                this.outputDirectory.Create();
            }

            // CHANGE CONFIG PARAMETERS HERE IF REQUIRED
            var indexCalculateConfig = ConfigFile.Deserialize<AcousticIndices.AcousticIndicesConfig>(configFile);
            indexCalculateConfig.FrameLength = 512;

            //WARNING: Currently only one octave scale is available.
            indexCalculateConfig.FrequencyScale = FreqScaleType.OctaveDataReduction;

            var results = IndexCalculate.Analysis(
                subsegmentRecording,
                TimeSpan.Zero,
                indexCalculateConfig.IndexProperties,
                sampleRate,
                TimeSpan.Zero,
                indexCalculateConfig,
                returnSonogramInfo: true);

            var spectralIndices = results.SpectralIndexValues;

            // draw the output image of all spectral indices
            var outputImagePath1 = Path.Combine(this.outputDirectory.FullName, "SpectralIndices_Octave.png");
            var image = SpectralIndexValues.CreateImageOfSpectralIndices(spectralIndices);
            image.Save(outputImagePath1);

            // TEST the BGN SPECTRAL INDEX
            Assert.AreEqual(20, spectralIndices.BGN.Length);

            var expectedSpectrumFile1 = PathHelper.ResolveAsset("Indices", "BGN_OctaveScale.bin");
<<<<<<< HEAD
            //Binary.Serialize(expectedSpectrumFile1, spectralIndices.BGN);
=======

            // Binary.Serialize(expectedSpectrumFile1, spectralIndices.BGN);
>>>>>>> 7905d4f5
            var expectedVector = Binary.Deserialize<double[]>(expectedSpectrumFile1);
            CollectionAssert.That.AreEqual(expectedVector, spectralIndices.BGN, AllowedDelta);

            var expectedSpectrumFile2 = PathHelper.ResolveAsset("Indices", "CVR_OctaveScale.bin");
<<<<<<< HEAD
            //Binary.Serialize(expectedSpectrumFile2, spectralIndices.CVR);
=======

            // Binary.Serialize(expectedSpectrumFile2, spectralIndices.CVR);
>>>>>>> 7905d4f5
            expectedVector = Binary.Deserialize<double[]>(expectedSpectrumFile2);
            CollectionAssert.That.AreEqual(expectedVector, spectralIndices.CVR, AllowedDelta);
        }
    }
}<|MERGE_RESOLUTION|>--- conflicted
+++ resolved
@@ -334,22 +334,14 @@
             Assert.AreEqual(20, spectralIndices.BGN.Length);
 
             var expectedSpectrumFile1 = PathHelper.ResolveAsset("Indices", "BGN_OctaveScale.bin");
-<<<<<<< HEAD
-            //Binary.Serialize(expectedSpectrumFile1, spectralIndices.BGN);
-=======
 
             // Binary.Serialize(expectedSpectrumFile1, spectralIndices.BGN);
->>>>>>> 7905d4f5
             var expectedVector = Binary.Deserialize<double[]>(expectedSpectrumFile1);
             CollectionAssert.That.AreEqual(expectedVector, spectralIndices.BGN, AllowedDelta);
 
             var expectedSpectrumFile2 = PathHelper.ResolveAsset("Indices", "CVR_OctaveScale.bin");
-<<<<<<< HEAD
+
             //Binary.Serialize(expectedSpectrumFile2, spectralIndices.CVR);
-=======
-
-            // Binary.Serialize(expectedSpectrumFile2, spectralIndices.CVR);
->>>>>>> 7905d4f5
             expectedVector = Binary.Deserialize<double[]>(expectedSpectrumFile2);
             CollectionAssert.That.AreEqual(expectedVector, spectralIndices.CVR, AllowedDelta);
         }
