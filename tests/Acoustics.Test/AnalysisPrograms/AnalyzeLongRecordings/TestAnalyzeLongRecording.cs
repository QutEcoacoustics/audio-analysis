// <copyright file="TestAnalyzeLongRecording.cs" company="QutEcoacoustics">
// All code in this file and all associated files are the copyright and property of the QUT Ecoacoustics Research Group (formerly MQUTeR, and formerly QUT Bioacoustics Research Group).
// </copyright>

namespace Acoustics.Test.AnalysisPrograms.AnalyzeLongRecordings
{
    using System;
    using System.Diagnostics;
    using System.IO;
    using System.Linq;
    using Acoustics.Shared;
    using Acoustics.Shared.Csv;

    using global::AnalysisPrograms.AnalyseLongRecordings;
    using global::AudioAnalysisTools.DSP;
    using global::AudioAnalysisTools.Indices;
    using global::AudioAnalysisTools.LongDurationSpectrograms;
    using global::TowseyLibrary;
    using Microsoft.VisualStudio.TestTools.UnitTesting;
    using TestHelpers;
    using TowseyLibrary;

    using Zio;

    /// <summary>
    /// Test methods for the various standard Sonograms or Spectrograms
    /// Notes on TESTS: (from Anthony in email @ 05/04/2017)
    /// (1) small tests are better
    /// (2) simpler tests are better
    /// (3) use an appropriate serialization format
    /// (4) for binary large objects(BLOBs) make sure git-lfs is tracking them
    /// See this commit for dealing with BLOBs: https://github.com/QutBioacoustics/audio-analysis/commit/55142089c8eb65d46e2f96f1d2f9a30d89b62710
    /// (5) Wherever possible, don't use test assets
    /// </summary>
    [TestClass]
    public class TestAnalyzeLongRecording
    {
        private DirectoryInfo outputDirectory;

        [TestInitialize]
        public void Setup()
        {
            this.outputDirectory = PathHelper.GetTempDir();
        }

        [TestCleanup]
        public void Cleanup()
        {
            PathHelper.DeleteTempDir(this.outputDirectory);
        }

        /// <summary>
        /// Tests the analysis of an artificial seven minute long recording consisting of five harmonics.
        /// Acoustic indices as calculated from Linear frequency scale spectrogram.
        /// </summary>
        [TestMethod]
        [Timeout(60_000)]
        public void TestAnalyzeSr22050Recording()
        {
            int sampleRate = 22050;
            double duration = 420; // signal duration in seconds = 7 minutes
            int[] harmonics = { 500, 1000, 2000, 4000, 8000 };
            var recording = DspFilters.GenerateTestRecording(sampleRate, duration, harmonics, WaveType.Consine);
            var recordingPath = this.outputDirectory.CombineFile("TemporaryRecording1.wav");
            WavWriter.WriteWavFileViaFfmpeg(recordingPath, recording.WavReader);

            // draw the signal as spectrogram just for debugging purposes
            /*
            var fst = FreqScaleType.Linear;
            var freqScale = new FrequencyScale(fst);
            var sonoConfig = new SonogramConfig
            {
                WindowSize = 512,
                WindowOverlap = 0.0,
                SourceFName = recording.BaseName,
                NoiseReductionType = NoiseReductionType.Standard,
                NoiseReductionParameter = 2.0,
            };
            var sonogram = new SpectrogramStandard(sonoConfig, recording.WavReader);
            var image = sonogram.GetImageFullyAnnotated(sonogram.GetImage(), "SPECTROGRAM", freqScale.GridLineLocations);
            var outputImagePath = this.outputDirectory.CombineFile("Signal1_LinearFreqScale.png");
            image.Save(outputImagePath.FullName, ImageFormat.Png);
            */

            var configPath = PathHelper.ResolveConfigFile("Towsey.Acoustic.yml");

            var arguments = new AnalyseLongRecording.Arguments
            {
                Source = recordingPath,
                Config = configPath.FullName,
                Output = this.outputDirectory,
                MixDownToMono = true,
                Parallel = !Debugger.IsAttached,
            };

            AnalyseLongRecording.Execute(arguments);

            var resultsDirectory = this.outputDirectory.Combine("Towsey.Acoustic");
            var listOfFiles = resultsDirectory.EnumerateFiles().ToArray();

<<<<<<< HEAD
            Assert.AreEqual(32, listOfFiles.Length);
=======
            Assert.AreEqual(38, listOfFiles.Length);
>>>>>>> 36a85835

            var csvCount = listOfFiles.Count(f => f.Name.EndsWith(".csv"));
            Assert.AreEqual(15, csvCount);

            var jsonCount = listOfFiles.Count(f => f.Name.EndsWith(".json"));
            Assert.AreEqual(2, jsonCount);

            var pngCount = listOfFiles.Count(f => f.Name.EndsWith(".png"));
            Assert.AreEqual(20, pngCount);

            var twoMapsImagePath = resultsDirectory.CombineFile("TemporaryRecording1__2Maps.png");
            var twoMapsImage = ImageTools.ReadImage2Bitmap(twoMapsImagePath.FullName);

            // image is 7 * 652
            Assert.AreEqual(7, twoMapsImage.Width);
            Assert.AreEqual(632, twoMapsImage.Height);

            var bgnFile = resultsDirectory.CombineFile("TemporaryRecording1__Towsey.Acoustic.BGN.csv");
            double[,] actualBgn = Csv.ReadMatrixFromCsv<double>(bgnFile, TwoDimensionalArray.None);

            var expectedSpectrumFile = PathHelper.ResolveAsset("LongDuration", "BgnMatrix.LinearScale.csv");

            // uncomment the following line when first produce the array
            // bgnFile.CopyTo(expectedSpectrumFile.FullName);

            // compare actual BGN file with expected file.
            var expectedBgn = Csv.ReadMatrixFromCsv<double>(expectedSpectrumFile, TwoDimensionalArray.None);
            CollectionAssert.That.AreEqual(expectedBgn, actualBgn, 0.000_000_001);

            var array = MatrixTools.GetRow(actualBgn, 0);

            Assert.AreEqual(7, expectedBgn.RowLength());
            Assert.AreEqual(256, array.Length);

            // draw array just to check peaks are in correct places - just for debugging purposes
            var ldsBgnSpectrumFile = this.outputDirectory.CombineFile("Spectrum1.png");
            GraphsAndCharts.DrawGraph(array, "LD BGN SPECTRUM Linear", ldsBgnSpectrumFile);

            var generationData = Json.Deserialize<IndexGenerationData>(IndexGenerationData.FindFile(resultsDirectory.ToDirectoryEntry()));
            Assert.AreEqual("TemporaryRecording1", generationData.RecordingBasename);
        }

        /// <summary>
        /// Tests the analysis of an artificial seven minute long recording consisting of five harmonics.
        /// NOTE: The Acoustic indices are calculated from an Octave frequency scale spectrogram.
        /// </summary>
        [TestMethod]
        public void TestAnalyzeSr64000Recording()
        {
            int sampleRate = 64000;
            double duration = 420; // signal duration in seconds = 7 minutes
            int[] harmonics = { 500, 1000, 2000, 4000, 8000 };
            var recording = DspFilters.GenerateTestRecording(sampleRate, duration, harmonics, WaveType.Consine);
            string recordingName = "TemporaryRecording2";
            var recordingPath = this.outputDirectory.CombineFile(recordingName + ".wav");
            WavWriter.WriteWavFileViaFfmpeg(recordingPath, recording.WavReader);

            var fst = FreqScaleType.Linear125Octaves7Tones28Nyquist32000;
            var freqScale = new FrequencyScale(fst);

            /*
            // draw the signal as spectrogram just for debugging purposes
            // but can only draw a two minute spectrogram when sr=64000 - change duration above.
            duration = 120; // if drawing sonogram, then set signal duration = 2 minutes
            var sonogram = OctaveFreqScale.ConvertRecordingToOctaveScaleSonogram(recording, fst);
            var sonogramImage = sonogram.GetImageFullyAnnotated(sonogram.GetImage(), "SPECTROGRAM", freqScale.GridLineLocations);
            var outputImagePath = this.outputDirectory.CombineFile("SignalSpectrogram_OctaveFreqScale.png");
            sonogramImage.Save(outputImagePath.FullName, ImageFormat.Png);
            */

            // Now need to rewrite the config file with new parameter settings
            var configPath = PathHelper.ResolveConfigFile("Towsey.Acoustic.yml");

            // Convert the Config config to IndexCalculateConfig class and merge in the unnecesary parameters.
            //Config configuration = Yaml.Deserialise(configPath);
            //IndexCalculateConfig config = IndexCalculateConfig.GetConfig(configuration, false);

            // because of difficulties in dealing with Config config files, just edit the text file!!!!!
            var configLines = File.ReadAllLines(configPath.FullName);
            configLines[configLines.IndexOf(x => x.StartsWith("IndexCalculationDuration: "))] = "IndexCalculationDuration: 15.0";

            //configLines[configLines.IndexOf(x => x.StartsWith("BgNoiseBuffer: "))] = "BgNoiseBuffer: 5.0";
            configLines[configLines.IndexOf(x => x.StartsWith("FrequencyScale: Linear"))] = "FrequencyScale: " + fst;

            // the is the only octave scale currently functioning for IndexCalculate class
            configLines[configLines.IndexOf(x => x.StartsWith("FrameLength"))] = $"FrameLength: {freqScale.WindowSize}";
            configLines[configLines.IndexOf(x => x.StartsWith("ResampleRate: "))] = "ResampleRate: 64000";

            // write the edited Config file to temporary output directory
            var newConfigPath = this.outputDirectory.CombineFile("Towsey.Acoustic.yml");
            File.WriteAllLines(newConfigPath.FullName, configLines);

            PathHelper.ResolveConfigFile("IndexPropertiesConfig.yml").CopyTo(this.outputDirectory.CombineFile("IndexPropertiesConfig.yml").FullName);

            var arguments = new AnalyseLongRecording.Arguments
            {
                Source = recordingPath,
                Config = newConfigPath.FullName,
                Output = this.outputDirectory,
                MixDownToMono = true,
                Parallel = !Debugger.IsAttached,
            };

            AnalyseLongRecording.Execute(arguments);

            var resultsDirectory = this.outputDirectory.Combine("Towsey.Acoustic");
            var listOfFiles = resultsDirectory.EnumerateFiles().ToArray();

            Assert.AreEqual(19, listOfFiles.Length);

            var csvCount = listOfFiles.Count(f => f.Name.EndsWith(".csv"));
            Assert.AreEqual(15, csvCount);

            var jsonCount = listOfFiles.Count(f => f.Name.EndsWith(".json"));
            Assert.AreEqual(2, jsonCount);

            var pngCount = listOfFiles.Count(f => f.Name.EndsWith(".png"));
            Assert.AreEqual(2, pngCount);

            var bgnFile = resultsDirectory.CombineFile(recordingName + "__Towsey.Acoustic.BGN.csv");
            double[,] actualBgn = Csv.ReadMatrixFromCsv<double>(bgnFile, TwoDimensionalArray.None);

            var expectedSpectrumFile = PathHelper.ResolveAsset("LongDuration", "BgnMatrix.OctaveScale.csv");

            // uncomment the following line when first produce the array
            // bgnFile.CopyTo(expectedSpectrumFile.FullName);

            // compare actual BGN file with expected file.
            var expectedBgn = Csv.ReadMatrixFromCsv<double>(expectedSpectrumFile, TwoDimensionalArray.None);
            CollectionAssert.That.AreEqual(expectedBgn, actualBgn, 0.000_000_001);

            var array = MatrixTools.GetRow(actualBgn, 0);

            Assert.AreEqual(28, actualBgn.RowLength());
            Assert.AreEqual(256, array.Length);

            // draw array just to check peaks are in correct places - just for debugging purposes
            var ldsBgnSpectrumFile = this.outputDirectory.CombineFile("Spectrum2.png");
            GraphsAndCharts.DrawGraph(array, "LD BGN SPECTRUM Octave", ldsBgnSpectrumFile);

            // ##########################################
            // SECOND part of test is to create the LD spectrograms because they are not created when IndexCalcDuration < 60 seconds
            // first read in the index generation data
            var icdPath = resultsDirectory.CombineFile(recordingName + "__IndexGenerationData.json");
            var indexConfigData = Json.Deserialize<IndexGenerationData>(icdPath);

            var indexPropertiesConfig = PathHelper.ResolveConfigFile("IndexPropertiesConfig.yml");

            var ldSpectrogramConfigFile = PathHelper.ResolveConfigFile("SpectrogramFalseColourConfig.yml");
            var ldSpectrogramConfig = LdSpectrogramConfig.ReadYamlToConfig(ldSpectrogramConfigFile);
            ldSpectrogramConfig.FreqScale = fst.ToString();

            // finally read in the dictionary of spectra
            string analysisType = "Towsey.Acoustic";
            var keys = LDSpectrogramRGB.GetArrayOfAvailableKeys();
            var dictionaryOfSpectra = IndexMatrices.ReadSpectralIndices(resultsDirectory, recordingName, analysisType, keys);

            LDSpectrogramRGB.DrawSpectrogramsFromSpectralIndices(
                    inputDirectory: resultsDirectory,
                    outputDirectory: resultsDirectory,
                    ldSpectrogramConfig: ldSpectrogramConfig,
                    indexPropertiesConfigPath: indexPropertiesConfig,
                    indexGenerationData: indexConfigData,
                    basename: recordingName,
                    analysisType: analysisType,
                    indexSpectrograms: dictionaryOfSpectra);

            // test number of images - should now be 23
            listOfFiles = resultsDirectory.EnumerateFiles().ToArray();
            pngCount = listOfFiles.Count(f => f.Name.EndsWith(".png"));
            Assert.AreEqual(21, pngCount);

            var twoMapsImagePath = resultsDirectory.CombineFile(recordingName + "__2Maps.png");
            var twoMapsImage = ImageTools.ReadImage2Bitmap(twoMapsImagePath.FullName);

            // image is (7*4) * 652
            Assert.AreEqual(28, twoMapsImage.Width);
            Assert.AreEqual(652, twoMapsImage.Height);
        }

        [TestMethod]
        public void TestEnsuresFailureForNoDate()
        {
            var recordingPath = PathHelper.ResolveAsset("geckos.wav");

            var configPath = PathHelper.ResolveConfigFile("Towsey.Acoustic.yml");
            //var indexPropertiesFile = PathHelper.ResolveConfigFile("IndexPropertiesConfig.yml");
            //indexPropertiesFile.CopyTo(Path.Combine(this.outputDirectory.FullName, "IndexPropertiesConfig.yml"));

            // modify config file
            // because of difficulties in dealing with Config config files, just edit the text file!!!!!
            var configLines = File.ReadAllLines(configPath.FullName);
            configLines[configLines.IndexOf(x => x.StartsWith("RequireDateInFilename:"))] = "RequireDateInFilename: true";

            // write the edited Config file to temporary output directory
            var newConfigPath = this.outputDirectory.CombineFile("Towsey.Acoustic.yml");
            File.WriteAllLines(newConfigPath.FullName, configLines);

            var arguments = new AnalyseLongRecording.Arguments
            {
                Source = recordingPath,
                Config = newConfigPath.FullName,
                Output = this.outputDirectory,
                MixDownToMono = true,
            };

            Assert.ThrowsException<InvalidFileDateException>(() => AnalyseLongRecording.Execute(arguments));
        }

        [TestMethod]
        public void TestEnsuresFailureWithAmbiguousDate()
        {
            var recordingPath = this.outputDirectory.CombineFile("20160801_110000_continuous1.wav");

            var configPath = PathHelper.ResolveConfigFile("Towsey.Acoustic.yml");
            //var indexPropertiesFile = PathHelper.ResolveConfigFile("IndexPropertiesConfig.yml");
            //indexPropertiesFile.CopyTo(Path.Combine(this.outputDirectory.FullName, "IndexPropertiesConfig.yml"));

            // modify config file
            // because of difficulties in dealing with Config config files, just edit the text file!!!!!
            var configLines = File.ReadAllLines(configPath.FullName);
            configLines[configLines.IndexOf(x => x.StartsWith("RequireDateInFilename:"))] = "RequireDateInFilename: true";

            // write the edited Config file to temporary output directory
            var newConfigPath = this.outputDirectory.CombineFile("Towsey.Acoustic.yml");
            File.WriteAllLines(newConfigPath.FullName, configLines);

            var arguments = new AnalyseLongRecording.Arguments
            {
                Source = recordingPath,
                Config = newConfigPath.FullName,
                Output = this.outputDirectory,
                MixDownToMono = true,
            };

            Assert.ThrowsException<InvalidFileDateException>(() => AnalyseLongRecording.Execute(arguments));
        }
    }
}<|MERGE_RESOLUTION|>--- conflicted
+++ resolved
@@ -98,11 +98,7 @@
             var resultsDirectory = this.outputDirectory.Combine("Towsey.Acoustic");
             var listOfFiles = resultsDirectory.EnumerateFiles().ToArray();
 
-<<<<<<< HEAD
-            Assert.AreEqual(32, listOfFiles.Length);
-=======
             Assert.AreEqual(38, listOfFiles.Length);
->>>>>>> 36a85835
 
             var csvCount = listOfFiles.Count(f => f.Name.EndsWith(".csv"));
             Assert.AreEqual(15, csvCount);
