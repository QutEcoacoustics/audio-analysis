// <copyright file="GenericRecognizerTests.cs" company="QutEcoacoustics">
// All code in this file and all associated files are the copyright and property of the QUT Ecoacoustics Research Group (formerly MQUTeR, and formerly QUT Bioacoustics Research Group).
// </copyright>

namespace Acoustics.Test.AnalysisPrograms.Recognizers.GenericRecognizer
{
    using System;
    using System.Collections.Generic;
    using System.IO;
    using Acoustics.Shared;
    using Acoustics.Test.TestHelpers;
    using Acoustics.Tools;
    using global::AnalysisPrograms;
    using global::AnalysisPrograms.Recognizers;
    using global::AnalysisPrograms.Recognizers.Base;
    using global::AudioAnalysisTools;
    using global::AudioAnalysisTools.DSP;
    using global::AudioAnalysisTools.StandardSpectrograms;
    using global::AudioAnalysisTools.WavTools;
    using global::TowseyLibrary;
    using Microsoft.VisualStudio.TestTools.UnitTesting;
    using SixLabors.ImageSharp;

    [TestClass]
    public class GenericRecognizerTests : OutputDirectoryTest
    {
        private static readonly FileInfo TestAsset = PathHelper.ResolveAsset("acoustic_components.wav");
        private static AudioRecording recording;
        private static GenericRecognizer recognizer;

        [ClassInitialize]
        public static void ClassInitialize(TestContext context)
        {
            recording = new AudioRecording(TestAsset);
            recognizer = new GenericRecognizer();
        }

        [TestMethod]
        public void TestConfigSerialization()
        {
            var config = new GenericRecognizer.GenericRecognizerConfig()
            {
                Profiles = new Dictionary<string, object>()
                {
                    { "TestAed", new Aed.AedConfiguration() { BandpassMinimum = 12345 } },
                    { "TestOscillation", new OscillationParameters() { DecibelThreshold = 123 } },
                    { "TestBlob", new BlobParameters() { BottomHertzBuffer = 456 } },
                    { "TestWhistle", new WhistleParameters() { TopHertzBuffer = 789 } },
                },
            };

            var target = PathHelper.GetTempFile(this.TestOutputDirectory, ".yml");
            Yaml.Serialize(target, config);

            var lines = target.ReadAllLines();

            CollectionAssert.Contains(lines, "  TestAed: !AedParameters");
            CollectionAssert.Contains(lines, "  TestOscillation: !OscillationParameters");
            CollectionAssert.Contains(lines, "  TestBlob: !BlobParameters");
            CollectionAssert.Contains(lines, "  TestWhistle: !WhistleParameters");

            //lines.ForEach(x => Trace.WriteLine(x));

            var config2 = Yaml.Deserialize<GenericRecognizer.GenericRecognizerConfig>(target);

            Assert.IsNotNull(config2.Profiles);
            Assert.AreEqual(4, config2.Profiles.Count);
            CollectionAssert.AreEquivalent(
                new[] { "TestAed", "TestOscillation", "TestBlob", "TestWhistle" },
                config2.Profiles.Keys);

            Assert.IsInstanceOfType(config2.Profiles["TestAed"], typeof(Aed.AedConfiguration));
            Assert.IsInstanceOfType(config2.Profiles["TestOscillation"], typeof(OscillationParameters));
            Assert.IsInstanceOfType(config2.Profiles["TestBlob"], typeof(BlobParameters));
            Assert.IsInstanceOfType(config2.Profiles["TestWhistle"], typeof(WhistleParameters));

            Assert.AreEqual((config2.Profiles["TestAed"] as Aed.AedConfiguration)?.BandpassMinimum, 12345);
            Assert.AreEqual((config2.Profiles["TestOscillation"] as OscillationParameters)?.DecibelThreshold, 123);
            Assert.AreEqual((config2.Profiles["TestBlob"] as BlobParameters)?.BottomHertzBuffer, 456);
            Assert.AreEqual((config2.Profiles["TestWhistle"] as WhistleParameters)?.TopHertzBuffer, 789);
        }

        [TestMethod]
        public void TestBlobAlgorithm()
        {
            var config = new GenericRecognizer.GenericRecognizerConfig()
            {
                Profiles = new Dictionary<string, object>()
                {
                    { "TestBlob", new BlobParameters() { FrameSize = 512, FrameStep = 512, BgNoiseThreshold = 0.0, MinHertz = 4800, MaxHertz = 7200, BottomHertzBuffer = 1000, TopHertzBuffer = 500 } },
                },
            };

            var results = recognizer.Recognize(recording, config, 100.Seconds(), null, this.TestOutputDirectory, null);

            Assert.AreEqual(1, results.Events.Count);
            var @event = results.Events[0];

            Assert.AreEqual(120, @event.EventStartSeconds, 0.1);
            Assert.AreEqual(122, @event.EventEndSeconds, 0.1);
            Assert.AreEqual(4800, @event.LowFrequencyHertz, 0.1);
            Assert.AreEqual(7200, @event.HighFrequencyHertz, 0.1);
            Assert.AreEqual("TestBlob", @event.Profile);
            Assert.AreEqual(null, @event.SpeciesName);
            Assert.AreEqual(null, @event.Name);
        }

        [TestMethod]
        public void TestOscillationAlgorithm()
        {
            var config = new GenericRecognizer.GenericRecognizerConfig()
            {
                Profiles = new Dictionary<string, object>()
                {
                    {
                        "TestOscillation",
                        new OscillationParameters()
                        {
                            FrameSize = 512,
                            FrameStep = 512,
                            BgNoiseThreshold = 0.0,
                            MaxHertz = 1050,
                            MinHertz = 700,
                            BottomHertzBuffer = 0,
                            TopHertzBuffer = 0,
                            SpeciesName = "DTMF",
                            DctDuration = 1.0,
                            MinOscillationFrequency = 1,
                            MaxOscillationFrequency = 2,
                            ComponentName = "LowerBandDTMF_z",
                            MinDuration = 4,
                            MaxDuration = 8,
                            EventThreshold = 0.3,
                        }
                    },
                },
            };

            var results = recognizer.Recognize(recording, config, 100.Seconds(), null, this.TestOutputDirectory, null);
<<<<<<< HEAD
=======

            //results.Sonogram.GetImage().Save(this.outputDirectory + "\\debug.png");
>>>>>>> 420e0337

            Assert.AreEqual(1, results.Events.Count);
            var @event = results.Events[0];

            Assert.AreEqual(108.1, @event.EventStartSeconds, 0.4);
            Assert.AreEqual(113.15, @event.EventEndSeconds, 0.5);
            Assert.AreEqual(700, @event.LowFrequencyHertz, 0.1);
            Assert.AreEqual(1050, @event.HighFrequencyHertz, 0.1);
            Assert.AreEqual("TestOscillation", @event.Profile);
            Assert.AreEqual("DTMF", @event.SpeciesName);
            Assert.AreEqual("LowerBandDTMF_z", @event.Name);
        }

        [TestMethod]
        public void TestWhistleAlgorithm()
        {
            var config = new GenericRecognizer.GenericRecognizerConfig()
            {
                Profiles = new Dictionary<string, object>()
                {
                    {
                        "TestWhistle",
                        new WhistleParameters()
                        {
                            FrameSize = 512,
                            FrameStep = 512,
                            WindowFunction = WindowFunctions.HANNING.ToString(),
                            BgNoiseThreshold = 0.0,
                            MinHertz = 340,
                            MaxHertz = 560,
                            BottomHertzBuffer = 0,
                            TopHertzBuffer = 0,
                            MinDuration = 4,
                            MaxDuration = 6,
                            DecibelThreshold = 1.0,
                            SpeciesName = "NoName",
                            ComponentName = "Whistle400Hz",
                        }
                    },
                },
            };

            var results = recognizer.Recognize(recording, config, 100.Seconds(), null, this.TestOutputDirectory, null);

            Assert.AreEqual(1, results.Events.Count);
            var @event = results.Events[0];

            Assert.AreEqual(101.2, @event.EventStartSeconds, 0.1);
            Assert.AreEqual(106.2, @event.EventEndSeconds, 0.1);

            // NOTE: The whistle algorithm assigns the top and bottom freq bounds of an event based on where it finds the whistle.
            //       Not on what the user has set.
            //       In this test the margin of error has been set arbitrarily to 10.
            Assert.AreEqual(340, @event.LowFrequencyHertz, 20.0);
            Assert.AreEqual(560, @event.HighFrequencyHertz, 50.0);
            Assert.AreEqual("TestWhistle", @event.Profile);
            Assert.AreEqual("NoName", @event.SpeciesName);
            Assert.AreEqual("Whistle400Hz", @event.Name);
        }

        [TestMethod]
        public void TestHarmonicsAlgorithm()
        {
            // Set up the recognizer parameters.
            var windowSize = 512;
            var windowStep = 512;
            var minHertz = 500;
            var maxHertz = 5000;
            var dctThreshold = 0.15;
            var minFormantGap = 400;
            var maxFormantGap = 1200;
            var minDuration = 0.2;
            var maxDuration = 1.1;
            var decibelThreshold = 2.0;

            //Set up the virtual recording.
            int samplerate = 22050;
            double signalDuration = 13.0; //seconds

            // set up the config for a virtual spectrogram.
            var sonoConfig = new SonogramConfig()
            {
                WindowSize = windowSize,
                WindowStep = windowStep,
                WindowOverlap = 0.0, // this must be set
                WindowFunction = WindowFunctions.HANNING.ToString(),
                NoiseReductionType = NoiseReductionType.Standard,
                NoiseReductionParameter = 0.0,
                Duration = TimeSpan.FromSeconds(signalDuration),
                SampleRate = samplerate,
            };

            var spectrogram = this.CreateArtificialSpectrogramToTestTracksAndHarmonics(sonoConfig);

            //var image1 = SpectrogramTools.GetSonogramPlusCharts(spectrogram, null, null, null);
            //results.Sonogram.GetImage().Save(this.outputDirectory + "\\debug.png");

            //var results = recognizer.Recognize(recording, sonoConfig, 100.Seconds(), null, this.TestOutputDirectory, null);
            //get the array of intensity values minus intensity in side/buffer bands.
            var segmentStartOffset = TimeSpan.Zero;
            var plots = new List<Plot>();
            double[] dBArray;
            double[] harmonicIntensityScores;
            List<AcousticEvent> acousticEvents;
            (acousticEvents, dBArray, harmonicIntensityScores) = HarmonicParameters.GetComponentsWithHarmonics(
                spectrogram,
                minHertz,
                maxHertz,
                spectrogram.NyquistFrequency,
                decibelThreshold,
                dctThreshold,
                minDuration,
                maxDuration,
                minFormantGap,
                maxFormantGap,
                segmentStartOffset);

            // draw a plot of max decibels in each frame
            double decibelNormalizationMax = 3 * decibelThreshold;
            var dBThreshold = decibelThreshold / decibelNormalizationMax;
            var normalisedDecibelArray = DataTools.NormaliseInZeroOne(dBArray, 0, decibelNormalizationMax);
            var plot1 = new Plot("decibel max", normalisedDecibelArray, dBThreshold);
            plots.Add(plot1);

            // draw a plot of dct intensity
            double intensityNormalizationMax = 3 * dctThreshold;
            var eventThreshold = dctThreshold / intensityNormalizationMax;
            var normalisedIntensityArray = DataTools.NormaliseInZeroOne(harmonicIntensityScores, 0, intensityNormalizationMax);
            var plot2 = new Plot("dct intensity", normalisedIntensityArray, eventThreshold);
            plots.Add(plot2);

            var allResults = new RecognizerResults()
            {
                Events = new List<AcousticEvent>(),
                Hits = null,
                ScoreTrack = null,
                Plots = new List<Plot>(),
                Sonogram = null,
            };

            // combine the results i.e. add the events list of call events.
            allResults.Events.AddRange(acousticEvents);
            allResults.Plots.AddRange(plots);

            // effectively keeps only the *last* sonogram produced
            allResults.Sonogram = spectrogram;

            // DEBUG PURPOSES COMMENT NEXT LINE
            //var outputDirectory = new DirectoryInfo("C:\\temp");
            //GenericRecognizer.SaveDebugSpectrogram(allResults, null, outputDirectory, "name");

            Assert.AreEqual(4, allResults.Events.Count);

            var @event = allResults.Events[0];
            Assert.AreEqual("NoName", @event.SpeciesName);
            Assert.AreEqual("Harmonics", @event.Name);
            Assert.AreEqual(3.0, @event.EventStartSeconds, 0.1);
            Assert.AreEqual(4.0, @event.EventEndSeconds, 0.1);
            Assert.AreEqual(500, @event.LowFrequencyHertz);
            Assert.AreEqual(5000, @event.HighFrequencyHertz);

            @event = allResults.Events[1];
            Assert.AreEqual(5.2, @event.EventStartSeconds, 0.1);
            Assert.AreEqual(5.5, @event.EventEndSeconds, 0.1);

            @event = allResults.Events[2];
            Assert.AreEqual(7.0, @event.EventStartSeconds, 0.1);
            Assert.AreEqual(8.0, @event.EventEndSeconds, 0.1);

            @event = allResults.Events[3];
            Assert.AreEqual(11.3, @event.EventStartSeconds, 0.1);
            Assert.AreEqual(11.6, @event.EventEndSeconds, 0.1);
        }

        [TestMethod]
        public void TestSpectralPeakTracksAlgorithm()
        {
            // Set up the recognizer parameters.
            var windowSize = 512;
            var windowStep = 512;
            var minHertz = 500;
            var maxHertz = 6000;
            var minDuration = 0.2;
            var maxDuration = 1.1;
            var decibelThreshold = 2.0;
            var combinePossibleHarmonics = true;

            //Set up the virtual recording.
            int samplerate = 22050;
            double signalDuration = 13.0; //seconds

            // set up the config for a virtual spectrogram.
            var sonoConfig = new SonogramConfig()
            {
                WindowSize = windowSize,
                WindowStep = windowStep,
                WindowOverlap = 0.0, // this must be set
                WindowFunction = WindowFunctions.HANNING.ToString(),
                NoiseReductionType = NoiseReductionType.Standard,
                NoiseReductionParameter = 0.0,
                Duration = TimeSpan.FromSeconds(signalDuration),
                SampleRate = samplerate,
            };

            var spectrogram = this.CreateArtificialSpectrogramToTestTracksAndHarmonics(sonoConfig);

            //var image1 = SpectrogramTools.GetSonogramPlusCharts(spectrogram, null, null, null);
            //results.Sonogram.GetImage().Save(this.outputDirectory + "\\debug.png");

            var segmentStartOffset = TimeSpan.Zero;
            var plots = new List<Plot>();
            double[] dBArray;
            List<AcousticEvent> acousticEvents;
            (acousticEvents, dBArray) = SpectralPeakTrackParameters.GetSpectralPeakTracks(
                spectrogram,
                minHertz,
                maxHertz,
                spectrogram.NyquistFrequency,
                decibelThreshold,
                minDuration,
                maxDuration,
                combinePossibleHarmonics,
                segmentStartOffset);

            // draw a plot of max decibels in each frame
            double decibelNormalizationMax = 3 * decibelThreshold;
            var dBThreshold = decibelThreshold / decibelNormalizationMax;
            var normalisedDecibelArray = DataTools.NormaliseInZeroOne(dBArray, 0, decibelNormalizationMax);
            var plot1 = new Plot("decibel max", normalisedDecibelArray, dBThreshold);
            plots.Add(plot1);

            var allResults = new RecognizerResults()
            {
                Events = new List<AcousticEvent>(),
                Hits = null,
                ScoreTrack = null,
                Plots = new List<Plot>(),
                Sonogram = null,
            };

            // combine the results i.e. add the events list of call events.
            allResults.Events.AddRange(acousticEvents);
            allResults.Plots.AddRange(plots);

            // effectively keeps only the *last* sonogram produced
            allResults.Sonogram = spectrogram;

            // DEBUG PURPOSES COMMENT NEXT LINE
            var outputDirectory = new DirectoryInfo("C:\\temp");
            GenericRecognizer.SaveDebugSpectrogram(allResults, null, outputDirectory, "track");

            Assert.AreEqual(23, allResults.Events.Count);

            var @event = allResults.Events[4];
            Assert.AreEqual(2.0, @event.EventStartSeconds, 0.1);
            Assert.AreEqual(2.5, @event.EventEndSeconds, 0.1);
            Assert.AreEqual(1723, @event.LowFrequencyHertz);
            Assert.AreEqual(2067, @event.HighFrequencyHertz);

            @event = allResults.Events[11];
            Assert.AreEqual(6.0, @event.EventStartSeconds, 0.1);
            Assert.AreEqual(6.5, @event.EventEndSeconds, 0.1);
            Assert.AreEqual(2153, @event.LowFrequencyHertz);
            Assert.AreEqual(2541, @event.HighFrequencyHertz);
        }

        [TestMethod]
        public void TestClickAlgorithm()
        {
            // Set up the recognizer parameters.
            var windowSize = 512;
            var windowStep = 512;
            var minHertz = 6000;
            var maxHertz = 11000;
            var minBandwidthHertz = 100;
            var maxBandwidthHertz = 5000;
            var decibelThreshold = 2.0;
            var combineProximalSimilarEvents = true;

            //Set up the virtual recording.
            int samplerate = 22050;
            double signalDuration = 13.0; //seconds

            // set up the config for a virtual spectrogram.
            var sonoConfig = new SonogramConfig()
            {
                WindowSize = windowSize,
                WindowStep = windowStep,
                WindowOverlap = 0.0, // this must be set
                WindowFunction = WindowFunctions.HANNING.ToString(),
                NoiseReductionType = NoiseReductionType.Standard,
                NoiseReductionParameter = 0.0,
                Duration = TimeSpan.FromSeconds(signalDuration),
                SampleRate = samplerate,
            };

            var spectrogram = this.CreateArtificialSpectrogramToTestTracksAndHarmonics(sonoConfig);

            //var image1 = SpectrogramTools.GetSonogramPlusCharts(spectrogram, null, null, null);
            //results.Sonogram.GetImage().Save(this.outputDirectory + "\\debug.png");

            var segmentStartOffset = TimeSpan.Zero;
            var plots = new List<Plot>();
            double[] dBArray;
            List<AcousticEvent> acousticEvents;
            (acousticEvents, dBArray) = ClickParameters.GetClicks(
                spectrogram,
                minHertz,
                maxHertz,
                spectrogram.NyquistFrequency,
                decibelThreshold,
                minBandwidthHertz,
                maxBandwidthHertz,
                combineProximalSimilarEvents,
                segmentStartOffset);

            // draw a plot of max decibels in each frame
            double decibelNormalizationMax = 3 * decibelThreshold;
            var dBThreshold = decibelThreshold / decibelNormalizationMax;
            var normalisedDecibelArray = DataTools.NormaliseInZeroOne(dBArray, 0, decibelNormalizationMax);
            var plot1 = new Plot("decibel max", normalisedDecibelArray, dBThreshold);
            plots.Add(plot1);

            var allResults = new RecognizerResults()
            {
                Events = new List<AcousticEvent>(),
                Hits = null,
                ScoreTrack = null,
                Plots = new List<Plot>(),
                Sonogram = null,
            };

            // combine the results i.e. add the events list of call events.
            allResults.Events.AddRange(acousticEvents);
            allResults.Plots.AddRange(plots);

            // effectively keeps only the *last* sonogram produced
            allResults.Sonogram = spectrogram;

            // DEBUG PURPOSES COMMENT NEXT LINE
            var outputDirectory = new DirectoryInfo("C:\\temp");
            GenericRecognizer.SaveDebugSpectrogram(allResults, null, outputDirectory, "Click");

            Assert.AreEqual(2, allResults.Events.Count);

            var @event = allResults.Events[0];
            Assert.AreEqual(10.0, @event.EventStartSeconds, 0.1);
            Assert.AreEqual(10.1, @event.EventEndSeconds, 0.1);
            Assert.AreEqual(6474, @event.LowFrequencyHertz);
            Assert.AreEqual(10781, @event.HighFrequencyHertz);

            @event = allResults.Events[1];
            Assert.AreEqual(11.0, @event.EventStartSeconds, 0.1);
            Assert.AreEqual(11.24, @event.EventEndSeconds, 0.1);
            Assert.AreEqual(6474, @event.LowFrequencyHertz);
            Assert.AreEqual(7335, @event.HighFrequencyHertz);
        }

        /// <summary>
        /// This tests the vertical tracks recognizer on the same artifical spectrogram as used for spectral tracks and harmonics.
        /// </summary>
        [TestMethod]
        public void TestVerticalTrackAlgorithm()
        {
            // Set up the recognizer parameters.
            var windowSize = 512;
            var windowStep = 512;
            var minHertz = 6000;
            var maxHertz = 11000;
            var minBandwidthHertz = 100;
            var maxBandwidthHertz = 5000;
            var decibelThreshold = 2.0;
            var combineProximalSimilarEvents = true;

            //Set up the virtual recording.
            int samplerate = 22050;
            double signalDuration = 13.0; //seconds

            // set up the config for a virtual spectrogram.
            var sonoConfig = new SonogramConfig()
            {
                WindowSize = windowSize,
                WindowStep = windowStep,
                WindowOverlap = 0.0, // this must be set
                WindowFunction = WindowFunctions.HANNING.ToString(),
                NoiseReductionType = NoiseReductionType.Standard,
                NoiseReductionParameter = 0.0,
                Duration = TimeSpan.FromSeconds(signalDuration),
                SampleRate = samplerate,
            };

            var spectrogram = this.CreateArtificialSpectrogramToTestTracksAndHarmonics(sonoConfig);

            //var image1 = SpectrogramTools.GetSonogramPlusCharts(spectrogram, null, null, null);
            //results.Sonogram.GetImage().Save(this.outputDirectory + "\\debug.png");

            var segmentStartOffset = TimeSpan.Zero;
            var plots = new List<Plot>();
            double[] dBArray;
            List<AcousticEvent> acousticEvents;
            (acousticEvents, dBArray) = VerticalTrackParameters.GetVerticalTracks(
                spectrogram,
                minHertz,
                maxHertz,
                spectrogram.NyquistFrequency,
                decibelThreshold,
                minBandwidthHertz,
                maxBandwidthHertz,
                combineProximalSimilarEvents,
                segmentStartOffset);

            // draw a plot of max decibels in each frame
            double decibelNormalizationMax = 3 * decibelThreshold;
            var dBThreshold = decibelThreshold / decibelNormalizationMax;
            var normalisedDecibelArray = DataTools.NormaliseInZeroOne(dBArray, 0, decibelNormalizationMax);
            var plot1 = new Plot("decibel max", normalisedDecibelArray, dBThreshold);
            plots.Add(plot1);

            var allResults = new RecognizerResults()
            {
                Events = new List<AcousticEvent>(),
                Hits = null,
                ScoreTrack = null,
                Plots = new List<Plot>(),
                Sonogram = null,
            };

            // combine the results i.e. add the events list of call events.
            allResults.Events.AddRange(acousticEvents);
            allResults.Plots.AddRange(plots);

            // effectively keeps only the *last* sonogram produced
            allResults.Sonogram = spectrogram;

            // DEBUG PURPOSES ONLY - COMMENT NEXT LINE
            var outputDirectory = new DirectoryInfo("C:\\temp");
            GenericRecognizer.SaveDebugSpectrogram(allResults, null, outputDirectory, "VerticalTracks1");

            Assert.AreEqual(2, allResults.Events.Count);

            var @event = allResults.Events[0];
            Assert.AreEqual(10.0, @event.EventStartSeconds, 0.1);
            Assert.AreEqual(10.1, @event.EventEndSeconds, 0.1);
            Assert.AreEqual(6460, @event.LowFrequencyHertz);
            Assert.AreEqual(10724, @event.HighFrequencyHertz);

            @event = allResults.Events[1];
            Assert.AreEqual(11.0, @event.EventStartSeconds, 0.1);
            Assert.AreEqual(11.24, @event.EventEndSeconds, 0.1);
            Assert.AreEqual(6460, @event.LowFrequencyHertz);
            Assert.AreEqual(7278, @event.HighFrequencyHertz);

            // do a SECOND TEST of the vertical tracks
            minHertz = 500;
            maxHertz = 6000;
            minBandwidthHertz = 200;
            maxBandwidthHertz = 5000;
            (acousticEvents, dBArray) = VerticalTrackParameters.GetVerticalTracks(
                spectrogram,
                minHertz,
                maxHertz,
                spectrogram.NyquistFrequency,
                decibelThreshold,
                minBandwidthHertz,
                maxBandwidthHertz,
                combineProximalSimilarEvents,
                segmentStartOffset);

            // draw a plot of max decibels in each frame
            normalisedDecibelArray = DataTools.NormaliseInZeroOne(dBArray, 0, decibelNormalizationMax);
            var plot2 = new Plot("decibel max", normalisedDecibelArray, dBThreshold);
            plots.Add(plot2);

            var allResults2 = new RecognizerResults()
            {
                Events = new List<AcousticEvent>(),
                Hits = null,
                ScoreTrack = null,
                Plots = new List<Plot>(),
                Sonogram = null,
            };

            // combine the results i.e. add the events list of call events.
            allResults2.Events.AddRange(acousticEvents);
            allResults2.Plots.AddRange(plots);

            // effectively keeps only the *last* sonogram produced
            allResults2.Sonogram = spectrogram;

            // DEBUG PURPOSES ONLY - COMMENT NEXT LINE
            GenericRecognizer.SaveDebugSpectrogram(allResults2, null, outputDirectory, "VerticalTracks2");

            Assert.AreEqual(5, allResults2.Events.Count);
        }

        public SpectrogramStandard CreateArtificialSpectrogramToTestTracksAndHarmonics(SonogramConfig config)
        {
            int samplerate = config.SampleRate;
            double signalDuration = config.Duration.TotalSeconds;
            int windowSize = config.WindowSize;
            int frameCount = (int)Math.Floor(samplerate * signalDuration / windowSize);
            int binCount = windowSize / 2;

            // set up the spectrogram with stacked harmonics
            var amplitudeSpectrogram = new double[frameCount, binCount];
            double framesPerSecond = samplerate / (double)windowSize;
            double hertzPerBin = samplerate / (double)windowSize;

            // draw first set of harmonics
            int bottomHertz = 1000;
            int bottomBin = (int)Math.Round(bottomHertz / hertzPerBin);
            int formantGap = 300;
            int binGap = (int)Math.Round(formantGap / hertzPerBin);
            int startframe = (int)Math.Round(framesPerSecond);
            int endframe = (int)Math.Round(framesPerSecond * 2);
            for (int frame = startframe; frame < endframe; frame++)
            {
                amplitudeSpectrogram[frame, bottomBin] = 6.0;
                amplitudeSpectrogram[frame, bottomBin + binGap] = 6.0;
                amplitudeSpectrogram[frame, bottomBin + binGap + binGap] = 6.0;
            }

            // draw second set of harmonics
            formantGap = 600;
            binGap = (int)Math.Round(formantGap / hertzPerBin);
            startframe = (int)Math.Round(framesPerSecond * 3);
            endframe = (int)Math.Round(framesPerSecond * 4);
            for (int frame = startframe; frame < endframe; frame++)
            {
                amplitudeSpectrogram[frame, bottomBin] = 3.0;
                amplitudeSpectrogram[frame, bottomBin + binGap] = 3.0;
                amplitudeSpectrogram[frame, bottomBin + binGap + binGap] = 3.0;
            }

            // draw third set of harmonics
            formantGap = 300;
            binGap = (int)Math.Round(formantGap / hertzPerBin);
            startframe = (int)Math.Round(framesPerSecond * 5) - 1;
            endframe = (int)Math.Round(framesPerSecond * 6);
            int offset = 0;
            for (int frame = startframe; frame < endframe; frame++)
            {
                amplitudeSpectrogram[frame, bottomBin] = 9.0;
                amplitudeSpectrogram[frame, bottomBin + binGap + offset] = 9.0;
                amplitudeSpectrogram[frame, bottomBin + binGap + binGap + offset + offset] = 9.0;
                amplitudeSpectrogram[frame, bottomBin + binGap + binGap + offset + offset + 1] = 6.0;
                offset++;
            }

            // draw fourth set of harmonics
            formantGap = 1000;
            binGap = (int)Math.Round(formantGap / hertzPerBin);
            startframe = (int)Math.Round(framesPerSecond * 7);
            endframe = (int)Math.Round(framesPerSecond * 8);
            for (int frame = startframe; frame < endframe; frame++)
            {
                amplitudeSpectrogram[frame, bottomBin] = 6.0;
                amplitudeSpectrogram[frame, bottomBin + binGap] = 9.0;
                amplitudeSpectrogram[frame, bottomBin + binGap + binGap] = 6.0;
            }

            // draw fifth set of harmonics
            formantGap = 1500;
            binGap = (int)Math.Round(formantGap / hertzPerBin);
            startframe = (int)Math.Round(framesPerSecond * 9);
            endframe = (int)Math.Round(framesPerSecond * 10);
            for (int frame = startframe; frame < endframe; frame++)
            {
                amplitudeSpectrogram[frame, bottomBin] = 9.0;
                amplitudeSpectrogram[frame, bottomBin + binGap] = 9.0;
                amplitudeSpectrogram[frame, bottomBin + binGap + binGap] = 9.0;
            }

            // draw sixth set of harmonics
            formantGap = 1800;
            binGap = (int)Math.Round(formantGap / hertzPerBin);
            startframe = (int)Math.Round(framesPerSecond * 11) - 1;
            endframe = (int)Math.Round(framesPerSecond * 12);
            offset = 0;
            for (int frame = startframe; frame < endframe; frame++)
            {
                amplitudeSpectrogram[frame, bottomBin] = 9.0;
                amplitudeSpectrogram[frame, bottomBin + binGap - offset] = 9.0;
                amplitudeSpectrogram[frame, bottomBin + binGap + binGap - offset - offset - 1] = 3.0;
                amplitudeSpectrogram[frame, bottomBin + binGap + binGap - offset - offset] = 9.0;
                offset++;
            }

            // draw a set of sequential tracks
            for (int i = 0; i < 15; i++)
            {
                // track that starts in very first time frame
                amplitudeSpectrogram[i, 50] = 6.0;

                // track that goes to end of spectrogram
                amplitudeSpectrogram[frameCount - 1 - i, 50] = 6.0;
            }

            //boobook owl look-alike
            startframe = (int)Math.Round(framesPerSecond * 2) + 3;
            var startBin = 40;
            for (int i = 0; i < 9; i++)
            {
                amplitudeSpectrogram[startframe + i, startBin + i] = 9.0;
                amplitudeSpectrogram[startframe + 16 - i, startBin + i] = 6.0;
            }

            startframe = (int)Math.Round(framesPerSecond * 6) + 3;
            startBin = 50;
            for (int i = 0; i < 10; i++)
            {
                amplitudeSpectrogram[startframe + i, startBin + i] = 6.0;
                amplitudeSpectrogram[startframe + 20 - i, startBin + i] = 9.0;
            }

            startframe = (int)Math.Round(framesPerSecond * 10) + 3;
            startBin = 50;
            for (int i = 0; i < 8; i++)
            {
                amplitudeSpectrogram[startframe + i, startBin + i] = 9.0;
                amplitudeSpectrogram[startframe + 16 - i, startBin + i] = 9.0;
            }

            amplitudeSpectrogram[startframe + 8, startBin + 8] = 6.0;
            amplitudeSpectrogram[startframe + 8, startBin + 7] = 9.0;

            // draw a click
            var clickFrame = (int)Math.Round(framesPerSecond * 10) + 3;
            startBin = 150;
            var endBin = 250;
            for (int i = startBin; i < endBin; i++)
            {
                amplitudeSpectrogram[clickFrame, i] = 9.0;
                amplitudeSpectrogram[clickFrame + 1, i] = 6.0;
            }

            // Draw a series of clicks similar to bird kek-kek
            clickFrame = (int)Math.Round(framesPerSecond * 11);
            startBin = 150;
            endBin = 170;
            for (int i = startBin; i < endBin; i++)
            {
                amplitudeSpectrogram[clickFrame, i] = 6.0;
                amplitudeSpectrogram[clickFrame + 2, i] = 6.0;
                amplitudeSpectrogram[clickFrame + 4, i] = 6.0;
                amplitudeSpectrogram[clickFrame + 6, i] = 6.0;
                amplitudeSpectrogram[clickFrame + 8, i] = 6.0;
            }

            var spectrogram = new SpectrogramStandard(config)
            {
                SampleRate = samplerate,
                Data = amplitudeSpectrogram,
            };

            return spectrogram;
        }

        [TestMethod]
        public void TestAedAlgorithm()
        {
            var resampledRecordingPath = PathHelper.GetTempFile(this.TestOutputDirectory, ".wav");
            TestHelper.GetAudioUtility().Modify(
                TestAsset,
                MediaTypes.MediaTypeWav,
                resampledRecordingPath,
                MediaTypes.MediaTypeWav,
                new AudioUtilityRequest()
                {
                    TargetSampleRate = 22050,
                });
            var config = new GenericRecognizer.GenericRecognizerConfig()
            {
                Profiles = new Dictionary<string, object>()
                {
                    {
                        "TestAed",
                        new Aed.AedConfiguration()
                        {
                            NoiseReductionType = NoiseReductionType.None,
                            NoiseReductionParameter = 15,
                            SmallAreaThreshold = 150,
                            IntensityThreshold = 20,
                        }
                    },
                },
            };

            var results = recognizer.Recognize(new AudioRecording(resampledRecordingPath), config, 100.Seconds(), null, this.TestOutputDirectory, null);

            Assert.AreEqual(14, results.Events.Count);
        }

        [TestMethod]
        public void TestMultipleAlgorithms()
        {
            var config = new GenericRecognizer.GenericRecognizerConfig()
            {
                Profiles = new Dictionary<string, object>()
                {
                    {
                        "TestBlob", new BlobParameters()
                        {
                            FrameSize = 512,
                            FrameStep = 512,
                            MaxHertz = 7200,
                            MinHertz = 4800,
                            BgNoiseThreshold = 0.0,
                            BottomHertzBuffer = 1000,
                            TopHertzBuffer = 500,
                        }
                    },
                    {
                        "TestOscillationA",
                        new OscillationParameters()
                        {
                            FrameSize = 512,
                            FrameStep = 512,
                            BgNoiseThreshold = 0.0,
                            MaxHertz = 1050,
                            MinHertz = 700,
                            BottomHertzBuffer = 0,
                            TopHertzBuffer = 0,
                            DctDuration = 1.0,
                            MinOscillationFrequency = 1,
                            MaxOscillationFrequency = 2,
                            MinDuration = 4,
                            MaxDuration = 6,
                            EventThreshold = 0.3,
                            SpeciesName = "DTMF",
                            ComponentName = "LowerBandDTMF_z",
                        }
                    },
                    {
                        "TestOscillationB",
                        new OscillationParameters()
                        {
                            FrameSize = 512,
                            FrameStep = 512,
                            BgNoiseThreshold = 0.0,
                            MaxHertz = 1650,
                            MinHertz = 1350,
                            BottomHertzBuffer = 0,
                            TopHertzBuffer = 0,
                            DctDuration = 1.0,
                            MinOscillationFrequency = 1,
                            MaxOscillationFrequency = 2,
                            MinDuration = 4,
                            MaxDuration = 6,
                            EventThreshold = 0.3,
                            SpeciesName = "DTMF",
                            ComponentName = "UpperBandDTMF_z",
                        }
                    },
                },
            };

            var results = recognizer.Recognize(recording, config, 100.Seconds(), null, this.TestOutputDirectory, null);

            Assert.AreEqual(3, results.Events.Count);

            var @event = results.Events[0];
            Assert.AreEqual(120, @event.EventStartSeconds, 0.1);
            Assert.AreEqual(122, @event.EventEndSeconds, 0.1);
            Assert.AreEqual(4800, @event.LowFrequencyHertz, 0.1);
            Assert.AreEqual(7200, @event.HighFrequencyHertz, 0.1);
            Assert.AreEqual("TestBlob", @event.Profile);
            Assert.AreEqual(null, @event.SpeciesName);
            Assert.AreEqual(null, @event.Name);

            @event = results.Events[1];
            Assert.AreEqual(108.1, @event.EventStartSeconds, 0.4);
            Assert.AreEqual(113.15, @event.EventEndSeconds, 0.5);
            Assert.AreEqual(700, @event.LowFrequencyHertz, 0.1);
            Assert.AreEqual(1050, @event.HighFrequencyHertz, 0.1);
            Assert.AreEqual("TestOscillationA", @event.Profile);
            Assert.AreEqual("DTMF", @event.SpeciesName);
            Assert.AreEqual("LowerBandDTMF_z", @event.Name);

            @event = results.Events[2];
            Assert.AreEqual(108.1, @event.EventStartSeconds, 0.4);
            Assert.AreEqual(113.15, @event.EventEndSeconds, 0.5);
            Assert.AreEqual(1350, @event.LowFrequencyHertz, 0.1);
            Assert.AreEqual(1650, @event.HighFrequencyHertz, 0.1);
            Assert.AreEqual("TestOscillationB", @event.Profile);
            Assert.AreEqual("DTMF", @event.SpeciesName);
            Assert.AreEqual("UpperBandDTMF_z", @event.Name);
        }
    }
}<|MERGE_RESOLUTION|>--- conflicted
+++ resolved
@@ -137,11 +137,6 @@
             };
 
             var results = recognizer.Recognize(recording, config, 100.Seconds(), null, this.TestOutputDirectory, null);
-<<<<<<< HEAD
-=======
-
-            //results.Sonogram.GetImage().Save(this.outputDirectory + "\\debug.png");
->>>>>>> 420e0337
 
             Assert.AreEqual(1, results.Events.Count);
             var @event = results.Events[0];
