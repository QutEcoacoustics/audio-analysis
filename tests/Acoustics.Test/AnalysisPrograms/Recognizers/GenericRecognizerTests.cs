// <copyright file="GenericRecognizerTests.cs" company="QutEcoacoustics">
// All code in this file and all associated files are the copyright and property of the QUT Ecoacoustics Research Group (formerly MQUTeR, and formerly QUT Bioacoustics Research Group).
// </copyright>

namespace Acoustics.Test.AnalysisPrograms.Recognizers
{
    using System;
    using System.Collections.Generic;
    using System.IO;
    using Acoustics.Shared;
    using Acoustics.Test.TestHelpers;
    using Acoustics.Tools;
    using global::AnalysisPrograms;
    using global::AnalysisPrograms.Recognizers;
    using global::AnalysisPrograms.Recognizers.Base;
    using global::AudioAnalysisTools;
    using global::AudioAnalysisTools.DSP;
    using global::AudioAnalysisTools.Events;
    using global::AudioAnalysisTools.StandardSpectrograms;
    using global::AudioAnalysisTools.Tracks;
    using global::AudioAnalysisTools.WavTools;
    using global::TowseyLibrary;
    using Microsoft.VisualStudio.TestTools.UnitTesting;
    using SixLabors.ImageSharp;
    using static global::AudioAnalysisTools.Events.Types.EventPostProcessing;

    [TestClass]
    public class GenericRecognizerTests : OutputDirectoryTest
    {
        private static readonly FileInfo TestAsset = PathHelper.ResolveAsset("acoustic_components.wav");
        private static AudioRecording recording;
        private static GenericRecognizer recognizer;

        [ClassInitialize]
        public static void ClassInitialize(TestContext context)
        {
            recording = new AudioRecording(TestAsset);
            recognizer = new GenericRecognizer();
        }

        [TestMethod]
        public void TestConfigSerialization()
        {
            var config = new GenericRecognizer.GenericRecognizerConfig()
            {
                // set up an array of decibel threhsolds.
                //DecibelThresholds = new double?[] { 3, 6, 9 },
                Profiles = new Dictionary<string, object>()
                {
                    { "TestAed", new Aed.AedConfiguration() { BandpassMinimum = 12345 } },
                    { "TestOscillation", new OscillationParameters() },
                    { "TestBlob", new BlobParameters() { BottomHertzBuffer = 456 } },
                    { "TestWhistle", new OnebinTrackParameters() { TopHertzBuffer = 789 } },
                },
            };

            var target = PathHelper.GetTempFile(this.TestOutputDirectory, ".yml");
            Yaml.Serialize(target, config);

            var lines = target.ReadAllLines();

            CollectionAssert.Contains(lines, "  TestAed: !AedParameters");
            CollectionAssert.Contains(lines, "  TestOscillation: !OscillationParameters");
            CollectionAssert.Contains(lines, "  TestBlob: !BlobParameters");
            CollectionAssert.Contains(lines, "  TestWhistle: !OnebinTrackParameters");

            //lines.ForEach(x => Trace.WriteLine(x));

            var config2 = Yaml.Deserialize<GenericRecognizer.GenericRecognizerConfig>(target);

            Assert.IsNotNull(config2.Profiles);
            Assert.AreEqual(4, config2.Profiles.Count);
            CollectionAssert.AreEquivalent(
                new[] { "TestAed", "TestOscillation", "TestBlob", "TestWhistle" },
                config2.Profiles.Keys);

            Assert.IsInstanceOfType(config2.Profiles["TestAed"], typeof(Aed.AedConfiguration));
            Assert.IsInstanceOfType(config2.Profiles["TestOscillation"], typeof(OscillationParameters));
            Assert.IsInstanceOfType(config2.Profiles["TestBlob"], typeof(BlobParameters));
            Assert.IsInstanceOfType(config2.Profiles["TestWhistle"], typeof(OnebinTrackParameters));

            Assert.AreEqual((config2.Profiles["TestAed"] as Aed.AedConfiguration)?.BandpassMinimum, 12345);

            //THIS TEST FAILING - DO NOT KNOW WHY
            //Assert.AreEqual((config2.Profiles["TestOscillation"] as OscillationParameters)?.DecibelThresholds, thresholdArray);
            Assert.AreEqual((config2.Profiles["TestBlob"] as BlobParameters)?.BottomHertzBuffer, 456);
            Assert.AreEqual((config2.Profiles["TestWhistle"] as OnebinTrackParameters)?.TopHertzBuffer, 789);
        }

        [TestMethod]
        public void TestBlobAlgorithm()
        {
            var config = new GenericRecognizer.GenericRecognizerConfig()
            {
                Profiles = new Dictionary<string, object>()
                {
                    {
                        "TestBlob", new BlobParameters()
                        {
                            FrameSize = 512,
                            FrameStep = 512,
                            BgNoiseThreshold = 0.0,
                            MinHertz = 4800,
                            MaxHertz = 7200,
                            BottomHertzBuffer = 1000,
                            TopHertzBuffer = 500,

                            // set up an array of decibel threhsolds.
                            DecibelThresholds = new double?[] { 0.0 },
                        }
                    },
                },
                PostProcessing = new PostProcessingConfig()
                {
                    CombineOverlappingEvents = false,

                    // filter on bandwidth
                    Bandwidth = new BandwidthConfig()
                    {
                        ExpectedBandwidth = 2400,
                        BandwidthStandardDeviation = 10,
                    },

                    // filter on acousstic activity in sidebands.
                    // zero indicates no filtering.
                    SidebandAcousticActivity = new SidebandConfig()
                    {
                        UpperSidebandWidth = 0,
                        LowerSidebandWidth = 0,
                        MaxBackgroundDecibels = 0,
                    },
                },
            };

            var results = recognizer.Recognize(recording, config, 100.Seconds(), null, this.TestOutputDirectory, null);

            Assert.AreEqual(1, results.NewEvents.Count);
            var @event = (SpectralEvent)results.NewEvents[0];

            Assert.AreEqual(120, @event.EventStartSeconds, 0.1);
            Assert.AreEqual(122, @event.EventEndSeconds, 0.1);
            Assert.AreEqual(4800, @event.LowFrequencyHertz, 0.1);
            Assert.AreEqual(7200, @event.HighFrequencyHertz, 0.1);
            Assert.AreEqual("TestBlob", @event.Profile);
            Assert.AreEqual(null, @event.Name);
        }

        [TestMethod]
        public void TestOscillationAlgorithm()
        {
            var config = new GenericRecognizer.GenericRecognizerConfig()
            {
                Profiles = new Dictionary<string, object>()
                {
                    {
                        "LowerBandDTMF_z",
                        new OscillationParameters()
                        {
                            FrameSize = 512,
                            FrameStep = 512,
                            BgNoiseThreshold = 0.0,
                            MaxHertz = 1050,
                            MinHertz = 700,
                            SpeciesName = "DTMF",
                            DctDuration = 1.0,
                            MinOscillationFrequency = 1,
                            MaxOscillationFrequency = 2,
                            MinDuration = 4,
                            MaxDuration = 8,
                            EventThreshold = 0.3,
                            DecibelThresholds = new double?[] { 0.0 },
                        }
                    },
                },
                PostProcessing = new PostProcessingConfig()
                {
                    CombineOverlappingEvents = false,

                    // filter on bandwidth
                    Bandwidth = new BandwidthConfig()
                    {
                        ExpectedBandwidth = 350,
                        BandwidthStandardDeviation = 20,
                    },

                    // filter on acousstic activity in sidebands.
                    // zero indicates no filtering.
                    SidebandAcousticActivity = new SidebandConfig()
                    {
                        UpperSidebandWidth = 0,
                        LowerSidebandWidth = 0,
                        MaxBackgroundDecibels = 0.0,
                    },
                },
            };

            var results = recognizer.Recognize(recording, config, 100.Seconds(), null, this.TestOutputDirectory, null);

            Assert.AreEqual(1, results.NewEvents.Count);
            var @event = (SpectralEvent)results.NewEvents[0];

            Assert.AreEqual(108.1, @event.EventStartSeconds, 0.4);
            Assert.AreEqual(113.15, @event.EventEndSeconds, 0.5);
            Assert.AreEqual(700, @event.LowFrequencyHertz, 0.1);
            Assert.AreEqual(1050, @event.HighFrequencyHertz, 0.1);
            Assert.AreEqual(350, @event.BandWidthHertz);
            Assert.AreEqual("LowerBandDTMF_z", @event.Profile);
            Assert.AreEqual("DTMF", @event.Name);
        }

        /// <summary>
        /// The test whistle used here has its centre maximum amplitude at 433 Hertz.
        /// The larger the frame size and therefore smaller the width of a frequency bin,
        /// the more accuratly the whistle algorithm centres on the whistle.
        /// </summary>
        [TestMethod]
        public void TestWhistleAlgorithm()
        {
            var config = new GenericRecognizer.GenericRecognizerConfig()
            {
                Profiles = new Dictionary<string, object>()
                {
                    {
                        "TestWhistle1",
                        new OnebinTrackParameters()
                        {
                            FrameSize = 2048,
                            FrameStep = 512,
                            WindowFunction = WindowFunctions.HANNING,
                            BgNoiseThreshold = 0.0,
                            MinHertz = 0, //340,
                            MaxHertz = 1000, //560,
                            MinDuration = 4,
                            MaxDuration = 6,
                            SpeciesName = "NoName",
                            DecibelThresholds = new double?[] { 1.0 },
                        }
                    },
                    {
                        "TestWhistle2",
                        new OnebinTrackParameters()
                        {
                            FrameSize = 1024,
                            FrameStep = 512,
                            WindowFunction = WindowFunctions.HANNING,
                            BgNoiseThreshold = 0.0,
                            MinHertz = 0,
                            MaxHertz = 1000,
                            MinDuration = 4,
                            MaxDuration = 6,
                            SpeciesName = "NoName",
                            DecibelThresholds = new double?[] { 1.0 },
                        }
                    },
                    {
                        "TestWhistle3",
                        new OnebinTrackParameters()
                        {
                            FrameSize = 1024,
                            FrameStep = 512,
                            WindowFunction = WindowFunctions.HANNING,
                            BgNoiseThreshold = 0.0,
                            MinHertz = 301,
                            MaxHertz = 517,
                            MinDuration = 4,
                            MaxDuration = 6,
                            SpeciesName = "NoName",
                            DecibelThresholds = new double?[] { 1.0 },
                        }
                    },
                    {
                        "TestWhistle4",
                        new OnebinTrackParameters()
                        {
                            FrameSize = 512,
                            FrameStep = 512,
                            WindowFunction = WindowFunctions.HANNING,
                            BgNoiseThreshold = 0.0,
                            MinHertz = 100,
                            MaxHertz = 700,
                            MinDuration = 4,
                            MaxDuration = 6,
                            SpeciesName = "NoName",
                            DecibelThresholds = new double?[] { 1.0 },
                        }
                    },
                },
                PostProcessing = new PostProcessingConfig()
                {
                    CombineOverlappingEvents = false,

                    // filter on bandwidth
                    // this is set very large to accomodate the different widths of freqeuncy bin
                    Bandwidth = new BandwidthConfig()
                    {
                        ExpectedBandwidth = 150,
                        BandwidthStandardDeviation = 40,
                    },

                    // filter on acoustic activity in sidebands.
                    // zero indicates no filtering.
                    SidebandAcousticActivity = new SidebandConfig()
                    {
                        UpperSidebandWidth = 0,
                        LowerSidebandWidth = 0,
                        MaxBackgroundDecibels = 0,
                    },
                },
            };

            var results = recognizer.Recognize(recording, config, 100.Seconds(), null, this.TestOutputDirectory, null);

            // Used for debugging only
<<<<<<< HEAD
            var image1 = SpectrogramTools.GetSonogramPlusCharts(results.Sonogram, results.NewEvents, results.Plots, null, "TestWhistleAlgorithm");
            image1.Save(this.TestOutputDirectory.CombineFile("image1.png"));
=======
            this.SaveTestOutput(outputDirectory => GenericRecognizer.SaveDebugSpectrogram(results, config, outputDirectory, "TestWhistle"));
>>>>>>> dd5e5e1f

            Assert.AreEqual(4, results.NewEvents.Count);
            var @event = (SpectralEvent)results.NewEvents[0];

            Assert.AreEqual(101.2, @event.EventStartSeconds, 0.1);
            Assert.AreEqual(106.2, @event.EventEndSeconds, 0.1);
            Assert.AreEqual(378, @event.LowFrequencyHertz);
            Assert.AreEqual(462, @event.HighFrequencyHertz);
            Assert.AreEqual(84, @event.BandWidthHertz); // 4 freq bins
            Assert.AreEqual("TestWhistle1", @event.Profile);
            Assert.AreEqual("NoName", @event.Name);

            @event = (SpectralEvent)results.NewEvents[1];
            Assert.AreEqual(101.2, @event.EventStartSeconds, 0.1);
            Assert.AreEqual(106.2, @event.EventEndSeconds, 0.1);
            Assert.AreEqual(301, @event.LowFrequencyHertz);
            Assert.AreEqual(516, @event.HighFrequencyHertz);
            Assert.AreEqual(215, @event.BandWidthHertz); // 5 bins
            Assert.AreEqual("TestWhistle2", @event.Profile);
            Assert.AreEqual("NoName", @event.Name);

            @event = (SpectralEvent)results.NewEvents[2];
            Assert.AreEqual(101.2, @event.EventStartSeconds, 0.1);
            Assert.AreEqual(106.2, @event.EventEndSeconds, 0.1);
            Assert.AreEqual(301, @event.LowFrequencyHertz);
            Assert.AreEqual(516, @event.HighFrequencyHertz);
            Assert.AreEqual(215, @event.BandWidthHertz); // 5 bins
            Assert.AreEqual("TestWhistle3", @event.Profile);
            Assert.AreEqual("NoName", @event.Name);

            @event = (SpectralEvent)results.NewEvents[3];
            Assert.AreEqual(101.2, @event.EventStartSeconds, 0.1);
            Assert.AreEqual(106.2, @event.EventEndSeconds, 0.1);
            Assert.AreEqual(258, @event.LowFrequencyHertz);
            Assert.AreEqual(516, @event.HighFrequencyHertz);
            Assert.AreEqual(258, @event.BandWidthHertz); // 3 frequency bins
            Assert.AreEqual("TestWhistle4", @event.Profile);
            Assert.AreEqual("NoName", @event.Name);
        }

        [TestMethod]
        public void TestHarmonicsAlgorithm()
        {
            // Set up the recognizer parameters.
            var windowSize = 512;
            var windowStep = 512;
            var minHertz = 500;
            var maxHertz = 5000;
            var dctThreshold = 0.15;
            var minFormantGap = 400;
            var maxFormantGap = 1200;
            var minDuration = 0.2;
            var maxDuration = 1.1;
            var decibelThreshold = 2.0;

            // no need to use a smoothing window on this artificial example.
            int smoothingWindow = 0;

            //Set up the virtual recording.
            int samplerate = 22050;
            double signalDuration = 13.0; //seconds

            // set up the config for a virtual spectrogram.
            var sonoConfig = new SonogramConfig()
            {
                WindowSize = windowSize,
                WindowStep = windowStep,
                WindowOverlap = 0.0, // this must be set
                WindowFunction = WindowFunctions.HANNING.ToString(),
                NoiseReductionType = NoiseReductionType.Standard,
                NoiseReductionParameter = 0.0,
                Duration = TimeSpan.FromSeconds(signalDuration),
                SampleRate = samplerate,
            };

            var spectrogram = this.CreateArtificialSpectrogramToTestTracksAndHarmonics(sonoConfig);
            var emptyList = new List<EventCommon>();
            var image2 = SpectrogramTools.GetSonogramPlusCharts(spectrogram, emptyList, null, null, "TestHarmonicsAlgorithm");
            image2.Save(this.TestOutputDirectory.CombineFile("image2.png"));

            //var results = recognizer.Recognize(recording, sonoConfig, 100.Seconds(), null, this.TestOutputDirectory, null);
            //get the array of intensity values minus intensity in side/buffer bands.
            var segmentStartOffset = TimeSpan.Zero;
            var plots = new List<Plot>();
            var (acousticEvents, dBArray, harmonicIntensityScores) = HarmonicParameters.GetHarmonicEvents(
                spectrogram,
                minHertz,
                maxHertz,
                smoothingWindow,
                decibelThreshold,
                dctThreshold,
                minDuration,
                maxDuration,
                minFormantGap,
                maxFormantGap,
                segmentStartOffset);

            // draw a plot of max decibels in each frame
            double decibelNormalizationMax = 3 * decibelThreshold;
            var dBThreshold = decibelThreshold / decibelNormalizationMax;
            var normalisedDecibelArray = DataTools.NormaliseInZeroOne(dBArray, 0, decibelNormalizationMax);
            var plot1 = new Plot("decibel max", normalisedDecibelArray, dBThreshold);
            plots.Add(plot1);

            // draw a plot of dct intensity
            double intensityNormalizationMax = 3 * dctThreshold;
            var eventThreshold = dctThreshold / intensityNormalizationMax;
            var normalisedIntensityArray = DataTools.NormaliseInZeroOne(harmonicIntensityScores, 0, intensityNormalizationMax);
            var plot2 = new Plot("dct intensity", normalisedIntensityArray, eventThreshold);
            plots.Add(plot2);

            var allResults = new RecognizerResults();

            // combine the results i.e. add the events list of call events.
            allResults.NewEvents.AddRange(acousticEvents);
            allResults.Plots.AddRange(plots);

            // effectively keeps only the *last* sonogram produced
            allResults.Sonogram = spectrogram;

<<<<<<< HEAD
            // DEBUG PURPOSES COMMENT NEXT LINE
            //GenericRecognizer.SaveDebugSpectrogram(allResults, null, this.TestOutputDirectory, "name");
=======
            // SAVE IMAGE FOR DEBUG PURPOSES
            this.SaveTestOutput(outputDirectory => GenericRecognizer.SaveDebugSpectrogram(allResults, null, outputDirectory, "HarmonicEvent"));
>>>>>>> dd5e5e1f

            Assert.AreEqual(4, allResults.NewEvents.Count);

            var @event = (HarmonicEvent)allResults.NewEvents[0];
            Assert.AreEqual("Stacked harmonics", @event.Name);
            Assert.AreEqual("HarmonicEvent", @event.ComponentName);
            Assert.AreEqual(3.0, @event.EventStartSeconds, 0.1);
            Assert.AreEqual(4.0, @event.EventEndSeconds, 0.1);
            Assert.AreEqual(500, @event.LowFrequencyHertz);
            Assert.AreEqual(5000, @event.HighFrequencyHertz);
            Assert.AreEqual(630, @event.HarmonicInterval, 10);

            @event = (HarmonicEvent)allResults.NewEvents[1];
            Assert.AreEqual(5.0, @event.EventStartSeconds, 0.1);
            Assert.AreEqual(5.5, @event.EventEndSeconds, 0.1);
            Assert.AreEqual(680, @event.HarmonicInterval, 10);

            @event = (HarmonicEvent)allResults.NewEvents[2];
            Assert.AreEqual(7.0, @event.EventStartSeconds, 0.1);
            Assert.AreEqual(8.0, @event.EventEndSeconds, 0.1);
            Assert.AreEqual(1050, @event.HarmonicInterval, 10);

            @event = (HarmonicEvent)allResults.NewEvents[3];
            Assert.AreEqual(11.3, @event.EventStartSeconds, 0.1);
            Assert.AreEqual(11.7, @event.EventEndSeconds, 0.1);
            Assert.AreEqual(630, @event.HarmonicInterval, 10);
        }

        [TestMethod]
        public void TestOnebinTrackAlgorithm()
        {
            // Set up the recognizer parameters.
            double? decibelThreshold = 2.0;

            var parameters = new OnebinTrackParameters()
            {
                MinHertz = 500,
                MaxHertz = 6000,
                MinDuration = 0.2,
                MaxDuration = 1.1,
                CombinePossibleSyllableSequence = false,
            };

            //Set up the virtual recording.
            int samplerate = 22050;
            double signalDuration = 13.0; //seconds
            var segmentStartOffset = TimeSpan.FromSeconds(60.0);

            // set up the config for a virtual spectrogram.
            var sonoConfig = new SonogramConfig()
            {
                WindowSize = 512,
                WindowStep = 512,
                WindowOverlap = 0.0, // this must be set
                WindowFunction = WindowFunctions.HANNING.ToString(),
                NoiseReductionType = NoiseReductionType.Standard,
                NoiseReductionParameter = 0.0,
                Duration = TimeSpan.FromSeconds(signalDuration),
                SampleRate = samplerate,
            };

            var spectrogram = this.CreateArtificialSpectrogramToTestTracksAndHarmonics(sonoConfig);

            var (spectralEvents, plotList) = OnebinTrackAlgorithm.GetOnebinTracks(
                spectrogram,
                parameters,
                decibelThreshold,
                segmentStartOffset,
                "TestProfile");

            // draw a plot of max decibels in each frame
            var plots = new List<Plot>();
            plots.AddRange(plotList);

            var allResults = new RecognizerResults()
            {
                NewEvents = new List<EventCommon>(),
                Hits = null,
                ScoreTrack = null,
                Plots = new List<Plot>(),
                Sonogram = null,
            };

            // combine the results i.e. add the events list of call events.
            allResults.NewEvents.AddRange(spectralEvents);
            allResults.Plots.AddRange(plots);
            allResults.Sonogram = spectrogram;

            // DEBUG PURPOSES
            this.SaveTestOutput(
                outputDirectory => GenericRecognizer.SaveDebugSpectrogram(allResults, null, outputDirectory, "WhistleTrack"));

            //NOTE: There are 16 whistles in the test spectrogram ...
            // but three of them are too weak to be detected at this threshold.
            Assert.AreEqual(13, allResults.NewEvents.Count);

            var @event = (SpectralEvent)allResults.NewEvents[0];
            Assert.AreEqual(60 + 0.0, @event.EventStartSeconds, 0.1);
            Assert.AreEqual(60 + 0.35, @event.EventEndSeconds, 0.1);
            Assert.AreEqual(2150, @event.LowFrequencyHertz);
            Assert.AreEqual(2193, @event.HighFrequencyHertz);

            @event = (SpectralEvent)allResults.NewEvents[4];
            Assert.AreEqual(60 + 5.0, @event.EventStartSeconds, 0.1);
            Assert.AreEqual(60 + 6.0, @event.EventEndSeconds, 0.1);
            Assert.AreEqual(989, @event.LowFrequencyHertz);
            Assert.AreEqual(1032, @event.HighFrequencyHertz);

            @event = (SpectralEvent)allResults.NewEvents[11];
            Assert.AreEqual(60 + 11.0, @event.EventStartSeconds, 0.1);
            Assert.AreEqual(60 + 12.0, @event.EventEndSeconds, 0.1);
            Assert.AreEqual(989, @event.LowFrequencyHertz);
            Assert.AreEqual(1032, @event.HighFrequencyHertz);
        }

        [TestMethod]
        public void TestForwardTrackAlgorithm()
        {
            // Set up the recognizer parameters.
            double? decibelThreshold = 2.0;
            var parameters = new ForwardTrackParameters()
            {
                MinHertz = 500,
                MaxHertz = 6000,
                MinDuration = 0.2,
                MaxDuration = 1.1,
                CombinePossibleHarmonics = false,
                HarmonicsStartDifference = TimeSpan.FromSeconds(0.2),
                HarmonicsHertzGap = 200,
            };

            //Set up the virtual recording.
            int samplerate = 22050;
            double signalDuration = 13.0; //seconds

            // set up the config for a virtual spectrogram.
            var sonoConfig = new SonogramConfig()
            {
                WindowSize = 512,
                WindowStep = 512,
                WindowOverlap = 0.0, // this must be set
                WindowFunction = WindowFunctions.HANNING.ToString(),
                NoiseReductionType = NoiseReductionType.Standard,
                NoiseReductionParameter = 0.0,
                Duration = TimeSpan.FromSeconds(signalDuration),
                SampleRate = samplerate,
            };

            var spectrogram = this.CreateArtificialSpectrogramToTestTracksAndHarmonics(sonoConfig);

            //var image1 = SpectrogramTools.GetSonogramPlusCharts(spectrogram, null, null, null);
            //results.Sonogram.GetImage().Save(this.outputDirectory.CombineFile("debug.png");

            var segmentStartOffset = TimeSpan.Zero;
            var (spectralEvents, plotList) = ForwardTrackAlgorithm.GetForwardTracks(
                spectrogram,
                parameters,
                decibelThreshold,
                segmentStartOffset,
                "TestProfile");

            var plots = new List<Plot>();
            plots.AddRange(plotList);

            var allResults = new RecognizerResults()
            {
                NewEvents = new List<EventCommon>(),
                Hits = null,
                ScoreTrack = null,
                Plots = new List<Plot>(),
                Sonogram = null,
            };

            // combine the results i.e. add the events list of call events.
            allResults.NewEvents.AddRange(spectralEvents);
            allResults.Plots.AddRange(plots);

            // effectively keeps only the *last* sonogram produced
            allResults.Sonogram = spectrogram;

            // DEBUG PURPOSES COMMENT NEXT LINE
            this.SaveTestOutput(
                outputDirectory => GenericRecognizer.SaveDebugSpectrogram(allResults, null, outputDirectory, "ForwardTrack"));

            Assert.AreEqual(23, allResults.NewEvents.Count);

            var @event = (SpectralEvent)allResults.NewEvents[4];
            Assert.AreEqual(2.0, @event.EventStartSeconds, 0.1);
            Assert.AreEqual(2.5, @event.EventEndSeconds, 0.1);
            Assert.AreEqual(1720, @event.LowFrequencyHertz);
            Assert.AreEqual(2107, @event.HighFrequencyHertz);

            @event = (SpectralEvent)allResults.NewEvents[11];
            Assert.AreEqual(6.0, @event.EventStartSeconds, 0.1);
            Assert.AreEqual(6.5, @event.EventEndSeconds, 0.1);
            Assert.AreEqual(2150, @event.LowFrequencyHertz);
            Assert.AreEqual(2580, @event.HighFrequencyHertz);
        }

        [TestMethod]
        public void TestOneframeTrackAlgorithm()
        {
            // Set up the recognizer parameters.
            double? decibelThreshold = 2.0;
            var parameters = new OneframeTrackParameters()
            {
                MinHertz = 6000,
                MaxHertz = 11000,
                MinBandwidthHertz = 100,
                MaxBandwidthHertz = 5000,
            };

            //Set up the virtual recording.
            int samplerate = 22050;
            double signalDuration = 13.0; //seconds

            // set up the config for a virtual spectrogram.
            var sonoConfig = new SonogramConfig()
            {
                WindowSize = 512,
                WindowStep = 512,
                WindowOverlap = 0.0, // this must be set
                WindowFunction = WindowFunctions.HANNING.ToString(),
                NoiseReductionType = NoiseReductionType.Standard,
                NoiseReductionParameter = 0.0,
                Duration = TimeSpan.FromSeconds(signalDuration),
                SampleRate = samplerate,
            };

            var spectrogram = this.CreateArtificialSpectrogramToTestTracksAndHarmonics(sonoConfig);
            var emptyList = new List<EventCommon>();
            var image1 = SpectrogramTools.GetSonogramPlusCharts(spectrogram, emptyList, null, null, "TestOneframeTrackAlgorithm");
            image1.Save(this.TestOutputDirectory.CombineFile("debug.png"));

            var segmentStartOffset = TimeSpan.Zero;
            var (spectralEvents, plotList) = OneframeTrackAlgorithm.GetOneFrameTracks(
                spectrogram,
                parameters,
                decibelThreshold,
                segmentStartOffset,
                "TestProfile");

            var plots = new List<Plot>();
            plots.AddRange(plotList);

            var allResults = new RecognizerResults()
            {
                NewEvents = new List<EventCommon>(),
                Hits = null,
                ScoreTrack = null,
                Plots = new List<Plot>(),
                Sonogram = null,
            };

            // combine the results i.e. add the events list of call events.
            allResults.NewEvents.AddRange(spectralEvents);
            allResults.Plots.AddRange(plots);

            // effectively keeps only the *last* sonogram produced
            allResults.Sonogram = spectrogram;

            // DEBUG PURPOSES COMMENT NEXT LINE
            this.SaveTestOutput(
                outputDirectory => GenericRecognizer.SaveDebugSpectrogram(allResults, null, outputDirectory, "ClickTrack"));

            Assert.AreEqual(6, allResults.NewEvents.Count);

            var @event = (SpectralEvent)allResults.NewEvents[0];
            Assert.AreEqual(10.0, @event.EventStartSeconds, 0.1);
            Assert.AreEqual(10.1, @event.EventEndSeconds, 0.1);
            Assert.AreEqual(6450, @event.LowFrequencyHertz);
            Assert.AreEqual(10750, @event.HighFrequencyHertz);

            @event = (SpectralEvent)allResults.NewEvents[2];
            Assert.AreEqual(11.05, @event.EventStartSeconds, 0.05);
            Assert.AreEqual(11.07, @event.EventEndSeconds, 0.05);
            Assert.AreEqual(6450, @event.LowFrequencyHertz);
            Assert.AreEqual(7310, @event.HighFrequencyHertz);
        }

        /// <summary>
        /// Tests the upward-track recognizer on the same artifical spectrogram as used for foward-tracks and harmonics.
        /// </summary>
        [TestMethod]
        public void Test1UpwardsTrackAlgorithm()
        {
            // Set up the recognizer parameters.
            var decibelThreshold = 2.0;
            var parameters = new UpwardTrackParameters()
            {
                //set the Searchband bounds
                MinHertz = 6000,
                MaxHertz = 11000,
                MinBandwidthHertz = 100,
                MaxBandwidthHertz = 5000,

                // these params are to detect calls that consist of a rapid sequence of chirps/whips.
                CombineProximalSimilarEvents = true,
                SyllableStartDifference = TimeSpan.FromSeconds(0.2),
                SyllableHertzDifference = 300,
            };

            //Set up the virtual recording.
            int samplerate = 22050;
            double signalDuration = 13.0; //seconds

            // set up the config for a virtual spectrogram.
            var sonoConfig = new SonogramConfig()
            {
                WindowSize = 512,
                WindowStep = 512,
                WindowOverlap = 0.0, // this must be set
                WindowFunction = WindowFunctions.HANNING.ToString(),
                NoiseReductionType = NoiseReductionType.Standard,
                NoiseReductionParameter = 0.0,
                Duration = TimeSpan.FromSeconds(signalDuration),
                SampleRate = samplerate,
            };

            var spectrogram = this.CreateArtificialSpectrogramToTestTracksAndHarmonics(sonoConfig);

            var segmentStartOffset = TimeSpan.Zero;
            var plots = new List<Plot>();
            var (spectralEvents, plotList) = UpwardTrackAlgorithm.GetUpwardTracks(
                spectrogram,
                parameters,
                decibelThreshold,
                segmentStartOffset,
                "TestProfile");

            plots.AddRange(plotList);

            var allResults = new RecognizerResults()
            {
                NewEvents = new List<EventCommon>(),
                Hits = null,
                ScoreTrack = null,
                Plots = new List<Plot>(),
                Sonogram = null,
            };

            // combine the results i.e. add the events list of call events.
            allResults.NewEvents.AddRange(spectralEvents);
            allResults.Plots.AddRange(plots);

            // effectively keeps only the *last* sonogram produced
            allResults.Sonogram = spectrogram;

            // DEBUG PURPOSES ONLY - COMMENT NEXT LINE
            this.SaveTestOutput(
                outputDirectory => GenericRecognizer.SaveDebugSpectrogram(allResults, null, outputDirectory, "UpwardsTrack1"));

            Assert.AreEqual(2, allResults.NewEvents.Count);

            var @event = (SpectralEvent)allResults.NewEvents[0];
            Assert.AreEqual(10.0, @event.EventStartSeconds, 0.1);
            Assert.AreEqual(10.1, @event.EventEndSeconds, 0.1);
            Assert.AreEqual(6450, @event.LowFrequencyHertz);
            Assert.AreEqual(10750, @event.HighFrequencyHertz);

            @event = (SpectralEvent)allResults.NewEvents[1];
            Assert.AreEqual(11.0, @event.EventStartSeconds, 0.1);
            Assert.AreEqual(11.24, @event.EventEndSeconds, 0.1);
            Assert.AreEqual(6450, @event.LowFrequencyHertz);
            Assert.AreEqual(7310, @event.HighFrequencyHertz);
        }

        /// <summary>
        /// Tests the upward-track recognizer on the same artifical spectrogram as used for foward-tracks and harmonics.
        /// </summary>
        [TestMethod]
        public void Test2UpwardsTrackAlgorithm()
        {
            // Set up the recognizer parameters.
            var decibelThreshold = 2.0;
            var parameters = new UpwardTrackParameters()
            {
                //set the Searchband bounds
                MinHertz = 500,
                MaxHertz = 6000,
                MinBandwidthHertz = 200,
                MaxBandwidthHertz = 5000,

                // these params are to detect calls that consist of a rapid sequence of chirps/whips.
                CombineProximalSimilarEvents = false,
                SyllableStartDifference = TimeSpan.FromSeconds(0.2),
                SyllableHertzDifference = 300,
            };

            //Set up the virtual recording.
            var segmentStartOffset = TimeSpan.Zero;
            int samplerate = 22050;
            double signalDuration = 13.0; //seconds

            // set up the config for a virtual spectrogram.
            var sonoConfig = new SonogramConfig()
            {
                WindowSize = 512,
                WindowStep = 512,
                WindowOverlap = 0.0, // this must be set
                WindowFunction = WindowFunctions.HANNING.ToString(),
                NoiseReductionType = NoiseReductionType.Standard,
                NoiseReductionParameter = 0.0,
                Duration = TimeSpan.FromSeconds(signalDuration),
                SampleRate = samplerate,
            };

            var spectrogram = this.CreateArtificialSpectrogramToTestTracksAndHarmonics(sonoConfig);
            var plots = new List<Plot>();

            // do a SECOND TEST of the vertical tracks
            var (spectralEvents, plotList) = UpwardTrackAlgorithm.GetUpwardTracks(
                spectrogram,
                parameters,
                decibelThreshold,
                segmentStartOffset,
                "TestProfile");

            // draw a plot of max decibels in each frame
            plots.AddRange(plotList);

            var allResults2 = new RecognizerResults()
            {
                NewEvents = new List<EventCommon>(),
                Hits = null,
                ScoreTrack = null,
                Plots = new List<Plot>(),
                Sonogram = null,
            };

            // combine the results i.e. add the events list of call events.
            allResults2.NewEvents.AddRange(spectralEvents);
            allResults2.Plots.AddRange(plots);
            allResults2.Sonogram = spectrogram;

            // DEBUG PURPOSES ONLY
            this.SaveTestOutput(
                outputDirectory => GenericRecognizer.SaveDebugSpectrogram(allResults2, null, outputDirectory, "UpwardTracks2"));

            Assert.AreEqual(10, allResults2.NewEvents.Count);
        }

        public SpectrogramStandard CreateArtificialSpectrogramToTestTracksAndHarmonics(SonogramConfig config)
        {
            int samplerate = config.SampleRate;
            double signalDuration = config.Duration.TotalSeconds;
            int windowSize = config.WindowSize;
            int frameCount = (int)Math.Floor(samplerate * signalDuration / windowSize);
            int binCount = windowSize / 2;

            // set up the spectrogram with stacked harmonics
            var amplitudeSpectrogram = new double[frameCount, binCount];
            double framesPerSecond = samplerate / (double)windowSize;
            double hertzPerBin = samplerate / (double)windowSize;

            // draw first set of harmonics
            int bottomHertz = 1000;
            int bottomBin = (int)Math.Round(bottomHertz / hertzPerBin);
            int formantGap = 300;
            int binGap = (int)Math.Round(formantGap / hertzPerBin);
            int startframe = (int)Math.Round(framesPerSecond);
            int endframe = (int)Math.Round(framesPerSecond * 2);
            for (int frame = startframe; frame < endframe; frame++)
            {
                amplitudeSpectrogram[frame, bottomBin] = 6.0;
                amplitudeSpectrogram[frame, bottomBin + binGap] = 6.0;
                amplitudeSpectrogram[frame, bottomBin + binGap + binGap] = 6.0;
            }

            // draw second set of harmonics
            formantGap = 600;
            binGap = (int)Math.Round(formantGap / hertzPerBin);
            startframe = (int)Math.Round(framesPerSecond * 3);
            endframe = (int)Math.Round(framesPerSecond * 4);
            for (int frame = startframe; frame < endframe; frame++)
            {
                amplitudeSpectrogram[frame, bottomBin] = 3.0;
                amplitudeSpectrogram[frame, bottomBin + binGap] = 3.0;
                amplitudeSpectrogram[frame, bottomBin + binGap + binGap] = 3.0;
            }

            // draw third set of harmonics
            formantGap = 300;
            binGap = (int)Math.Round(formantGap / hertzPerBin);
            startframe = (int)Math.Round(framesPerSecond * 5) - 1;
            endframe = (int)Math.Round(framesPerSecond * 6);
            int offset = 0;
            for (int frame = startframe; frame < endframe; frame++)
            {
                amplitudeSpectrogram[frame, bottomBin] = 9.0;
                amplitudeSpectrogram[frame, bottomBin + binGap + offset] = 9.0;
                amplitudeSpectrogram[frame, bottomBin + binGap + binGap + offset + offset] = 9.0;
                amplitudeSpectrogram[frame, bottomBin + binGap + binGap + offset + offset + 1] = 6.0;
                offset++;
            }

            // draw fourth set of harmonics
            formantGap = 1000;
            binGap = (int)Math.Round(formantGap / hertzPerBin);
            startframe = (int)Math.Round(framesPerSecond * 7);
            endframe = (int)Math.Round(framesPerSecond * 8);
            for (int frame = startframe; frame < endframe; frame++)
            {
                amplitudeSpectrogram[frame, bottomBin] = 6.0;
                amplitudeSpectrogram[frame, bottomBin + binGap] = 9.0;
                amplitudeSpectrogram[frame, bottomBin + binGap + binGap] = 6.0;
            }

            // draw fifth set of harmonics
            formantGap = 1500;
            binGap = (int)Math.Round(formantGap / hertzPerBin);
            startframe = (int)Math.Round(framesPerSecond * 9);
            endframe = (int)Math.Round(framesPerSecond * 10);
            for (int frame = startframe; frame < endframe; frame++)
            {
                amplitudeSpectrogram[frame, bottomBin] = 9.0;
                amplitudeSpectrogram[frame, bottomBin + binGap] = 9.0;
                amplitudeSpectrogram[frame, bottomBin + binGap + binGap] = 9.0;
            }

            // draw sixth set of harmonics
            formantGap = 1800;
            binGap = (int)Math.Round(formantGap / hertzPerBin);
            startframe = (int)Math.Round(framesPerSecond * 11) - 1;
            endframe = (int)Math.Round(framesPerSecond * 12);
            offset = 0;
            for (int frame = startframe; frame < endframe; frame++)
            {
                amplitudeSpectrogram[frame, bottomBin] = 9.0;
                amplitudeSpectrogram[frame, bottomBin + binGap - offset] = 9.0;
                amplitudeSpectrogram[frame, bottomBin + binGap + binGap - offset - offset - 1] = 3.0;
                amplitudeSpectrogram[frame, bottomBin + binGap + binGap - offset - offset] = 9.0;
                offset++;
            }

            // draw a set of sequential tracks
            for (int i = 0; i < 15; i++)
            {
                // track that starts in very first time frame
                amplitudeSpectrogram[i, 50] = 6.0;

                // track that goes to end of spectrogram
                amplitudeSpectrogram[frameCount - 1 - i, 50] = 6.0;
            }

            //boobook owl look-alike
            startframe = (int)Math.Round(framesPerSecond * 2) + 3;
            var startBin = 40;
            for (int i = 0; i < 9; i++)
            {
                amplitudeSpectrogram[startframe + i, startBin + i] = 9.0;
                amplitudeSpectrogram[startframe + 16 - i, startBin + i] = 6.0;
            }

            startframe = (int)Math.Round(framesPerSecond * 6) + 3;
            startBin = 50;
            for (int i = 0; i < 10; i++)
            {
                amplitudeSpectrogram[startframe + i, startBin + i] = 6.0;
                amplitudeSpectrogram[startframe + 20 - i, startBin + i] = 9.0;
            }

            startframe = (int)Math.Round(framesPerSecond * 10) + 3;
            startBin = 50;
            for (int i = 0; i < 8; i++)
            {
                amplitudeSpectrogram[startframe + i, startBin + i] = 9.0;
                amplitudeSpectrogram[startframe + 16 - i, startBin + i] = 9.0;
            }

            amplitudeSpectrogram[startframe + 8, startBin + 8] = 6.0;
            amplitudeSpectrogram[startframe + 8, startBin + 7] = 9.0;

            // draw a click
            var clickFrame = (int)Math.Round(framesPerSecond * 10) + 3;
            startBin = 150;
            var endBin = 250;
            for (int i = startBin; i < endBin; i++)
            {
                amplitudeSpectrogram[clickFrame, i] = 9.0;
                amplitudeSpectrogram[clickFrame + 1, i] = 6.0;
            }

            // Draw a series of clicks similar to bird kek-kek
            clickFrame = (int)Math.Round(framesPerSecond * 11);
            startBin = 150;
            endBin = 170;
            for (int i = startBin; i < endBin; i++)
            {
                amplitudeSpectrogram[clickFrame, i] = 6.0;
                amplitudeSpectrogram[clickFrame + 2, i] = 6.0;
                amplitudeSpectrogram[clickFrame + 4, i] = 6.0;
                amplitudeSpectrogram[clickFrame + 6, i] = 6.0;
                amplitudeSpectrogram[clickFrame + 8, i] = 6.0;
            }

            var spectrogram = new SpectrogramStandard(config)
            {
                SampleRate = samplerate,
                Data = amplitudeSpectrogram,
            };

            return spectrogram;
        }

        [TestMethod]
        public void TestAedAlgorithm()
        {
            var resampledRecordingPath = PathHelper.GetTempFile(this.TestOutputDirectory, ".wav");
            TestHelper.GetAudioUtility().Modify(
                TestAsset,
                MediaTypes.MediaTypeWav,
                resampledRecordingPath,
                MediaTypes.MediaTypeWav,
                new AudioUtilityRequest()
                {
                    TargetSampleRate = 22050,
                });
            var config = new GenericRecognizer.GenericRecognizerConfig()
            {
                Profiles = new Dictionary<string, object>()
                {
                    {
                        "TestAed",
                        new Aed.AedConfiguration()
                        {
                            NoiseReductionType = NoiseReductionType.None,
                            NoiseReductionParameter = 15,
                            SmallAreaThreshold = 150,
                            IntensityThreshold = 20,
                        }
                    },
                },
                PostProcessing = new PostProcessingConfig()
                {
                    CombineOverlappingEvents = false,

                    // filter on bandwidth
                    Bandwidth = new BandwidthConfig()
                    {
                        ExpectedBandwidth = 3000,
                        BandwidthStandardDeviation = 1000,
                    },

                    // filter on acousstic activity in sidebands.
                    // zero indicates no filtering.
                    SidebandAcousticActivity = new SidebandConfig()
                    {
                        UpperSidebandWidth = 0,
                        LowerSidebandWidth = 0,
                        MaxBackgroundDecibels = 0,
                    },
                },
            };

            var results = recognizer.Recognize(new AudioRecording(resampledRecordingPath), config, 100.Seconds(), null, this.TestOutputDirectory, null);

            Assert.AreEqual(14, results.NewEvents.Count);
        }

        [TestMethod]
        public void TestMultipleAlgorithms()
        {
            var config = new GenericRecognizer.GenericRecognizerConfig()
            {
                Profiles = new Dictionary<string, object>()
                {
                    {
                        "TestBlob", new BlobParameters()
                        {
                            FrameSize = 512,
                            FrameStep = 512,
                            MaxHertz = 7200,
                            MinHertz = 4800,
                            BgNoiseThreshold = 0.0,
                            BottomHertzBuffer = 1000,
                            TopHertzBuffer = 500,
                            DecibelThresholds = new double?[] { 0.0 },
                        }
                    },
                    {
                        "LowerBandDTMF_z",
                        new OscillationParameters()
                        {
                            SpeciesName = "DTMFlower",
                            FrameSize = 512,
                            FrameStep = 512,
                            BgNoiseThreshold = 0.0,
                            MaxHertz = 1050,
                            MinHertz = 700,
                            BottomHertzBuffer = 0,
                            TopHertzBuffer = 0,
                            DctDuration = 1.0,
                            MinOscillationFrequency = 1,
                            MaxOscillationFrequency = 2,
                            MinDuration = 4,
                            MaxDuration = 6,
                            EventThreshold = 0.3,
                            DecibelThresholds = new double?[] { 0.0 },
                        }
                    },
                    {
                        "UpperBandDTMF_z",
                        new OscillationParameters()
                        {
                            SpeciesName = "DTMFupper",
                            FrameSize = 512,
                            FrameStep = 512,
                            BgNoiseThreshold = 0.0,
                            MaxHertz = 1650,
                            MinHertz = 1350,
                            BottomHertzBuffer = 0,
                            TopHertzBuffer = 0,
                            DctDuration = 1.0,
                            MinOscillationFrequency = 1,
                            MaxOscillationFrequency = 2,
                            MinDuration = 4,
                            MaxDuration = 6,
                            EventThreshold = 0.3,
                            DecibelThresholds = new double?[] { 0.0 },
                        }
                    },
                },
                PostProcessing = new PostProcessingConfig()
                {
                    CombineOverlappingEvents = false,

                    // filter on bandwidth
                    Bandwidth = new BandwidthConfig()
                    {
                        ExpectedBandwidth = 3000,
                        BandwidthStandardDeviation = 1000,
                    },

                    // filter on acousstic activity in sidebands.
                    // zero indicates no filtering.
                    SidebandAcousticActivity = new SidebandConfig()
                    {
                        UpperSidebandWidth = 0,
                        LowerSidebandWidth = 0,
                        MaxBackgroundDecibels = 0,
                    },
                },
            };

            var results = recognizer.Recognize(recording, config, 100.Seconds(), null, this.TestOutputDirectory, null);

            // DEBUG PURPOSES ONLY
            this.SaveTestOutput(
                outputDirectory => GenericRecognizer.SaveDebugSpectrogram(results, null, outputDirectory, "ThreeProfiles"));

            Assert.AreEqual(3, results.NewEvents.Count);

            var @event = (SpectralEvent)results.NewEvents[0];
            Assert.AreEqual(120, @event.EventStartSeconds, 0.1);
            Assert.AreEqual(122, @event.EventEndSeconds, 0.1);
            Assert.AreEqual(4800, @event.LowFrequencyHertz, 0.1);
            Assert.AreEqual(7200, @event.HighFrequencyHertz, 0.1);
            Assert.AreEqual("TestBlob", @event.Profile);
            Assert.AreEqual(null, @event.Name);
            Assert.AreEqual("SpectralEvent", @event.ComponentName);

            @event = (SpectralEvent)results.NewEvents[1];
            Assert.AreEqual(107.78, @event.EventStartSeconds, 0.4);
            Assert.AreEqual(113.57, @event.EventEndSeconds, 0.5);
            Assert.AreEqual(700, @event.LowFrequencyHertz, 0.1);
            Assert.AreEqual(1050, @event.HighFrequencyHertz, 0.1);
            Assert.AreEqual("DTMFlower", @event.Name);
            Assert.AreEqual("LowerBandDTMF_z", @event.Profile);
            Assert.AreEqual("OscillationEvent", @event.ComponentName);
            Assert.AreEqual("acoustic_components", @event.FileName);

            @event = (SpectralEvent)results.NewEvents[2];
            Assert.AreEqual(108.1, @event.EventStartSeconds, 0.4);
            Assert.AreEqual(113.15, @event.EventEndSeconds, 0.5);
            Assert.AreEqual(1350, @event.LowFrequencyHertz, 0.1);
            Assert.AreEqual(1650, @event.HighFrequencyHertz, 0.1);
            Assert.AreEqual("DTMFupper", @event.Name);
            Assert.AreEqual("UpperBandDTMF_z", @event.Profile);
        }

        [TestMethod]
        public void TestBlobPlusOscillationProfiles()
        {
            var config = new GenericRecognizer.GenericRecognizerConfig()
            {
                Profiles = new Dictionary<string, object>()
                {
                    {
                        "TestBlob", new BlobParameters()
                        {
                            FrameSize = 1024,
                            FrameStep = 1024,
                            MaxHertz = 7200,
                            MinHertz = 4800,
                            BgNoiseThreshold = 0.0,
                            BottomHertzBuffer = 1000,
                            TopHertzBuffer = 500,
                            DecibelThresholds = new double?[] { 3.0 },
                        }
                    },
                    {
                        "TestOscillation",
                        new OscillationParameters()
                        {
                            SpeciesName = "DTMFlower",
                            FrameSize = 512,
                            FrameStep = 512,
                            BgNoiseThreshold = 0.0,
                            MaxHertz = 1050,
                            MinHertz = 700,
                            BottomHertzBuffer = 0,
                            TopHertzBuffer = 0,
                            DctDuration = 1.0,
                            MinOscillationFrequency = 1,
                            MaxOscillationFrequency = 2,
                            MinDuration = 4,
                            MaxDuration = 6,
                            EventThreshold = 0.3,
                            DecibelThresholds = new double?[] { 3.0 },
                        }
                    },
                },
                PostProcessing = new PostProcessingConfig()
                {
                    CombineOverlappingEvents = false,
                },
            };

            var results = recognizer.Recognize(recording, config, 100.Seconds(), null, this.TestOutputDirectory, null);

            // DEBUG PURPOSES
            this.SaveTestOutput(
                outputDirectory => GenericRecognizer.SaveDebugSpectrogram(results, null, outputDirectory, "BlobPlusOsc"));

            Assert.AreEqual(2, results.NewEvents.Count);

            var event1 = (SpectralEvent)results.NewEvents[0];
            Assert.AreEqual(120, event1.EventStartSeconds, 0.1);
            Assert.AreEqual(122, event1.EventEndSeconds, 0.1);
            Assert.AreEqual(4800, event1.LowFrequencyHertz, 0.1);
            Assert.AreEqual(7200, event1.HighFrequencyHertz, 0.1);
            Assert.AreEqual("TestBlob", event1.Profile);
            Assert.AreEqual(null, event1.Name);
            Assert.AreEqual("SpectralEvent", event1.ComponentName);

            var event2 = (OscillationEvent)results.NewEvents[1];
            Assert.AreEqual(typeof(OscillationEvent), event2.GetType());
            Assert.AreEqual(108.1, event2.EventStartSeconds, 0.1);
            Assert.AreEqual(113.1, event2.EventEndSeconds, 0.1);
            Assert.AreEqual(700, event2.LowFrequencyHertz);
            Assert.AreEqual(1050, event2.HighFrequencyHertz);
            Assert.AreEqual("TestOscillation", event2.Profile);
            Assert.AreEqual("DTMFlower", event2.Name);
            Assert.AreEqual("OscillationEvent", event2.ComponentName);
            Assert.AreEqual("acoustic_components", event2.FileName);
            Assert.AreEqual(0.83, event2.Periodicity, 0.1);
        }
    }
}<|MERGE_RESOLUTION|>--- conflicted
+++ resolved
@@ -311,12 +311,8 @@
             var results = recognizer.Recognize(recording, config, 100.Seconds(), null, this.TestOutputDirectory, null);
 
             // Used for debugging only
-<<<<<<< HEAD
-            var image1 = SpectrogramTools.GetSonogramPlusCharts(results.Sonogram, results.NewEvents, results.Plots, null, "TestWhistleAlgorithm");
-            image1.Save(this.TestOutputDirectory.CombineFile("image1.png"));
-=======
+
             this.SaveTestOutput(outputDirectory => GenericRecognizer.SaveDebugSpectrogram(results, config, outputDirectory, "TestWhistle"));
->>>>>>> dd5e5e1f
 
             Assert.AreEqual(4, results.NewEvents.Count);
             var @event = (SpectralEvent)results.NewEvents[0];
@@ -437,13 +433,8 @@
             // effectively keeps only the *last* sonogram produced
             allResults.Sonogram = spectrogram;
 
-<<<<<<< HEAD
-            // DEBUG PURPOSES COMMENT NEXT LINE
-            //GenericRecognizer.SaveDebugSpectrogram(allResults, null, this.TestOutputDirectory, "name");
-=======
             // SAVE IMAGE FOR DEBUG PURPOSES
             this.SaveTestOutput(outputDirectory => GenericRecognizer.SaveDebugSpectrogram(allResults, null, outputDirectory, "HarmonicEvent"));
->>>>>>> dd5e5e1f
 
             Assert.AreEqual(4, allResults.NewEvents.Count);
 
