﻿namespace Acoustics.Test.Tools
{
    using System;
<<<<<<< HEAD
    using System.Reflection;
    using Acoustics.Shared;
    using Acoustics.Tools;
    using Acoustics.Tools.Audio;
    using Acoustics.Tools.Wav;
    using EcoSounds.Mvc.Tests;
    using log4net;
    using log4net.Config;
=======
>>>>>>> d3f5b404
    using Microsoft.VisualStudio.TestTools.UnitTesting;
    using TestHelpers;

    [TestClass]
    public class AudioUtilityInfoTests
    {
        [TestMethod]
        [Timeout(3000)]
        public void InfoCanTimeout()
        {
            var source = PathHelper.GetTestAudioFile("corrupt.wav");
            AbstractAudioUtility util = (AbstractAudioUtility)TestHelper.GetAudioUtilitySox();

            util.ProcessRunnerTimeout = TimeSpan.FromMilliseconds(300);
            util.ProcessRunnerMaxRetries = 0;

            TestHelper.ExceptionMatches<ProcessRunner.ProcessMaximumRetriesException>(
                () =>
                {
                    var info = util.Info(source);
                },
                "Process had not already terminated after timeout.");
        }

        [DataTestMethod]
        [DataRow("06Sibylla.asf")]
        [DataRow("Currawongs_curlew_West_Knoll_Bees_20091102-183000.mp3")]
        [DataRow("A French Fiddle Speaks.mp3")]
        [DataRow("ocioncosta-lindamenina.ogg")]
        [DataRow("Lewins Rail Kekkek.wav")]
        [DataRow("FemaleKoala MaleKoala.wav")]
        [DataRow("geckos.wav")]
        [DataRow("Lewins Rail Kekkek.webm")]
        [DataRow("06Sibylla.wma")]
        [DataRow("Raw_audio_id_cd6e8ba1-11b4-4724-9562-f6ec893110aa.wv")]
        [DataRow("f969b39d-2705-42fc-992c-252a776f1af3_090705-0600.wv")]
        [DataRow("4channelsPureTones.wav")]
        [DataRow("4channelsPureTones.flac")]
        [DataRow("4channelsPureTones.ogg")]
        [DataRow("4channelsPureTones.wv")]
        [DataRow("different_channels_tone.wav")]
        [DataRow("different_channels_tone.mp3")]
        [DataRow("4min test.mp3")]
        public void InfoWorksForMaster(string file)
        {
            var util = TestHelper.GetAudioUtility();

            var source = TestHelper.GetAudioFile(file);
            var info = util.Info(source);

            var expected = TestHelper.AudioDetails[file];

            TestHelper.CheckAudioUtilityInfo(expected, info);
        }

        [DataTestMethod]
        [DataRow("4channelsPureTones.raw", typeof(NotImplementedException), "Raw formats inherently have no information to gather")]
        public void InfoFailsForMaster(string file, Type exception, string message)
        {
            var util = TestHelper.GetAudioUtility();

            var source = TestHelper.GetAudioFile(file);

            TestHelper.ExceptionMatches(
                exception,
                () =>
                {
                    util.Info(source);
                },
                message);
        }

        [DataTestMethod]
        [DataRow("Lewins Rail Kekkek.wav")]
        [DataRow("FemaleKoala MaleKoala.wav")]
        [DataRow("geckos.wav")]
        [DataRow("4channelsPureTones.wav")]
        [DataRow("different_channels_tone.wav")]
        public void InfoWorksShnTool(string file)
        {
            var util = TestHelper.GetAudioUtilityShntool();

            var source = TestHelper.GetAudioFile(file);
            var info = util.Info(source);

            var expected = TestHelper.AudioDetails[file];

            TestHelper.CheckAudioUtilityInfo(expected, info);
        }

        [DataTestMethod]
        [DataRow("06Sibylla.asf")]
        [DataRow("Currawongs_curlew_West_Knoll_Bees_20091102-183000.mp3")]
        [DataRow("A French Fiddle Speaks.mp3")]
        [DataRow("ocioncosta-lindamenina.ogg")]
        [DataRow("Lewins Rail Kekkek.webm")]
        [DataRow("06Sibylla.wma")]
        [DataRow("Raw_audio_id_cd6e8ba1-11b4-4724-9562-f6ec893110aa.wv")]
        [DataRow("f969b39d-2705-42fc-992c-252a776f1af3_090705-0600.wv")]
        [DataRow("4channelsPureTones.flac")]
        [DataRow("4channelsPureTones.ogg")]
        [DataRow("4channelsPureTones.raw")]
        [DataRow("4channelsPureTones.wv")]
        [DataRow("different_channels_tone.mp3")]
        [DataRow("4min test.mp3")]
        public void InfoFailsForShnTool(string file)
        {
            var util = TestHelper.GetAudioUtilityShntool();

            var source = TestHelper.GetAudioFile(file);
            TestHelper.ExceptionMatches<NotSupportedException>(
                () => util.Info(source),
                "cannot be processed.  Valid formats are: wav (audio/x-wav).");
        }

        [DataTestMethod]
        [DataRow("A French Fiddle Speaks.mp3")]
        [DataRow("Currawongs_curlew_West_Knoll_Bees_20091102-183000.mp3")]
        [DataRow("Lewins Rail Kekkek.wav")]
        [DataRow("FemaleKoala MaleKoala.wav")]
        [DataRow("geckos.wav")]
        [DataRow("4channelsPureTones.wav")]
        [DataRow("different_channels_tone.wav")]
        [DataRow("different_channels_tone.mp3")]
        [DataRow("4min test.mp3")]
        public void InfoWorksSoxTool(string file)
        {
            var util = TestHelper.GetAudioUtilitySox();

            var source = TestHelper.GetAudioFile(file);
            var info = util.Info(source);

            var expected = TestHelper.AudioDetails[file];

            TestHelper.CheckAudioUtilityInfo(expected, info);
        }

        [TestMethod]
        [DataRow("06Sibylla.asf")]
        [DataRow("ocioncosta-lindamenina.ogg")]
        [DataRow("Lewins Rail Kekkek.webm")]
        [DataRow("06Sibylla.wma")]
        [DataRow("Raw_audio_id_cd6e8ba1-11b4-4724-9562-f6ec893110aa.wv")]
        [DataRow("f969b39d-2705-42fc-992c-252a776f1af3_090705-0600.wv")]
        [DataRow("4channelsPureTones.flac")]
        [DataRow("4channelsPureTones.ogg")]
        [DataRow("4channelsPureTones.raw")]
        [DataRow("4channelsPureTones.wv")]
        public void InfoFailsForSoxTool(string file)
        {
            var util = TestHelper.GetAudioUtilitySox();

            var source = TestHelper.GetAudioFile(file);
            TestHelper.ExceptionMatches<NotSupportedException>(
                () => util.Info(source),
                "cannot be processed.  Valid formats are: wav (audio/x-wav), mp3 (audio/mpeg).");
        }

        [DataTestMethod]
        [DataRow("06Sibylla.asf")]
        [DataRow("Currawongs_curlew_West_Knoll_Bees_20091102-183000.mp3")]
        [DataRow("A French Fiddle Speaks.mp3")]
        [DataRow("ocioncosta-lindamenina.ogg")]
        [DataRow("Lewins Rail Kekkek.wav")]
        [DataRow("FemaleKoala MaleKoala.wav")]
        [DataRow("geckos.wav")]
        [DataRow("Lewins Rail Kekkek.webm")]
        [DataRow("06Sibylla.wma")]
        [DataRow("Raw_audio_id_cd6e8ba1-11b4-4724-9562-f6ec893110aa.wv")]
        [DataRow("f969b39d-2705-42fc-992c-252a776f1af3_090705-0600.wv")]
        [DataRow("4channelsPureTones.wav")]
        [DataRow("4channelsPureTones.flac")]
        [DataRow("4channelsPureTones.ogg")]
        [DataRow("4channelsPureTones.wv")]
        [DataRow("different_channels_tone.wav")]
        [DataRow("different_channels_tone.mp3")]
        [DataRow("4min test.mp3")]
        public void InfoWorksForFfmpeg(string file)
        {
            var util = TestHelper.GetAudioUtilityFfmpeg();

            var source = TestHelper.GetAudioFile(file);
            var info = util.Info(source);

            var expected = TestHelper.AudioDetails[file];

            TestHelper.CheckAudioUtilityInfo(expected, info);
        }

        [DataTestMethod]
        [DataRow("4channelsPureTones.raw")]
        public void InfoFailsForFfmpeg(string file)
        {
            var util = TestHelper.GetAudioUtilityFfmpeg();

            var source = TestHelper.GetAudioFile(file);
            TestHelper.ExceptionMatches<NotSupportedException>(
                () => util.Info(source),
                "cannot be processed.  Invalid formats are: raw (audio/pcm)");
        }

        [DataTestMethod]
        [DataRow("06Sibylla.asf")]
        [DataRow("Currawongs_curlew_West_Knoll_Bees_20091102-183000.mp3")]
        [DataRow("A French Fiddle Speaks.mp3")]
        [DataRow("ocioncosta-lindamenina.ogg")]
        [DataRow("Lewins Rail Kekkek.wav")]
        [DataRow("FemaleKoala MaleKoala.wav")]
        [DataRow("geckos.wav")]
        [DataRow("Lewins Rail Kekkek.webm")]
        [DataRow("06Sibylla.wma")]
        [DataRow("Raw_audio_id_cd6e8ba1-11b4-4724-9562-f6ec893110aa.wv")]
        [DataRow("f969b39d-2705-42fc-992c-252a776f1af3_090705-0600.wv")]
        [DataRow("4channelsPureTones.wav")]
        [DataRow("4channelsPureTones.flac")]
        [DataRow("4channelsPureTones.ogg")]
        [DataRow("4channelsPureTones.wv")]
        [DataRow("different_channels_tone.wav")]
        [DataRow("different_channels_tone.mp3")]
        [DataRow("4min test.mp3")]
        public void InfoWorksForFfmpegRawPcm(string file)
        {
            var util = TestHelper.GetAudioUtilityFfmpegRawPcm();

            var source = TestHelper.GetAudioFile(file);
            TestHelper.ExceptionMatches<NotSupportedException>(
                () => util.Info(source),
                "cannot be processed.  Valid formats are: raw (audio/pcm)");
        }

        [DataTestMethod]
        [DataRow("4channelsPureTones.raw")]
        public void InfoFailsForFfmpegRawPcm(string file)
        {
            var util = TestHelper.GetAudioUtilityFfmpegRawPcm();

            var source = TestHelper.GetAudioFile(file);
            TestHelper.ExceptionMatches<NotImplementedException>(
                () => util.Info(source),
                "Raw formats inherently have no information to gather");
        }

        [DataTestMethod]
        [DataRow("Currawongs_curlew_West_Knoll_Bees_20091102-183000.mp3")]
        [DataRow("A French Fiddle Speaks.mp3")]
        [DataRow("different_channels_tone.mp3")]
        [DataRow("4min test.mp3")]
        public void InfoWorksForMp3Splt(string file)
        {
            var util = TestHelper.GetAudioUtilityMp3Splt();

            var source = TestHelper.GetAudioFile(file);
            TestHelper.ExceptionMatches<NotImplementedException>(
                () => util.Info(source),
                "The method or operation is not implemented.");
        }

        [DataTestMethod]
        [DataRow("06Sibylla.asf")]
        [DataRow("4channelsPureTones.raw")]
        [DataRow("Lewins Rail Kekkek.wav")]
        [DataRow("FemaleKoala MaleKoala.wav")]
        [DataRow("geckos.wav")]
        [DataRow("Lewins Rail Kekkek.webm")]
        [DataRow("ocioncosta-lindamenina.ogg")]
        [DataRow("06Sibylla.wma")]
        [DataRow("Raw_audio_id_cd6e8ba1-11b4-4724-9562-f6ec893110aa.wv")]
        [DataRow("f969b39d-2705-42fc-992c-252a776f1af3_090705-0600.wv")]
        [DataRow("4channelsPureTones.wav")]
        [DataRow("4channelsPureTones.flac")]
        [DataRow("4channelsPureTones.ogg")]
        [DataRow("4channelsPureTones.wv")]
        [DataRow("different_channels_tone.wav")]
        public void InfoFailsForMp3Splt(string file)
        {
            var util = TestHelper.GetAudioUtilityMp3Splt();

            var source = TestHelper.GetAudioFile(file);
            TestHelper.ExceptionMatches<NotSupportedException>(
                () => util.Info(source),
                "cannot be processed.  Valid formats are: mp3 (audio/mpeg).");
        }

        [DataTestMethod]
        [DataRow("Raw_audio_id_cd6e8ba1-11b4-4724-9562-f6ec893110aa.wv")]
        [DataRow("f969b39d-2705-42fc-992c-252a776f1af3_090705-0600.wv")]
        [DataRow("4channelsPureTones.wv")]
        public void InfoWorksFoWavunpack(string file)
        {
            var util = TestHelper.GetAudioUtilityWavunpack();

            var source = TestHelper.GetAudioFile(file);
            var info = util.Info(source);

            var expected = TestHelper.AudioDetails[file];

            TestHelper.CheckAudioUtilityInfo(expected, info);
        }

        [DataTestMethod]
        [DataRow("06Sibylla.asf")]
        [DataRow("Currawongs_curlew_West_Knoll_Bees_20091102-183000.mp3")]
        [DataRow("A French Fiddle Speaks.mp3")]
        [DataRow("ocioncosta-lindamenina.ogg")]
        [DataRow("Lewins Rail Kekkek.wav")]
        [DataRow("FemaleKoala MaleKoala.wav")]
        [DataRow("geckos.wav")]
        [DataRow("Lewins Rail Kekkek.webm")]
        [DataRow("06Sibylla.wma")]
        [DataRow("4channelsPureTones.wav")]
        [DataRow("4channelsPureTones.flac")]
        [DataRow("4channelsPureTones.ogg")]
        [DataRow("4channelsPureTones.raw")]
        [DataRow("different_channels_tone.wav")]
        [DataRow("different_channels_tone.mp3")]
        [DataRow("4min test.mp3")]
        public void InfoFailsForWavunpack(string file)
        {
            var util = TestHelper.GetAudioUtilityWavunpack();

            var source = TestHelper.GetAudioFile(file);
            TestHelper.ExceptionMatches<NotSupportedException>(
                () => util.Info(source),
                "cannot be processed.  Valid formats are: wv (audio/x-wv).");
        }
    }
}<|MERGE_RESOLUTION|>--- conflicted
+++ resolved
@@ -1,7 +1,6 @@
 ﻿namespace Acoustics.Test.Tools
 {
     using System;
-<<<<<<< HEAD
     using System.Reflection;
     using Acoustics.Shared;
     using Acoustics.Tools;
@@ -10,8 +9,6 @@
     using EcoSounds.Mvc.Tests;
     using log4net;
     using log4net.Config;
-=======
->>>>>>> d3f5b404
     using Microsoft.VisualStudio.TestTools.UnitTesting;
     using TestHelpers;
 
