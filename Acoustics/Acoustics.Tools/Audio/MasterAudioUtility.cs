--- conflicted
+++ resolved
@@ -216,12 +216,7 @@
             FileInfo soxSourceFile;
             var soxRequest = request;
 
-
-<<<<<<< HEAD
-            // do specialised convert and/or segment
-=======
             // do specialized convert and/or segment
->>>>>>> 36fe384e
             if (sourceMediaType == MediaTypes.MediaTypeWavpack)
             {
                 // convert and segment wavpack file to wav
